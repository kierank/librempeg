/*
 * Copyright (c) 2010 Mans Rullgard <mans@mansr.com>
 *
 * This file is part of FFmpeg.
 *
 * FFmpeg is free software; you can redistribute it and/or
 * modify it under the terms of the GNU Lesser General Public
 * License as published by the Free Software Foundation; either
 * version 2.1 of the License, or (at your option) any later version.
 *
 * FFmpeg is distributed in the hope that it will be useful,
 * but WITHOUT ANY WARRANTY; without even the implied warranty of
 * MERCHANTABILITY or FITNESS FOR A PARTICULAR PURPOSE.  See the GNU
 * Lesser General Public License for more details.
 *
 * You should have received a copy of the GNU Lesser General Public
 * License along with FFmpeg; if not, write to the Free Software
 * Foundation, Inc., 51 Franklin Street, Fifth Floor, Boston, MA 02110-1301 USA
 */

#ifndef AVUTIL_ARM_INTMATH_H
#define AVUTIL_ARM_INTMATH_H

#include <stdint.h>

#include "config.h"
#include "libavutil/attributes.h"

#if HAVE_INLINE_ASM

#if HAVE_ARMV6

#define FASTDIV FASTDIV
static av_always_inline av_const int FASTDIV(int a, int b)
{
    int r;
    __asm__ ("cmp     %2, #2               \n\t"
             "ldr     %0, [%3, %2, lsl #2] \n\t"
             "ite     le                   \n\t"
             "lsrle   %0, %1, #1           \n\t"
             "smmulgt %0, %0, %1           \n\t"
             : "=&r"(r) : "r"(a), "r"(b), "r"(ff_inverse) : "cc");
    return r;
}

#define av_clip_uint8 av_clip_uint8_arm
static av_always_inline av_const uint8_t av_clip_uint8_arm(int a)
{
    unsigned x;
    __asm__ ("usat %0, #8,  %1" : "=r"(x) : "r"(a));
    return x;
}

#define av_clip_int8 av_clip_int8_arm
static av_always_inline av_const uint8_t av_clip_int8_arm(int a)
{
    unsigned x;
    __asm__ ("ssat %0, #8,  %1" : "=r"(x) : "r"(a));
    return x;
}

#define av_clip_uint16 av_clip_uint16_arm
static av_always_inline av_const uint16_t av_clip_uint16_arm(int a)
{
    unsigned x;
    __asm__ ("usat %0, #16, %1" : "=r"(x) : "r"(a));
    return x;
}

#define av_clip_int16 av_clip_int16_arm
static av_always_inline av_const int16_t av_clip_int16_arm(int a)
{
    int x;
    __asm__ ("ssat %0, #16, %1" : "=r"(x) : "r"(a));
    return x;
}

#define av_clip_uintp2 av_clip_uintp2_arm
static av_always_inline av_const unsigned av_clip_uintp2_arm(int a, int p)
{
    unsigned x;
    __asm__ ("usat %0, %2, %1" : "=r"(x) : "r"(a), "i"(p));
    return x;
}


#else /* HAVE_ARMV6 */

#define FASTDIV FASTDIV
static av_always_inline av_const int FASTDIV(int a, int b)
{
    int r, t;
    __asm__ ("umull %1, %0, %2, %3"
             : "=&r"(r), "=&r"(t) : "r"(a), "r"(ff_inverse[b]));
    return r;
}

#endif /* HAVE_ARMV6 */

#if HAVE_ASM_MOD_Q

#define av_clipl_int32 av_clipl_int32_arm
static av_always_inline av_const int32_t av_clipl_int32_arm(int64_t a)
{
    int x, y;
    __asm__ ("adds   %1, %R2, %Q2, lsr #31  \n\t"
             "itet   ne                     \n\t"
             "mvnne  %1, #1<<31             \n\t"
             "moveq  %0, %Q2                \n\t"
             "eorne  %0, %1,  %R2, asr #31  \n\t"
<<<<<<< HEAD
             : "=r"(x), "=&r"(y) : "r"(a):"cc");
=======
             : "=r"(x), "=&r"(y) : "r"(a) : "cc");
>>>>>>> 05c36e0e
    return x;
}

#endif /* HAVE_ASM_MOD_Q */

#endif /* HAVE_INLINE_ASM */

#endif /* AVUTIL_ARM_INTMATH_H */<|MERGE_RESOLUTION|>--- conflicted
+++ resolved
@@ -108,11 +108,7 @@
              "mvnne  %1, #1<<31             \n\t"
              "moveq  %0, %Q2                \n\t"
              "eorne  %0, %1,  %R2, asr #31  \n\t"
-<<<<<<< HEAD
-             : "=r"(x), "=&r"(y) : "r"(a):"cc");
-=======
              : "=r"(x), "=&r"(y) : "r"(a) : "cc");
->>>>>>> 05c36e0e
     return x;
 }
 
