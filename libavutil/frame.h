/*
 *
 * This file is part of FFmpeg.
 *
 * FFmpeg is free software; you can redistribute it and/or
 * modify it under the terms of the GNU Lesser General Public
 * License as published by the Free Software Foundation; either
 * version 2.1 of the License, or (at your option) any later version.
 *
 * FFmpeg is distributed in the hope that it will be useful,
 * but WITHOUT ANY WARRANTY; without even the implied warranty of
 * MERCHANTABILITY or FITNESS FOR A PARTICULAR PURPOSE.  See the GNU
 * Lesser General Public License for more details.
 *
 * You should have received a copy of the GNU Lesser General Public
 * License along with FFmpeg; if not, write to the Free Software
 * Foundation, Inc., 51 Franklin Street, Fifth Floor, Boston, MA 02110-1301 USA
 */

/**
 * @file
 * @ingroup lavu_frame
 * reference-counted frame API
 */

#ifndef AVUTIL_FRAME_H
#define AVUTIL_FRAME_H

#include <stdint.h>

#include "avutil.h"
#include "buffer.h"
#include "dict.h"
#include "rational.h"
#include "samplefmt.h"
#include "pixfmt.h"
#include "version.h"


/**
 * @defgroup lavu_frame AVFrame
 * @ingroup lavu_data
 *
 * @{
 * AVFrame is an abstraction for reference-counted raw multimedia data.
 */

enum AVFrameSideDataType {
    /**
     * The data is the AVPanScan struct defined in libavcodec.
     */
    AV_FRAME_DATA_PANSCAN,
    /**
     * ATSC A53 Part 4 Closed Captions.
     * A53 CC bitstream is stored as uint8_t in AVFrameSideData.data.
     * The number of bytes of CC data is AVFrameSideData.size.
     */
    AV_FRAME_DATA_A53_CC,
    /**
     * Stereoscopic 3d metadata.
     * The data is the AVStereo3D struct defined in libavutil/stereo3d.h.
     */
    AV_FRAME_DATA_STEREO3D,
    /**
     * The data is the AVMatrixEncoding enum defined in libavutil/channel_layout.h.
     */
    AV_FRAME_DATA_MATRIXENCODING,
    /**
     * Metadata relevant to a downmix procedure.
     * The data is the AVDownmixInfo struct defined in libavutil/downmix_info.h.
     */
    AV_FRAME_DATA_DOWNMIX_INFO,
    /**
     * ReplayGain information in the form of the AVReplayGain struct.
     */
    AV_FRAME_DATA_REPLAYGAIN,
    /**
     * This side data contains a 3x3 transformation matrix describing an affine
     * transformation that needs to be applied to the frame for correct
     * presentation.
     *
     * See libavutil/display.h for a detailed description of the data.
     */
    AV_FRAME_DATA_DISPLAYMATRIX,
    /**
<<<<<<< HEAD
     * Active Format Description data consisting of a single byte as specified in ETSI TS 101 154
     * using AVActiveFormatDescription enum
=======
     * Active Format Description data consisting of a single byte as specified
     * in ETSI TS 101 154 using enum AVActiveFormatDescription.
>>>>>>> 1ef9e837
     */
    AV_FRAME_DATA_AFD,
};

<<<<<<< HEAD
enum AVActiveFormatDescription
{
    AV_AFD_SAME = 8,
    AV_AFD_4_3  = 9,
    AV_AFD_16_9 = 10,
    AV_AFD_14_9 = 11,
    AV_AFD_4_3_SP_14_9  = 13,
    AV_AFD_16_9_SP_14_9 = 14,
    AV_AFD_SP_4_3       = 15
=======
enum AVActiveFormatDescription {
    AV_AFD_SAME         = 8,
    AV_AFD_4_3          = 9,
    AV_AFD_16_9         = 10,
    AV_AFD_14_9         = 11,
    AV_AFD_4_3_SP_14_9  = 13,
    AV_AFD_16_9_SP_14_9 = 14,
    AV_AFD_SP_4_3       = 15,
>>>>>>> 1ef9e837
};

typedef struct AVFrameSideData {
    enum AVFrameSideDataType type;
    uint8_t *data;
    int      size;
    AVDictionary *metadata;
} AVFrameSideData;

/**
 * This structure describes decoded (raw) audio or video data.
 *
 * AVFrame must be allocated using av_frame_alloc(). Note that this only
 * allocates the AVFrame itself, the buffers for the data must be managed
 * through other means (see below).
 * AVFrame must be freed with av_frame_free().
 *
 * AVFrame is typically allocated once and then reused multiple times to hold
 * different data (e.g. a single AVFrame to hold frames received from a
 * decoder). In such a case, av_frame_unref() will free any references held by
 * the frame and reset it to its original clean state before it
 * is reused again.
 *
 * The data described by an AVFrame is usually reference counted through the
 * AVBuffer API. The underlying buffer references are stored in AVFrame.buf /
 * AVFrame.extended_buf. An AVFrame is considered to be reference counted if at
 * least one reference is set, i.e. if AVFrame.buf[0] != NULL. In such a case,
 * every single data plane must be contained in one of the buffers in
 * AVFrame.buf or AVFrame.extended_buf.
 * There may be a single buffer for all the data, or one separate buffer for
 * each plane, or anything in between.
 *
 * sizeof(AVFrame) is not a part of the public ABI, so new fields may be added
 * to the end with a minor bump.
 * Similarly fields that are marked as to be only accessed by
 * av_opt_ptr() can be reordered. This allows 2 forks to add fields
 * without breaking compatibility with each other.
 */
typedef struct AVFrame {
#define AV_NUM_DATA_POINTERS 8
    /**
     * pointer to the picture/channel planes.
     * This might be different from the first allocated byte
     *
     * Some decoders access areas outside 0,0 - width,height, please
     * see avcodec_align_dimensions2(). Some filters and swscale can read
     * up to 16 bytes beyond the planes, if these filters are to be used,
     * then 16 extra bytes must be allocated.
     */
    uint8_t *data[AV_NUM_DATA_POINTERS];

    /**
     * For video, size in bytes of each picture line.
     * For audio, size in bytes of each plane.
     *
     * For audio, only linesize[0] may be set. For planar audio, each channel
     * plane must be the same size.
     *
     * For video the linesizes should be multiplies of the CPUs alignment
     * preference, this is 16 or 32 for modern desktop CPUs.
     * Some code requires such alignment other code can be slower without
     * correct alignment, for yet other it makes no difference.
     *
     * @note The linesize may be larger than the size of usable data -- there
     * may be extra padding present for performance reasons.
     */
    int linesize[AV_NUM_DATA_POINTERS];

    /**
     * pointers to the data planes/channels.
     *
     * For video, this should simply point to data[].
     *
     * For planar audio, each channel has a separate data pointer, and
     * linesize[0] contains the size of each channel buffer.
     * For packed audio, there is just one data pointer, and linesize[0]
     * contains the total size of the buffer for all channels.
     *
     * Note: Both data and extended_data should always be set in a valid frame,
     * but for planar audio with more channels that can fit in data,
     * extended_data must be used in order to access all channels.
     */
    uint8_t **extended_data;

    /**
     * width and height of the video frame
     */
    int width, height;

    /**
     * number of audio samples (per channel) described by this frame
     */
    int nb_samples;

    /**
     * format of the frame, -1 if unknown or unset
     * Values correspond to enum AVPixelFormat for video frames,
     * enum AVSampleFormat for audio)
     */
    int format;

    /**
     * 1 -> keyframe, 0-> not
     */
    int key_frame;

    /**
     * Picture type of the frame.
     */
    enum AVPictureType pict_type;

#if FF_API_AVFRAME_LAVC
    attribute_deprecated
    uint8_t *base[AV_NUM_DATA_POINTERS];
#endif

    /**
     * Sample aspect ratio for the video frame, 0/1 if unknown/unspecified.
     */
    AVRational sample_aspect_ratio;

    /**
     * Presentation timestamp in time_base units (time when frame should be shown to user).
     */
    int64_t pts;

    /**
     * PTS copied from the AVPacket that was decoded to produce this frame.
     */
    int64_t pkt_pts;

    /**
     * DTS copied from the AVPacket that triggered returning this frame. (if frame threading isn't used)
     * This is also the Presentation time of this AVFrame calculated from
     * only AVPacket.dts values without pts values.
     */
    int64_t pkt_dts;

    /**
     * picture number in bitstream order
     */
    int coded_picture_number;
    /**
     * picture number in display order
     */
    int display_picture_number;

    /**
     * quality (between 1 (good) and FF_LAMBDA_MAX (bad))
     */
    int quality;

#if FF_API_AVFRAME_LAVC
    attribute_deprecated
    int reference;

    /**
     * QP table
     */
    attribute_deprecated
    int8_t *qscale_table;
    /**
     * QP store stride
     */
    attribute_deprecated
    int qstride;

    attribute_deprecated
    int qscale_type;

    /**
     * mbskip_table[mb]>=1 if MB didn't change
     * stride= mb_width = (width+15)>>4
     */
    attribute_deprecated
    uint8_t *mbskip_table;

    /**
     * motion vector table
     * @code
     * example:
     * int mv_sample_log2= 4 - motion_subsample_log2;
     * int mb_width= (width+15)>>4;
     * int mv_stride= (mb_width << mv_sample_log2) + 1;
     * motion_val[direction][x + y*mv_stride][0->mv_x, 1->mv_y];
     * @endcode
     */
    int16_t (*motion_val[2])[2];

    /**
     * macroblock type table
     * mb_type_base + mb_width + 2
     */
    attribute_deprecated
    uint32_t *mb_type;

    /**
     * DCT coefficients
     */
    attribute_deprecated
    short *dct_coeff;

    /**
     * motion reference frame index
     * the order in which these are stored can depend on the codec.
     */
    attribute_deprecated
    int8_t *ref_index[2];
#endif

    /**
     * for some private data of the user
     */
    void *opaque;

    /**
     * error
     */
    uint64_t error[AV_NUM_DATA_POINTERS];

#if FF_API_AVFRAME_LAVC
    attribute_deprecated
    int type;
#endif

    /**
     * When decoding, this signals how much the picture must be delayed.
     * extra_delay = repeat_pict / (2*fps)
     */
    int repeat_pict;

    /**
     * The content of the picture is interlaced.
     */
    int interlaced_frame;

    /**
     * If the content is interlaced, is top field displayed first.
     */
    int top_field_first;

    /**
     * Tell user application that palette has changed from previous frame.
     */
    int palette_has_changed;

#if FF_API_AVFRAME_LAVC
    attribute_deprecated
    int buffer_hints;

    /**
     * Pan scan.
     */
    attribute_deprecated
    struct AVPanScan *pan_scan;
#endif

    /**
     * reordered opaque 64bit (generally an integer or a double precision float
     * PTS but can be anything).
     * The user sets AVCodecContext.reordered_opaque to represent the input at
     * that time,
     * the decoder reorders values as needed and sets AVFrame.reordered_opaque
     * to exactly one of the values provided by the user through AVCodecContext.reordered_opaque
     * @deprecated in favor of pkt_pts
     */
    int64_t reordered_opaque;

#if FF_API_AVFRAME_LAVC
    /**
     * @deprecated this field is unused
     */
    attribute_deprecated void *hwaccel_picture_private;

    attribute_deprecated
    struct AVCodecContext *owner;
    attribute_deprecated
    void *thread_opaque;

    /**
     * log2 of the size of the block which a single vector in motion_val represents:
     * (4->16x16, 3->8x8, 2-> 4x4, 1-> 2x2)
     */
    uint8_t motion_subsample_log2;
#endif

    /**
     * Sample rate of the audio data.
     */
    int sample_rate;

    /**
     * Channel layout of the audio data.
     */
    uint64_t channel_layout;

    /**
     * AVBuffer references backing the data for this frame. If all elements of
     * this array are NULL, then this frame is not reference counted.
     *
     * There may be at most one AVBuffer per data plane, so for video this array
     * always contains all the references. For planar audio with more than
     * AV_NUM_DATA_POINTERS channels, there may be more buffers than can fit in
     * this array. Then the extra AVBufferRef pointers are stored in the
     * extended_buf array.
     */
    AVBufferRef *buf[AV_NUM_DATA_POINTERS];

    /**
     * For planar audio which requires more than AV_NUM_DATA_POINTERS
     * AVBufferRef pointers, this array will hold all the references which
     * cannot fit into AVFrame.buf.
     *
     * Note that this is different from AVFrame.extended_data, which always
     * contains all the pointers. This array only contains the extra pointers,
     * which cannot fit into AVFrame.buf.
     *
     * This array is always allocated using av_malloc() by whoever constructs
     * the frame. It is freed in av_frame_unref().
     */
    AVBufferRef **extended_buf;
    /**
     * Number of elements in extended_buf.
     */
    int        nb_extended_buf;

    AVFrameSideData **side_data;
    int            nb_side_data;

/**
 * @defgroup lavu_frame_flags AV_FRAME_FLAGS
 * Flags describing additional frame properties.
 *
 * @{
 */

/**
 * The frame data may be corrupted, e.g. due to decoding errors.
 */
#define AV_FRAME_FLAG_CORRUPT       (1 << 0)
/**
 * @}
 */

    /**
     * Frame flags, a combination of @ref lavu_frame_flags
     */
    int flags;

#if FF_API_AVFRAME_COLORSPACE
    /**
     * MPEG vs JPEG YUV range.
     * It must be accessed using av_frame_get_color_range() and
     * av_frame_set_color_range().
     * - encoding: Set by user
     * - decoding: Set by libavcodec
     */
    enum AVColorRange color_range;

    enum AVColorPrimaries color_primaries;

    enum AVColorTransferCharacteristic color_trc;

    /**
     * YUV colorspace type.
     * It must be accessed using av_frame_get_colorspace() and
     * av_frame_set_colorspace().
     * - encoding: Set by user
     * - decoding: Set by libavcodec
     */
    enum AVColorSpace colorspace;

    enum AVChromaLocation chroma_location;
#endif

    /**
     * frame timestamp estimated using various heuristics, in stream time base
     * Code outside libavcodec should access this field using:
     * av_frame_get_best_effort_timestamp(frame)
     * - encoding: unused
     * - decoding: set by libavcodec, read by user.
     */
    int64_t best_effort_timestamp;

    /**
     * reordered pos from the last AVPacket that has been input into the decoder
     * Code outside libavcodec should access this field using:
     * av_frame_get_pkt_pos(frame)
     * - encoding: unused
     * - decoding: Read by user.
     */
    int64_t pkt_pos;

    /**
     * duration of the corresponding packet, expressed in
     * AVStream->time_base units, 0 if unknown.
     * Code outside libavcodec should access this field using:
     * av_frame_get_pkt_duration(frame)
     * - encoding: unused
     * - decoding: Read by user.
     */
    int64_t pkt_duration;

    /**
     * metadata.
     * Code outside libavcodec should access this field using:
     * av_frame_get_metadata(frame)
     * - encoding: Set by user.
     * - decoding: Set by libavcodec.
     */
    AVDictionary *metadata;

    /**
     * decode error flags of the frame, set to a combination of
     * FF_DECODE_ERROR_xxx flags if the decoder produced a frame, but there
     * were errors during the decoding.
     * Code outside libavcodec should access this field using:
     * av_frame_get_decode_error_flags(frame)
     * - encoding: unused
     * - decoding: set by libavcodec, read by user.
     */
    int decode_error_flags;
#define FF_DECODE_ERROR_INVALID_BITSTREAM   1
#define FF_DECODE_ERROR_MISSING_REFERENCE   2

    /**
     * number of audio channels, only used for audio.
     * Code outside libavcodec should access this field using:
     * av_frame_get_channels(frame)
     * - encoding: unused
     * - decoding: Read by user.
     */
    int channels;

    /**
     * size of the corresponding packet containing the compressed
     * frame. It must be accessed using av_frame_get_pkt_size() and
     * av_frame_set_pkt_size().
     * It is set to a negative value if unknown.
     * - encoding: unused
     * - decoding: set by libavcodec, read by user.
     */
    int pkt_size;

    /**
     * Not to be accessed directly from outside libavutil
     */
    AVBufferRef *qp_table_buf;
} AVFrame;

/**
 * Accessors for some AVFrame fields.
 * The position of these field in the structure is not part of the ABI,
 * they should not be accessed directly outside libavcodec.
 */
int64_t av_frame_get_best_effort_timestamp(const AVFrame *frame);
void    av_frame_set_best_effort_timestamp(AVFrame *frame, int64_t val);
int64_t av_frame_get_pkt_duration         (const AVFrame *frame);
void    av_frame_set_pkt_duration         (AVFrame *frame, int64_t val);
int64_t av_frame_get_pkt_pos              (const AVFrame *frame);
void    av_frame_set_pkt_pos              (AVFrame *frame, int64_t val);
int64_t av_frame_get_channel_layout       (const AVFrame *frame);
void    av_frame_set_channel_layout       (AVFrame *frame, int64_t val);
int     av_frame_get_channels             (const AVFrame *frame);
void    av_frame_set_channels             (AVFrame *frame, int     val);
int     av_frame_get_sample_rate          (const AVFrame *frame);
void    av_frame_set_sample_rate          (AVFrame *frame, int     val);
AVDictionary *av_frame_get_metadata       (const AVFrame *frame);
void          av_frame_set_metadata       (AVFrame *frame, AVDictionary *val);
int     av_frame_get_decode_error_flags   (const AVFrame *frame);
void    av_frame_set_decode_error_flags   (AVFrame *frame, int     val);
int     av_frame_get_pkt_size(const AVFrame *frame);
void    av_frame_set_pkt_size(AVFrame *frame, int val);
AVDictionary **avpriv_frame_get_metadatap(AVFrame *frame);
int8_t *av_frame_get_qp_table(AVFrame *f, int *stride, int *type);
int av_frame_set_qp_table(AVFrame *f, AVBufferRef *buf, int stride, int type);
enum AVColorSpace av_frame_get_colorspace(const AVFrame *frame);
void    av_frame_set_colorspace(AVFrame *frame, enum AVColorSpace val);
enum AVColorRange av_frame_get_color_range(const AVFrame *frame);
void    av_frame_set_color_range(AVFrame *frame, enum AVColorRange val);

/**
 * Get the name of a colorspace.
 * @return a static string identifying the colorspace; can be NULL.
 */
const char *av_get_colorspace_name(enum AVColorSpace val);

/**
 * Allocate an AVFrame and set its fields to default values.  The resulting
 * struct must be freed using av_frame_free().
 *
 * @return An AVFrame filled with default values or NULL on failure.
 *
 * @note this only allocates the AVFrame itself, not the data buffers. Those
 * must be allocated through other means, e.g. with av_frame_get_buffer() or
 * manually.
 */
AVFrame *av_frame_alloc(void);

/**
 * Free the frame and any dynamically allocated objects in it,
 * e.g. extended_data. If the frame is reference counted, it will be
 * unreferenced first.
 *
 * @param frame frame to be freed. The pointer will be set to NULL.
 */
void av_frame_free(AVFrame **frame);

/**
 * Set up a new reference to the data described by the source frame.
 *
 * Copy frame properties from src to dst and create a new reference for each
 * AVBufferRef from src.
 *
 * If src is not reference counted, new buffers are allocated and the data is
 * copied.
 *
 * @return 0 on success, a negative AVERROR on error
 */
int av_frame_ref(AVFrame *dst, const AVFrame *src);

/**
 * Create a new frame that references the same data as src.
 *
 * This is a shortcut for av_frame_alloc()+av_frame_ref().
 *
 * @return newly created AVFrame on success, NULL on error.
 */
AVFrame *av_frame_clone(const AVFrame *src);

/**
 * Unreference all the buffers referenced by frame and reset the frame fields.
 */
void av_frame_unref(AVFrame *frame);

/**
 * Move everythnig contained in src to dst and reset src.
 */
void av_frame_move_ref(AVFrame *dst, AVFrame *src);

/**
 * Allocate new buffer(s) for audio or video data.
 *
 * The following fields must be set on frame before calling this function:
 * - format (pixel format for video, sample format for audio)
 * - width and height for video
 * - nb_samples and channel_layout for audio
 *
 * This function will fill AVFrame.data and AVFrame.buf arrays and, if
 * necessary, allocate and fill AVFrame.extended_data and AVFrame.extended_buf.
 * For planar formats, one buffer will be allocated for each plane.
 *
 * @param frame frame in which to store the new buffers.
 * @param align required buffer size alignment
 *
 * @return 0 on success, a negative AVERROR on error.
 */
int av_frame_get_buffer(AVFrame *frame, int align);

/**
 * Check if the frame data is writable.
 *
 * @return A positive value if the frame data is writable (which is true if and
 * only if each of the underlying buffers has only one reference, namely the one
 * stored in this frame). Return 0 otherwise.
 *
 * If 1 is returned the answer is valid until av_buffer_ref() is called on any
 * of the underlying AVBufferRefs (e.g. through av_frame_ref() or directly).
 *
 * @see av_frame_make_writable(), av_buffer_is_writable()
 */
int av_frame_is_writable(AVFrame *frame);

/**
 * Ensure that the frame data is writable, avoiding data copy if possible.
 *
 * Do nothing if the frame is writable, allocate new buffers and copy the data
 * if it is not.
 *
 * @return 0 on success, a negative AVERROR on error.
 *
 * @see av_frame_is_writable(), av_buffer_is_writable(),
 * av_buffer_make_writable()
 */
int av_frame_make_writable(AVFrame *frame);

/**
 * Copy the frame data from src to dst.
 *
 * This function does not allocate anything, dst must be already initialized and
 * allocated with the same parameters as src.
 *
 * This function only copies the frame data (i.e. the contents of the data /
 * extended data arrays), not any other properties.
 *
 * @return >= 0 on success, a negative AVERROR on error.
 */
int av_frame_copy(AVFrame *dst, const AVFrame *src);

/**
 * Copy only "metadata" fields from src to dst.
 *
 * Metadata for the purpose of this function are those fields that do not affect
 * the data layout in the buffers.  E.g. pts, sample rate (for audio) or sample
 * aspect ratio (for video), but not width/height or channel layout.
 * Side data is also copied.
 */
int av_frame_copy_props(AVFrame *dst, const AVFrame *src);

/**
 * Get the buffer reference a given data plane is stored in.
 *
 * @param plane index of the data plane of interest in frame->extended_data.
 *
 * @return the buffer reference that contains the plane or NULL if the input
 * frame is not valid.
 */
AVBufferRef *av_frame_get_plane_buffer(AVFrame *frame, int plane);

/**
 * Add a new side data to a frame.
 *
 * @param frame a frame to which the side data should be added
 * @param type type of the added side data
 * @param size size of the side data
 *
 * @return newly added side data on success, NULL on error
 */
AVFrameSideData *av_frame_new_side_data(AVFrame *frame,
                                        enum AVFrameSideDataType type,
                                        int size);

/**
 * @return a pointer to the side data of a given type on success, NULL if there
 * is no side data with such type in this frame.
 */
AVFrameSideData *av_frame_get_side_data(const AVFrame *frame,
                                        enum AVFrameSideDataType type);

/**
 * If side data of the supplied type exists in the frame, free it and remove it
 * from the frame.
 */
void av_frame_remove_side_data(AVFrame *frame, enum AVFrameSideDataType type);

/**
 * @return a string identifying the side data type
 */
const char *av_frame_side_data_name(enum AVFrameSideDataType type);

/**
 * @}
 */

#endif /* AVUTIL_FRAME_H */<|MERGE_RESOLUTION|>--- conflicted
+++ resolved
@@ -83,28 +83,12 @@
      */
     AV_FRAME_DATA_DISPLAYMATRIX,
     /**
-<<<<<<< HEAD
-     * Active Format Description data consisting of a single byte as specified in ETSI TS 101 154
-     * using AVActiveFormatDescription enum
-=======
      * Active Format Description data consisting of a single byte as specified
-     * in ETSI TS 101 154 using enum AVActiveFormatDescription.
->>>>>>> 1ef9e837
+     * in ETSI TS 101 154 using AVActiveFormatDescription enum.
      */
     AV_FRAME_DATA_AFD,
 };
 
-<<<<<<< HEAD
-enum AVActiveFormatDescription
-{
-    AV_AFD_SAME = 8,
-    AV_AFD_4_3  = 9,
-    AV_AFD_16_9 = 10,
-    AV_AFD_14_9 = 11,
-    AV_AFD_4_3_SP_14_9  = 13,
-    AV_AFD_16_9_SP_14_9 = 14,
-    AV_AFD_SP_4_3       = 15
-=======
 enum AVActiveFormatDescription {
     AV_AFD_SAME         = 8,
     AV_AFD_4_3          = 9,
@@ -113,7 +97,6 @@
     AV_AFD_4_3_SP_14_9  = 13,
     AV_AFD_16_9_SP_14_9 = 14,
     AV_AFD_SP_4_3       = 15,
->>>>>>> 1ef9e837
 };
 
 typedef struct AVFrameSideData {
