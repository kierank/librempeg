--- conflicted
+++ resolved
@@ -337,13 +337,6 @@
 }
 
 #ifdef TEST
-<<<<<<< HEAD
-// LCOV_EXCL_START
-#undef printf
-#undef rand
-#undef srand
-=======
->>>>>>> cb45553f
 #include <stdlib.h>
 #include <stdio.h>
 #include "libavutil/time.h"
@@ -445,5 +438,4 @@
 #endif
     return 0;
 }
-// LCOV_EXCL_STOP
 #endif