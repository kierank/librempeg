--- conflicted
+++ resolved
@@ -549,16 +549,13 @@
 Run a second pass moving the index (moov atom) to the beginning of the file.
 This operation can take a while, and will not work in various situations such
 as fragmented output, thus it is not enabled by default.
-<<<<<<< HEAD
 @item -movflags rtphint
 Add RTP hinting tracks to the output file.
-=======
 @item -movflags disable_chpl
 Disable Nero chapter markers (chpl atom).  Normally, both Nero chapters
 and a QuickTime chapter track are written to the file. With this option
 set, only the QuickTime chapter track will be written. Nero chapters can
 cause failures when the file is reprocessed with certain tagging programs.
->>>>>>> 0897d2fd
 @end table
 
 @subsection Example
