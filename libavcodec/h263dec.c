--- conflicted
+++ resolved
@@ -461,20 +461,7 @@
     /* skip if the header was thrashed */
     if (ret < 0){
         av_log(s->avctx, AV_LOG_ERROR, "header damaged\n");
-<<<<<<< HEAD
         return ret;
-    } else if ((s->width  != avctx->coded_width  ||
-                s->height != avctx->coded_height ||
-                (s->width  + 15) >> 4 != s->mb_width ||
-                (s->height + 15) >> 4 != s->mb_height) &&
-               (HAVE_THREADS && (s->avctx->active_thread_type & FF_THREAD_FRAME))) {
-        av_log_missing_feature(s->avctx, "Width/height/bit depth/chroma idc changing with threads is", 0);
-        s->width = avctx->coded_width;
-        s->height= avctx->coded_height;
-        return AVERROR_PATCHWELCOME;   // width / height changed during parallelized decoding
-=======
-        return -1;
->>>>>>> 581281e2
     }
 
     avctx->has_b_frames= !s->low_delay;
