--- conflicted
+++ resolved
@@ -333,15 +333,9 @@
 
 void dsputil_init_align(DSPContext* c, AVCodecContext *avctx)
 {
-<<<<<<< HEAD
-        const int h264_high_depth = avctx->codec_id == CODEC_ID_H264 && avctx->bits_per_raw_sample > 8;
-
-        if (!h264_high_depth) {
-=======
         const int high_bit_depth = avctx->codec_id == CODEC_ID_H264 && avctx->bits_per_raw_sample > 8;
 
         if (!high_bit_depth) {
->>>>>>> b6675279
         c->put_pixels_tab[0][0] = put_rnd_pixels16_o;
         c->put_pixels_tab[0][1] = put_rnd_pixels16_x;
         c->put_pixels_tab[0][2] = put_rnd_pixels16_y;
@@ -411,11 +405,7 @@
     dspfunc(avg_qpel, 1, 8);
     /* dspfunc(avg_no_rnd_qpel, 1, 8); */
 
-<<<<<<< HEAD
-    if (!h264_high_depth) {
-=======
     if (!high_bit_depth) {
->>>>>>> b6675279
     dspfunc(put_h264_qpel, 0, 16);
     dspfunc(put_h264_qpel, 1, 8);
     dspfunc(put_h264_qpel, 2, 4);
@@ -425,11 +415,7 @@
     }
 
 #undef dspfunc
-<<<<<<< HEAD
-    if (!h264_high_depth) {
-=======
     if (!high_bit_depth) {
->>>>>>> b6675279
     c->put_h264_chroma_pixels_tab[0]= put_h264_chroma_mc8_sh4;
     c->put_h264_chroma_pixels_tab[1]= put_h264_chroma_mc4_sh4;
     c->put_h264_chroma_pixels_tab[2]= put_h264_chroma_mc2_sh4;
