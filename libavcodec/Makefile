include $(SUBDIR)../config.mak

NAME = avcodec

HEADERS = avcodec.h                                                     \
          avfft.h                                                       \
          dv_profile.h                                                  \
          d3d11va.h                                                     \
          dxva2.h                                                       \
          old_codec_ids.h                                               \
          qsv.h                                                         \
          vaapi.h                                                       \
          vda.h                                                         \
          vdpau.h                                                       \
          version.h                                                     \
          vorbis_parser.h                                               \
          xvmc.h                                                        \

OBJS = allcodecs.o                                                      \
       audioconvert.o                                                   \
       avdct.o                                                          \
       avpacket.o                                                       \
       avpicture.o                                                      \
       bitstream.o                                                      \
       bitstream_filter.o                                               \
       codec_desc.o                                                     \
       dv_profile.o                                                     \
       imgconvert.o                                                     \
       mathtables.o                                                     \
       options.o                                                        \
       parser.o                                                         \
       qsv_api.o                                                        \
       raw.o                                                            \
       resample.o                                                       \
       resample2.o                                                      \
       utils.o                                                          \
       vorbis_parser.o                                                  \
       xiph.o                                                           \

# subsystems
OBJS-$(CONFIG_AANDCTTABLES)            += aandcttab.o
OBJS-$(CONFIG_AC3DSP)                  += ac3dsp.o
OBJS-$(CONFIG_AUDIO_FRAME_QUEUE)       += audio_frame_queue.o
OBJS-$(CONFIG_AUDIODSP)                += audiodsp.o
OBJS-$(CONFIG_BLOCKDSP)                += blockdsp.o
OBJS-$(CONFIG_BSWAPDSP)                += bswapdsp.o
OBJS-$(CONFIG_CABAC)                   += cabac.o
OBJS-$(CONFIG_CRYSTALHD)               += crystalhd.o
OBJS-$(CONFIG_DCT)                     += dct.o dct32_fixed.o dct32_float.o
OBJS-$(CONFIG_ERROR_RESILIENCE)        += error_resilience.o
OBJS-$(CONFIG_EXIF)                    += exif.o tiff_common.o
OBJS-$(CONFIG_FAANDCT)                 += faandct.o
OBJS-$(CONFIG_FAANIDCT)                += faanidct.o
OBJS-$(CONFIG_FDCTDSP)                 += fdctdsp.o jfdctfst.o jfdctint.o
FFT-OBJS-$(CONFIG_HARDCODED_TABLES)    += cos_tables.o cos_fixed_tables.o
OBJS-$(CONFIG_FFT)                     += avfft.o fft_fixed.o fft_float.o \
                                          fft_fixed_32.o fft_init_table.o \
                                          $(FFT-OBJS-yes)
OBJS-$(CONFIG_FLACDSP)                 += flacdsp.o
OBJS-$(CONFIG_FMTCONVERT)              += fmtconvert.o
OBJS-$(CONFIG_GOLOMB)                  += golomb.o
OBJS-$(CONFIG_H263DSP)                 += h263dsp.o
OBJS-$(CONFIG_H264CHROMA)              += h264chroma.o
OBJS-$(CONFIG_H264DSP)                 += h264dsp.o h264idct.o
OBJS-$(CONFIG_H264PRED)                += h264pred.o
OBJS-$(CONFIG_H264QPEL)                += h264qpel.o
OBJS-$(CONFIG_HPELDSP)                 += hpeldsp.o
OBJS-$(CONFIG_HUFFMAN)                 += huffman.o
OBJS-$(CONFIG_HUFFYUVDSP)              += huffyuvdsp.o
OBJS-$(CONFIG_HUFFYUVENCDSP)           += huffyuvencdsp.o
OBJS-$(CONFIG_IDCTDSP)                 += idctdsp.o simple_idct.o jrevdct.o
OBJS-$(CONFIG_IIRFILTER)               += iirfilter.o
OBJS-$(CONFIG_IMDCT15)                 += imdct15.o
OBJS-$(CONFIG_INTRAX8)                 += intrax8.o intrax8dsp.o
OBJS-$(CONFIG_IVIDSP)                  += ivi_dsp.o
OBJS-$(CONFIG_JPEGTABLES)              += jpegtables.o
OBJS-$(CONFIG_LIBXVID)                 += libxvid_rc.o
OBJS-$(CONFIG_LLAUDDSP)                += lossless_audiodsp.o
OBJS-$(CONFIG_LLVIDDSP)                += lossless_videodsp.o
OBJS-$(CONFIG_LPC)                     += lpc.o
OBJS-$(CONFIG_LSP)                     += lsp.o
OBJS-$(CONFIG_MDCT)                    += mdct_fixed.o mdct_float.o mdct_fixed_32.o
OBJS-$(CONFIG_ME_CMP)                  += me_cmp.o
OBJS-$(CONFIG_MPEG_ER)                 += mpeg_er.o
OBJS-$(CONFIG_MPEGAUDIO)               += mpegaudio.o mpegaudiodata.o   \
                                          mpegaudiodecheader.o
OBJS-$(CONFIG_MPEGAUDIODSP)            += mpegaudiodsp.o                \
                                          mpegaudiodsp_data.o           \
                                          mpegaudiodsp_fixed.o          \
                                          mpegaudiodsp_float.o
OBJS-$(CONFIG_MPEGVIDEO)               += mpegvideo.o mpegvideodsp.o rl.o \
                                          mpegvideo_motion.o mpegutils.o \
                                          mpegvideodata.o mpegpicture.o
OBJS-$(CONFIG_MPEGVIDEOENC)            += mpegvideo_enc.o mpeg12data.o  \
                                          motion_est.o ratecontrol.o    \
                                          mpegvideoencdsp.o
OBJS-$(CONFIG_MSS34DSP)                += mss34dsp.o
OBJS-$(CONFIG_NVENC)                   += nvenc.o
OBJS-$(CONFIG_PIXBLOCKDSP)             += pixblockdsp.o
OBJS-$(CONFIG_QPELDSP)                 += qpeldsp.o
OBJS-$(CONFIG_QSV)                     += qsv.o
OBJS-$(CONFIG_QSVDEC)                  += qsvdec.o
OBJS-$(CONFIG_QSVENC)                  += qsvenc.o
OBJS-$(CONFIG_RANGECODER)              += rangecoder.o
RDFT-OBJS-$(CONFIG_HARDCODED_TABLES)   += sin_tables.o
OBJS-$(CONFIG_RDFT)                    += rdft.o $(RDFT-OBJS-yes)
OBJS-$(CONFIG_RV34DSP)                 += rv34dsp.o
OBJS-$(CONFIG_SHARED)                  += log2_tab.o
OBJS-$(CONFIG_SINEWIN)                 += sinewin.o sinewin_fixed.o
OBJS-$(CONFIG_SNAPPY)                  += snappy.o
OBJS-$(CONFIG_STARTCODE)               += startcode.o
OBJS-$(CONFIG_TEXTUREDSP)              += texturedsp.o
OBJS-$(CONFIG_TEXTUREDSPENC)           += texturedspenc.o
OBJS-$(CONFIG_TPELDSP)                 += tpeldsp.o
OBJS-$(CONFIG_VIDEODSP)                += videodsp.o
OBJS-$(CONFIG_VP3DSP)                  += vp3dsp.o
OBJS-$(CONFIG_VP56DSP)                 += vp56dsp.o
OBJS-$(CONFIG_VP8DSP)                  += vp8dsp.o
OBJS-$(CONFIG_WMA_FREQS)               += wma_freqs.o
OBJS-$(CONFIG_WMV2DSP)                 += wmv2dsp.o

# decoders/encoders
OBJS-$(CONFIG_ZERO12V_DECODER)         += 012v.o
OBJS-$(CONFIG_A64MULTI_ENCODER)        += a64multienc.o elbg.o
OBJS-$(CONFIG_A64MULTI5_ENCODER)       += a64multienc.o elbg.o
OBJS-$(CONFIG_AAC_DECODER)             += aacdec.o aactab.o aacsbr.o aacps_float.o \
                                          aacadtsdec.o mpeg4audio.o kbdwin.o \
                                          sbrdsp.o aacpsdsp_float.o
OBJS-$(CONFIG_AAC_FIXED_DECODER)       += aacdec_fixed.o aactab.o aacsbr_fixed.o aacps_fixed.o \
                                          aacadtsdec.o mpeg4audio.o kbdwin.o \
                                          sbrdsp_fixed.o aacpsdsp_fixed.o
OBJS-$(CONFIG_AAC_ENCODER)             += aacenc.o aaccoder.o    \
                                          aacpsy.o aactab.o      \
                                          psymodel.o mpeg4audio.o kbdwin.o
OBJS-$(CONFIG_AASC_DECODER)            += aasc.o msrledec.o
OBJS-$(CONFIG_AC3_DECODER)             += ac3dec_float.o ac3dec_data.o ac3.o kbdwin.o
OBJS-$(CONFIG_AC3_FIXED_DECODER)       += ac3dec_fixed.o ac3dec_data.o ac3.o kbdwin.o
OBJS-$(CONFIG_AC3_ENCODER)             += ac3enc_float.o ac3enc.o ac3tab.o \
                                          ac3.o kbdwin.o
OBJS-$(CONFIG_AC3_FIXED_ENCODER)       += ac3enc_fixed.o ac3enc.o ac3tab.o ac3.o
OBJS-$(CONFIG_AIC_DECODER)             += aic.o
OBJS-$(CONFIG_ALAC_DECODER)            += alac.o alac_data.o
OBJS-$(CONFIG_ALAC_ENCODER)            += alacenc.o alac_data.o
OBJS-$(CONFIG_ALIAS_PIX_DECODER)       += aliaspixdec.o
OBJS-$(CONFIG_ALIAS_PIX_ENCODER)       += aliaspixenc.o
OBJS-$(CONFIG_ALS_DECODER)             += alsdec.o bgmc.o mpeg4audio.o
OBJS-$(CONFIG_AMRNB_DECODER)           += amrnbdec.o celp_filters.o   \
                                          celp_math.o acelp_filters.o \
                                          acelp_vectors.o             \
                                          acelp_pitch_delay.o
OBJS-$(CONFIG_AMRWB_DECODER)           += amrwbdec.o celp_filters.o   \
                                          celp_math.o acelp_filters.o \
                                          acelp_vectors.o             \
                                          acelp_pitch_delay.o
OBJS-$(CONFIG_AMV_ENCODER)             += mjpegenc.o mjpegenc_common.o \
                                          mpegvideo_enc.o motion_est.o \
                                          ratecontrol.o mpeg12data.o   \
                                          mpegvideo.o
OBJS-$(CONFIG_ANM_DECODER)             += anm.o
OBJS-$(CONFIG_ANSI_DECODER)            += ansi.o cga_data.o
OBJS-$(CONFIG_APE_DECODER)             += apedec.o
OBJS-$(CONFIG_APNG_DECODER)            += png.o pngdec.o pngdsp.o
OBJS-$(CONFIG_APNG_ENCODER)            += png.o pngenc.o
OBJS-$(CONFIG_SSA_DECODER)             += assdec.o ass.o ass_split.o
OBJS-$(CONFIG_SSA_ENCODER)             += assenc.o ass.o
OBJS-$(CONFIG_ASS_DECODER)             += assdec.o ass.o ass_split.o
OBJS-$(CONFIG_ASS_ENCODER)             += assenc.o ass.o
OBJS-$(CONFIG_ASV1_DECODER)            += asvdec.o asv.o mpeg12data.o
OBJS-$(CONFIG_ASV1_ENCODER)            += asvenc.o asv.o mpeg12data.o
OBJS-$(CONFIG_ASV2_DECODER)            += asvdec.o asv.o mpeg12data.o
OBJS-$(CONFIG_ASV2_ENCODER)            += asvenc.o asv.o mpeg12data.o
OBJS-$(CONFIG_ATRAC1_DECODER)          += atrac1.o atrac.o
OBJS-$(CONFIG_ATRAC3_DECODER)          += atrac3.o atrac.o
OBJS-$(CONFIG_ATRAC3P_DECODER)         += atrac3plusdec.o atrac3plus.o \
                                          atrac3plusdsp.o atrac.o
OBJS-$(CONFIG_AURA_DECODER)            += cyuv.o
OBJS-$(CONFIG_AURA2_DECODER)           += aura.o
OBJS-$(CONFIG_AVRN_DECODER)            += avrndec.o mjpegdec.o
OBJS-$(CONFIG_AVRP_DECODER)            += r210dec.o
OBJS-$(CONFIG_AVRP_ENCODER)            += r210enc.o
OBJS-$(CONFIG_AVS_DECODER)             += avs.o
OBJS-$(CONFIG_AVUI_DECODER)            += avuidec.o
OBJS-$(CONFIG_AVUI_ENCODER)            += avuienc.o
OBJS-$(CONFIG_AYUV_DECODER)            += v408dec.o
OBJS-$(CONFIG_AYUV_ENCODER)            += v408enc.o
OBJS-$(CONFIG_BETHSOFTVID_DECODER)     += bethsoftvideo.o
OBJS-$(CONFIG_BFI_DECODER)             += bfi.o
OBJS-$(CONFIG_BINK_DECODER)            += bink.o binkdsp.o
OBJS-$(CONFIG_BINKAUDIO_DCT_DECODER)   += binkaudio.o
OBJS-$(CONFIG_BINKAUDIO_RDFT_DECODER)  += binkaudio.o
OBJS-$(CONFIG_BINTEXT_DECODER)         += bintext.o cga_data.o
OBJS-$(CONFIG_BMP_DECODER)             += bmp.o msrledec.o
OBJS-$(CONFIG_BMP_ENCODER)             += bmpenc.o
OBJS-$(CONFIG_BMV_AUDIO_DECODER)       += bmvaudio.o
OBJS-$(CONFIG_BMV_VIDEO_DECODER)       += bmvvideo.o
OBJS-$(CONFIG_BRENDER_PIX_DECODER)     += brenderpix.o
OBJS-$(CONFIG_C93_DECODER)             += c93.o
OBJS-$(CONFIG_CAVS_DECODER)            += cavs.o cavsdec.o cavsdsp.o \
                                          cavsdata.o mpeg12data.o
OBJS-$(CONFIG_CCAPTION_DECODER)        += ccaption_dec.o
OBJS-$(CONFIG_CDGRAPHICS_DECODER)      += cdgraphics.o
OBJS-$(CONFIG_CDXL_DECODER)            += cdxl.o
OBJS-$(CONFIG_CINEPAK_DECODER)         += cinepak.o
OBJS-$(CONFIG_CINEPAK_ENCODER)         += cinepakenc.o elbg.o
OBJS-$(CONFIG_CLJR_DECODER)            += cljrdec.o
OBJS-$(CONFIG_CLJR_ENCODER)            += cljrenc.o
OBJS-$(CONFIG_CLLC_DECODER)            += cllc.o canopus.o
OBJS-$(CONFIG_COOK_DECODER)            += cook.o
OBJS-$(CONFIG_COMFORTNOISE_DECODER)    += cngdec.o celp_filters.o
OBJS-$(CONFIG_COMFORTNOISE_ENCODER)    += cngenc.o
OBJS-$(CONFIG_CPIA_DECODER)            += cpia.o
OBJS-$(CONFIG_CSCD_DECODER)            += cscd.o
OBJS-$(CONFIG_CYUV_DECODER)            += cyuv.o
OBJS-$(CONFIG_DCA_DECODER)             += dcadec.o dca.o dcadsp.o      \
                                          dcadata.o dca_exss.o         \
                                          dca_xll.o synth_filter.o
OBJS-$(CONFIG_DCA_ENCODER)             += dcaenc.o dca.o dcadata.o
OBJS-$(CONFIG_DDS_DECODER)             += dds.o
OBJS-$(CONFIG_DIRAC_DECODER)           += diracdec.o dirac.o diracdsp.o \
                                          dirac_arith.o mpeg12data.o dirac_dwt.o
OBJS-$(CONFIG_DFA_DECODER)             += dfa.o
OBJS-$(CONFIG_DNXHD_DECODER)           += dnxhddec.o dnxhddata.o
OBJS-$(CONFIG_DNXHD_ENCODER)           += dnxhdenc.o dnxhddata.o
OBJS-$(CONFIG_DPX_DECODER)             += dpx.o
OBJS-$(CONFIG_DPX_ENCODER)             += dpxenc.o
OBJS-$(CONFIG_DSD_LSBF_DECODER)        += dsddec.o
OBJS-$(CONFIG_DSD_MSBF_DECODER)        += dsddec.o
OBJS-$(CONFIG_DSD_LSBF_PLANAR_DECODER) += dsddec.o
OBJS-$(CONFIG_DSD_MSBF_PLANAR_DECODER) += dsddec.o
OBJS-$(CONFIG_DSICINAUDIO_DECODER)     += dsicinaudio.o
OBJS-$(CONFIG_DSICINVIDEO_DECODER)     += dsicinvideo.o
OBJS-$(CONFIG_DSS_SP_DECODER)          += dss_sp.o
OBJS-$(CONFIG_DVBSUB_DECODER)          += dvbsubdec.o
OBJS-$(CONFIG_DVBSUB_ENCODER)          += dvbsub.o
OBJS-$(CONFIG_DVDSUB_DECODER)          += dvdsubdec.o
OBJS-$(CONFIG_DVDSUB_ENCODER)          += dvdsubenc.o
OBJS-$(CONFIG_DVVIDEO_DECODER)         += dvdec.o dv.o dvdata.o
OBJS-$(CONFIG_DVVIDEO_ENCODER)         += dvenc.o dv.o dvdata.o
OBJS-$(CONFIG_DXA_DECODER)             += dxa.o
OBJS-$(CONFIG_DXTORY_DECODER)          += dxtory.o
OBJS-$(CONFIG_EAC3_DECODER)            += eac3_data.o
OBJS-$(CONFIG_EAC3_ENCODER)            += eac3enc.o eac3_data.o
OBJS-$(CONFIG_EACMV_DECODER)           += eacmv.o
OBJS-$(CONFIG_EAMAD_DECODER)           += eamad.o eaidct.o mpeg12.o \
                                          mpeg12data.o
OBJS-$(CONFIG_EATGQ_DECODER)           += eatgq.o eaidct.o
OBJS-$(CONFIG_EATGV_DECODER)           += eatgv.o
OBJS-$(CONFIG_EATQI_DECODER)           += eatqi.o eaidct.o
OBJS-$(CONFIG_EIGHTBPS_DECODER)        += 8bps.o
OBJS-$(CONFIG_EIGHTSVX_EXP_DECODER)    += 8svx.o
OBJS-$(CONFIG_EIGHTSVX_FIB_DECODER)    += 8svx.o
OBJS-$(CONFIG_ESCAPE124_DECODER)       += escape124.o
OBJS-$(CONFIG_ESCAPE130_DECODER)       += escape130.o
OBJS-$(CONFIG_EVRC_DECODER)            += evrcdec.o acelp_vectors.o lsp.o
OBJS-$(CONFIG_EXR_DECODER)             += exr.o
OBJS-$(CONFIG_FFV1_DECODER)            += ffv1dec.o ffv1.o
OBJS-$(CONFIG_FFV1_ENCODER)            += ffv1enc.o ffv1.o
OBJS-$(CONFIG_FFWAVESYNTH_DECODER)     += ffwavesynth.o
OBJS-$(CONFIG_FIC_DECODER)             += fic.o
OBJS-$(CONFIG_FLAC_DECODER)            += flacdec.o flacdata.o flac.o
OBJS-$(CONFIG_FLAC_ENCODER)            += flacenc.o flacdata.o flac.o vorbis_data.o
OBJS-$(CONFIG_FLASHSV_DECODER)         += flashsv.o
OBJS-$(CONFIG_FLASHSV_ENCODER)         += flashsvenc.o
OBJS-$(CONFIG_FLASHSV2_ENCODER)        += flashsv2enc.o
OBJS-$(CONFIG_FLASHSV2_DECODER)        += flashsv.o
OBJS-$(CONFIG_FLIC_DECODER)            += flicvideo.o
OBJS-$(CONFIG_FOURXM_DECODER)          += 4xm.o
OBJS-$(CONFIG_FRAPS_DECODER)           += fraps.o
OBJS-$(CONFIG_FRWU_DECODER)            += frwu.o
OBJS-$(CONFIG_G2M_DECODER)             += g2meet.o elsdec.o
OBJS-$(CONFIG_G723_1_DECODER)          += g723_1.o acelp_vectors.o \
                                          celp_filters.o celp_math.o
OBJS-$(CONFIG_G723_1_ENCODER)          += g723_1.o acelp_vectors.o celp_math.o
OBJS-$(CONFIG_G729_DECODER)            += g729dec.o lsp.o celp_math.o acelp_filters.o acelp_pitch_delay.o acelp_vectors.o g729postfilter.o
OBJS-$(CONFIG_GIF_DECODER)             += gifdec.o lzw.o
OBJS-$(CONFIG_GIF_ENCODER)             += gif.o lzwenc.o
OBJS-$(CONFIG_GSM_DECODER)             += gsmdec.o gsmdec_data.o msgsmdec.o
OBJS-$(CONFIG_GSM_MS_DECODER)          += gsmdec.o gsmdec_data.o msgsmdec.o
OBJS-$(CONFIG_H261_DECODER)            += h261dec.o h261data.o h261.o
OBJS-$(CONFIG_H261_ENCODER)            += h261enc.o h261data.o h261.o
OBJS-$(CONFIG_H263_DECODER)            += h263dec.o h263.o ituh263dec.o        \
                                          mpeg4video.o mpeg4videodec.o flvdec.o\
                                          intelh263dec.o h263data.o
OBJS-$(CONFIG_H263_ENCODER)            += mpeg4videoenc.o mpeg4video.o  \
                                          h263.o ituh263enc.o flvenc.o
OBJS-$(CONFIG_H264_DECODER)            += h264.o h264_cabac.o h264_cavlc.o \
                                          h264_direct.o h264_loopfilter.o  \
                                          h264_mb.o h264_picture.o h264_ps.o \
                                          h264_refs.o h264_sei.o h264_slice.o
OBJS-$(CONFIG_H264_MMAL_DECODER)       += mmaldec.o
<<<<<<< HEAD
OBJS-$(CONFIG_H264_VDA_DECODER)        += vda_h264_dec.o
OBJS-$(CONFIG_H264_QSV_DECODER)        += qsvdec_h264.o
=======
OBJS-$(CONFIG_H264_NVENC_ENCODER)      += nvenc_h264.o
OBJS-$(CONFIG_H264_QSV_DECODER)        += qsvdec_h2645.o
>>>>>>> 41d47ea8
OBJS-$(CONFIG_H264_QSV_ENCODER)        += qsvenc_h264.o
OBJS-$(CONFIG_HAP_DECODER)             += hapdec.o hap.o
OBJS-$(CONFIG_HAP_ENCODER)             += hapenc.o hap.o
OBJS-$(CONFIG_HEVC_DECODER)            += hevc.o hevc_mvs.o hevc_ps.o hevc_sei.o \
                                          hevc_cabac.o hevc_refs.o hevcpred.o    \
                                          hevcdsp.o hevc_filter.o hevc_parse.o hevc_data.o
<<<<<<< HEAD
=======
OBJS-$(CONFIG_HEVC_NVENC_ENCODER)      += nvenc_hevc.o
OBJS-$(CONFIG_HEVC_QSV_DECODER)        += qsvdec_h2645.o
>>>>>>> 41d47ea8
OBJS-$(CONFIG_HEVC_QSV_ENCODER)        += qsvenc_hevc.o hevc_ps_enc.o hevc_parse.o
OBJS-$(CONFIG_HNM4_VIDEO_DECODER)      += hnm4video.o
OBJS-$(CONFIG_HQ_HQA_DECODER)          += hq_hqa.o hq_hqadata.o hq_hqadsp.o \
                                          canopus.o
OBJS-$(CONFIG_HQX_DECODER)             += hqx.o hqxvlc.o hqxdsp.o canopus.o
OBJS-$(CONFIG_HUFFYUV_DECODER)         += huffyuv.o huffyuvdec.o
OBJS-$(CONFIG_HUFFYUV_ENCODER)         += huffyuv.o huffyuvenc.o
OBJS-$(CONFIG_IDCIN_DECODER)           += idcinvideo.o
OBJS-$(CONFIG_IDF_DECODER)             += bintext.o cga_data.o
OBJS-$(CONFIG_IFF_BYTERUN1_DECODER)    += iff.o
OBJS-$(CONFIG_IFF_ILBM_DECODER)        += iff.o
OBJS-$(CONFIG_IMC_DECODER)             += imc.o
OBJS-$(CONFIG_INDEO2_DECODER)          += indeo2.o
OBJS-$(CONFIG_INDEO3_DECODER)          += indeo3.o
OBJS-$(CONFIG_INDEO4_DECODER)          += indeo4.o ivi.o
OBJS-$(CONFIG_INDEO5_DECODER)          += indeo5.o ivi.o
OBJS-$(CONFIG_INTERPLAY_DPCM_DECODER)  += dpcm.o
OBJS-$(CONFIG_INTERPLAY_VIDEO_DECODER) += interplayvideo.o
OBJS-$(CONFIG_JACOSUB_DECODER)         += jacosubdec.o ass.o
OBJS-$(CONFIG_JPEG2000_ENCODER)        += j2kenc.o mqcenc.o mqc.o jpeg2000.o \
                                          jpeg2000dwt.o
OBJS-$(CONFIG_JPEG2000_DECODER)        += jpeg2000dec.o jpeg2000.o jpeg2000dsp.o \
                                          jpeg2000dwt.o mqcdec.o mqc.o
OBJS-$(CONFIG_JPEGLS_DECODER)          += jpeglsdec.o jpegls.o
OBJS-$(CONFIG_JPEGLS_ENCODER)          += jpeglsenc.o jpegls.o
OBJS-$(CONFIG_JV_DECODER)              += jvdec.o
OBJS-$(CONFIG_KGV1_DECODER)            += kgv1dec.o
OBJS-$(CONFIG_KMVC_DECODER)            += kmvc.o
OBJS-$(CONFIG_LAGARITH_DECODER)        += lagarith.o lagarithrac.o
OBJS-$(CONFIG_LJPEG_ENCODER)           += ljpegenc.o mjpegenc_common.o
OBJS-$(CONFIG_LOCO_DECODER)            += loco.o
OBJS-$(CONFIG_MACE3_DECODER)           += mace.o
OBJS-$(CONFIG_MACE6_DECODER)           += mace.o
OBJS-$(CONFIG_MDEC_DECODER)            += mdec.o mpeg12.o mpeg12data.o
OBJS-$(CONFIG_METASOUND_DECODER)       += metasound.o metasound_data.o \
                                          twinvq.o
OBJS-$(CONFIG_MICRODVD_DECODER)        += microdvddec.o ass.o
OBJS-$(CONFIG_MIMIC_DECODER)           += mimic.o
OBJS-$(CONFIG_MJPEG_DECODER)           += mjpegdec.o
OBJS-$(CONFIG_MJPEG_ENCODER)           += mjpegenc.o mjpegenc_common.o
OBJS-$(CONFIG_MJPEGB_DECODER)          += mjpegbdec.o
OBJS-$(CONFIG_MLP_DECODER)             += mlpdec.o mlpdsp.o
OBJS-$(CONFIG_MMVIDEO_DECODER)         += mmvideo.o
OBJS-$(CONFIG_MOTIONPIXELS_DECODER)    += motionpixels.o
OBJS-$(CONFIG_MOVTEXT_DECODER)         += movtextdec.o ass.o
OBJS-$(CONFIG_MOVTEXT_ENCODER)         += movtextenc.o ass_split.o
OBJS-$(CONFIG_MP1_DECODER)             += mpegaudiodec_fixed.o
OBJS-$(CONFIG_MP1FLOAT_DECODER)        += mpegaudiodec_float.o
OBJS-$(CONFIG_MP2_DECODER)             += mpegaudiodec_fixed.o
OBJS-$(CONFIG_MP2_ENCODER)             += mpegaudioenc_float.o mpegaudio.o \
                                          mpegaudiodata.o mpegaudiodsp_data.o
OBJS-$(CONFIG_MP2FIXED_ENCODER)        += mpegaudioenc_fixed.o mpegaudio.o \
                                          mpegaudiodata.o mpegaudiodsp_data.o
OBJS-$(CONFIG_MP2FLOAT_DECODER)        += mpegaudiodec_float.o
OBJS-$(CONFIG_MP3_DECODER)             += mpegaudiodec_fixed.o
OBJS-$(CONFIG_MP3ADU_DECODER)          += mpegaudiodec_fixed.o
OBJS-$(CONFIG_MP3ADUFLOAT_DECODER)     += mpegaudiodec_float.o
OBJS-$(CONFIG_MP3FLOAT_DECODER)        += mpegaudiodec_float.o
OBJS-$(CONFIG_MP3ON4_DECODER)          += mpegaudiodec_fixed.o mpeg4audio.o
OBJS-$(CONFIG_MP3ON4FLOAT_DECODER)     += mpegaudiodec_float.o mpeg4audio.o
OBJS-$(CONFIG_MPC7_DECODER)            += mpc7.o mpc.o
OBJS-$(CONFIG_MPC8_DECODER)            += mpc8.o mpc.o
OBJS-$(CONFIG_MPEGVIDEO_DECODER)       += mpeg12dec.o mpeg12.o mpeg12data.o
OBJS-$(CONFIG_MPEG1VIDEO_DECODER)      += mpeg12dec.o mpeg12.o mpeg12data.o
OBJS-$(CONFIG_MPEG1VIDEO_ENCODER)      += mpeg12enc.o mpeg12.o
OBJS-$(CONFIG_MPEG2VIDEO_DECODER)      += mpeg12dec.o mpeg12.o mpeg12data.o
OBJS-$(CONFIG_MPEG2VIDEO_ENCODER)      += mpeg12enc.o mpeg12.o
OBJS-$(CONFIG_MPEG2_QSV_DECODER)       += qsvdec_mpeg2.o
OBJS-$(CONFIG_MPEG2_QSV_ENCODER)       += qsvenc_mpeg2.o
OBJS-$(CONFIG_MPEG4_DECODER)           += xvididct.o
OBJS-$(CONFIG_MPL2_DECODER)            += mpl2dec.o ass.o
OBJS-$(CONFIG_MSMPEG4V1_DECODER)       += msmpeg4dec.o msmpeg4.o msmpeg4data.o
OBJS-$(CONFIG_MSMPEG4V2_DECODER)       += msmpeg4dec.o msmpeg4.o msmpeg4data.o
OBJS-$(CONFIG_MSMPEG4V2_ENCODER)       += msmpeg4enc.o msmpeg4.o msmpeg4data.o
OBJS-$(CONFIG_MSMPEG4V3_DECODER)       += msmpeg4dec.o msmpeg4.o msmpeg4data.o
OBJS-$(CONFIG_MSMPEG4V3_ENCODER)       += msmpeg4enc.o msmpeg4.o msmpeg4data.o
OBJS-$(CONFIG_MSRLE_DECODER)           += msrle.o msrledec.o
OBJS-$(CONFIG_MSA1_DECODER)            += mss3.o
OBJS-$(CONFIG_MSS1_DECODER)            += mss1.o mss12.o
OBJS-$(CONFIG_MSS2_DECODER)            += mss2.o mss12.o mss2dsp.o
OBJS-$(CONFIG_MSVIDEO1_DECODER)        += msvideo1.o
OBJS-$(CONFIG_MSVIDEO1_ENCODER)        += msvideo1enc.o elbg.o
OBJS-$(CONFIG_MSZH_DECODER)            += lcldec.o
OBJS-$(CONFIG_MTS2_DECODER)            += mss4.o
OBJS-$(CONFIG_MVC1_DECODER)            += mvcdec.o
OBJS-$(CONFIG_MVC2_DECODER)            += mvcdec.o
OBJS-$(CONFIG_MXPEG_DECODER)           += mxpegdec.o
OBJS-$(CONFIG_NELLYMOSER_DECODER)      += nellymoserdec.o nellymoser.o
OBJS-$(CONFIG_NELLYMOSER_ENCODER)      += nellymoserenc.o nellymoser.o
OBJS-$(CONFIG_NUV_DECODER)             += nuv.o rtjpeg.o
OBJS-$(CONFIG_ON2AVC_DECODER)          += on2avc.o on2avcdata.o
OBJS-$(CONFIG_OPUS_DECODER)            += opusdec.o opus.o opus_celt.o \
                                          opus_silk.o vorbis_data.o
OBJS-$(CONFIG_PAF_AUDIO_DECODER)       += pafaudio.o
OBJS-$(CONFIG_PAF_VIDEO_DECODER)       += pafvideo.o
OBJS-$(CONFIG_PAM_DECODER)             += pnmdec.o pnm.o
OBJS-$(CONFIG_PAM_ENCODER)             += pamenc.o
OBJS-$(CONFIG_PBM_DECODER)             += pnmdec.o pnm.o
OBJS-$(CONFIG_PBM_ENCODER)             += pnmenc.o
OBJS-$(CONFIG_PCX_DECODER)             += pcx.o
OBJS-$(CONFIG_PCX_ENCODER)             += pcxenc.o
OBJS-$(CONFIG_PGM_DECODER)             += pnmdec.o pnm.o
OBJS-$(CONFIG_PGM_ENCODER)             += pnmenc.o
OBJS-$(CONFIG_PGMYUV_DECODER)          += pnmdec.o pnm.o
OBJS-$(CONFIG_PGMYUV_ENCODER)          += pnmenc.o
OBJS-$(CONFIG_PGSSUB_DECODER)          += pgssubdec.o
OBJS-$(CONFIG_PICTOR_DECODER)          += pictordec.o cga_data.o
OBJS-$(CONFIG_PJS_DECODER)             += textdec.o ass.o
OBJS-$(CONFIG_PNG_DECODER)             += png.o pngdec.o pngdsp.o
OBJS-$(CONFIG_PNG_ENCODER)             += png.o pngenc.o
OBJS-$(CONFIG_PPM_DECODER)             += pnmdec.o pnm.o
OBJS-$(CONFIG_PPM_ENCODER)             += pnmenc.o
OBJS-$(CONFIG_PRORES_DECODER)          += proresdec2.o proresdsp.o proresdata.o
OBJS-$(CONFIG_PRORES_LGPL_DECODER)     += proresdec_lgpl.o proresdsp.o proresdata.o
OBJS-$(CONFIG_PRORES_ENCODER)          += proresenc_anatoliy.o
OBJS-$(CONFIG_PRORES_AW_ENCODER)       += proresenc_anatoliy.o
OBJS-$(CONFIG_PRORES_KS_ENCODER)       += proresenc_kostya.o proresdata.o
OBJS-$(CONFIG_PTX_DECODER)             += ptx.o
OBJS-$(CONFIG_QCELP_DECODER)           += qcelpdec.o                     \
                                          celp_filters.o acelp_vectors.o \
                                          acelp_filters.o
OBJS-$(CONFIG_QDM2_DECODER)            += qdm2.o
OBJS-$(CONFIG_QDRAW_DECODER)           += qdrw.o
OBJS-$(CONFIG_QPEG_DECODER)            += qpeg.o
OBJS-$(CONFIG_QTRLE_DECODER)           += qtrle.o
OBJS-$(CONFIG_QTRLE_ENCODER)           += qtrleenc.o
OBJS-$(CONFIG_R10K_DECODER)            += r210dec.o
OBJS-$(CONFIG_R10K_ENCODER)            += r210enc.o
OBJS-$(CONFIG_R210_DECODER)            += r210dec.o
OBJS-$(CONFIG_R210_ENCODER)            += r210enc.o
OBJS-$(CONFIG_RA_144_DECODER)          += ra144dec.o ra144.o celp_filters.o
OBJS-$(CONFIG_RA_144_ENCODER)          += ra144enc.o ra144.o celp_filters.o
OBJS-$(CONFIG_RA_288_DECODER)          += ra288.o celp_filters.o
OBJS-$(CONFIG_RALF_DECODER)            += ralf.o
OBJS-$(CONFIG_RAWVIDEO_DECODER)        += rawdec.o
OBJS-$(CONFIG_RAWVIDEO_ENCODER)        += rawenc.o
OBJS-$(CONFIG_REALTEXT_DECODER)        += realtextdec.o ass.o
OBJS-$(CONFIG_RL2_DECODER)             += rl2.o
OBJS-$(CONFIG_ROQ_DECODER)             += roqvideodec.o roqvideo.o
OBJS-$(CONFIG_ROQ_ENCODER)             += roqvideoenc.o roqvideo.o elbg.o
OBJS-$(CONFIG_ROQ_DPCM_DECODER)        += dpcm.o
OBJS-$(CONFIG_ROQ_DPCM_ENCODER)        += roqaudioenc.o
OBJS-$(CONFIG_RPZA_DECODER)            += rpza.o
OBJS-$(CONFIG_RV10_DECODER)            += rv10.o
OBJS-$(CONFIG_RV10_ENCODER)            += rv10enc.o
OBJS-$(CONFIG_RV20_DECODER)            += rv10.o
OBJS-$(CONFIG_RV20_ENCODER)            += rv20enc.o
OBJS-$(CONFIG_RV30_DECODER)            += rv30.o rv34.o rv30dsp.o
OBJS-$(CONFIG_RV40_DECODER)            += rv40.o rv34.o rv40dsp.o
OBJS-$(CONFIG_SAMI_DECODER)            += samidec.o ass.o
OBJS-$(CONFIG_S302M_DECODER)           += s302m.o
OBJS-$(CONFIG_S302M_ENCODER)           += s302menc.o
OBJS-$(CONFIG_SANM_DECODER)            += sanm.o
OBJS-$(CONFIG_SGI_DECODER)             += sgidec.o
OBJS-$(CONFIG_SGI_ENCODER)             += sgienc.o rle.o
OBJS-$(CONFIG_SGIRLE_DECODER)          += sgirledec.o
OBJS-$(CONFIG_SHORTEN_DECODER)         += shorten.o
OBJS-$(CONFIG_SIPR_DECODER)            += sipr.o acelp_pitch_delay.o \
                                          celp_math.o acelp_vectors.o \
                                          acelp_filters.o celp_filters.o \
                                          sipr16k.o
OBJS-$(CONFIG_SMACKAUD_DECODER)        += smacker.o
OBJS-$(CONFIG_SMACKER_DECODER)         += smacker.o
OBJS-$(CONFIG_SMC_DECODER)             += smc.o
OBJS-$(CONFIG_SMVJPEG_DECODER)         += smvjpegdec.o
OBJS-$(CONFIG_SNOW_DECODER)            += snowdec.o snow.o snow_dwt.o
OBJS-$(CONFIG_SNOW_ENCODER)            += snowenc.o snow.o snow_dwt.o             \
                                          h263.o ituh263enc.o
OBJS-$(CONFIG_SOL_DPCM_DECODER)        += dpcm.o
OBJS-$(CONFIG_SONIC_DECODER)           += sonic.o
OBJS-$(CONFIG_SONIC_ENCODER)           += sonic.o
OBJS-$(CONFIG_SONIC_LS_ENCODER)        += sonic.o
OBJS-$(CONFIG_SP5X_DECODER)            += sp5xdec.o
OBJS-$(CONFIG_SRT_DECODER)             += srtdec.o ass.o
OBJS-$(CONFIG_SRT_ENCODER)             += srtenc.o ass_split.o
OBJS-$(CONFIG_STL_DECODER)             += textdec.o ass.o
OBJS-$(CONFIG_SUBRIP_DECODER)          += srtdec.o ass.o
OBJS-$(CONFIG_SUBRIP_ENCODER)          += srtenc.o ass_split.o
OBJS-$(CONFIG_SUBVIEWER1_DECODER)      += textdec.o ass.o
OBJS-$(CONFIG_SUBVIEWER_DECODER)       += subviewerdec.o ass.o
OBJS-$(CONFIG_SUNRAST_DECODER)         += sunrast.o
OBJS-$(CONFIG_SUNRAST_ENCODER)         += sunrastenc.o
OBJS-$(CONFIG_SVQ1_DECODER)            += svq1dec.o svq1.o svq13.o h263.o
OBJS-$(CONFIG_SVQ1_ENCODER)            += svq1enc.o svq1.o    \
                                          h263.o ituh263enc.o
OBJS-$(CONFIG_SVQ3_DECODER)            += svq3.o svq13.o mpegutils.o
OBJS-$(CONFIG_TEXT_DECODER)            += textdec.o ass.o
OBJS-$(CONFIG_TAK_DECODER)             += takdec.o tak.o
OBJS-$(CONFIG_TARGA_DECODER)           += targa.o
OBJS-$(CONFIG_TARGA_ENCODER)           += targaenc.o rle.o
OBJS-$(CONFIG_TARGA_Y216_DECODER)      += targa_y216dec.o
OBJS-$(CONFIG_TDSC_DECODER)            += tdsc.o
OBJS-$(CONFIG_TIERTEXSEQVIDEO_DECODER) += tiertexseqv.o
OBJS-$(CONFIG_TIFF_DECODER)            += tiff.o lzw.o faxcompr.o tiff_data.o tiff_common.o
OBJS-$(CONFIG_TIFF_ENCODER)            += tiffenc.o rle.o lzwenc.o tiff_data.o
OBJS-$(CONFIG_TMV_DECODER)             += tmv.o cga_data.o
OBJS-$(CONFIG_TRUEHD_DECODER)          += mlpdec.o mlpdsp.o
OBJS-$(CONFIG_TRUEMOTION1_DECODER)     += truemotion1.o
OBJS-$(CONFIG_TRUEMOTION2_DECODER)     += truemotion2.o
OBJS-$(CONFIG_TRUESPEECH_DECODER)      += truespeech.o
OBJS-$(CONFIG_TSCC_DECODER)            += tscc.o msrledec.o
OBJS-$(CONFIG_TSCC2_DECODER)           += tscc2.o
OBJS-$(CONFIG_TTA_DECODER)             += tta.o ttadata.o ttadsp.o
OBJS-$(CONFIG_TTA_ENCODER)             += ttaenc.o ttadata.o
OBJS-$(CONFIG_TWINVQ_DECODER)          += twinvqdec.o twinvq.o
OBJS-$(CONFIG_TXD_DECODER)             += txd.o
OBJS-$(CONFIG_ULTI_DECODER)            += ulti.o
OBJS-$(CONFIG_UTVIDEO_DECODER)         += utvideodec.o utvideo.o
OBJS-$(CONFIG_UTVIDEO_ENCODER)         += utvideoenc.o utvideo.o
OBJS-$(CONFIG_V210_DECODER)            += v210dec.o
OBJS-$(CONFIG_V210_ENCODER)            += v210enc.o
OBJS-$(CONFIG_V308_DECODER)            += v308dec.o
OBJS-$(CONFIG_V308_ENCODER)            += v308enc.o
OBJS-$(CONFIG_V408_DECODER)            += v408dec.o
OBJS-$(CONFIG_V408_ENCODER)            += v408enc.o
OBJS-$(CONFIG_V410_DECODER)            += v410dec.o
OBJS-$(CONFIG_V410_ENCODER)            += v410enc.o
OBJS-$(CONFIG_V210X_DECODER)           += v210x.o
OBJS-$(CONFIG_VB_DECODER)              += vb.o
OBJS-$(CONFIG_VBLE_DECODER)            += vble.o
OBJS-$(CONFIG_VC1_DECODER)             += vc1dec.o vc1_block.o vc1_loopfilter.o \
                                          vc1_mc.o vc1_pred.o vc1.o vc1data.o \
                                          vc1dsp.o \
                                          msmpeg4dec.o msmpeg4.o msmpeg4data.o \
                                          wmv2dsp.o
OBJS-$(CONFIG_VC1_QSV_DECODER)         += qsvdec_vc1.o
OBJS-$(CONFIG_VCR1_DECODER)            += vcr1.o
OBJS-$(CONFIG_VMDAUDIO_DECODER)        += vmdaudio.o
OBJS-$(CONFIG_VMDVIDEO_DECODER)        += vmdvideo.o
OBJS-$(CONFIG_VMNC_DECODER)            += vmnc.o
OBJS-$(CONFIG_VORBIS_DECODER)          += vorbisdec.o vorbisdsp.o vorbis.o \
                                          vorbis_data.o
OBJS-$(CONFIG_VORBIS_ENCODER)          += vorbisenc.o vorbis.o \
                                          vorbis_data.o
OBJS-$(CONFIG_VP3_DECODER)             += vp3.o
OBJS-$(CONFIG_VP5_DECODER)             += vp5.o vp56.o vp56data.o vp56rac.o
OBJS-$(CONFIG_VP6_DECODER)             += vp6.o vp56.o vp56data.o \
                                          vp6dsp.o vp56rac.o
OBJS-$(CONFIG_VP7_DECODER)             += vp8.o vp56rac.o
OBJS-$(CONFIG_VP8_DECODER)             += vp8.o vp56rac.o
OBJS-$(CONFIG_VP9_DECODER)             += vp9.o vp9dsp.o vp56rac.o vp9dsp_8bpp.o \
                                          vp9dsp_10bpp.o vp9dsp_12bpp.o
OBJS-$(CONFIG_VPLAYER_DECODER)         += textdec.o ass.o
OBJS-$(CONFIG_VQA_DECODER)             += vqavideo.o
OBJS-$(CONFIG_WAVPACK_DECODER)         += wavpack.o
OBJS-$(CONFIG_WAVPACK_ENCODER)         += wavpackenc.o
OBJS-$(CONFIG_WEBP_DECODER)            += vp8.o vp8dsp.o vp56rac.o
OBJS-$(CONFIG_WEBP_DECODER)            += webp.o exif.o tiff_common.o
OBJS-$(CONFIG_WEBVTT_DECODER)          += webvttdec.o ass.o
OBJS-$(CONFIG_WEBVTT_ENCODER)          += webvttenc.o ass_split.o
OBJS-$(CONFIG_WMALOSSLESS_DECODER)     += wmalosslessdec.o wma_common.o
OBJS-$(CONFIG_WMAPRO_DECODER)          += wmaprodec.o wma.o wma_common.o
OBJS-$(CONFIG_WMAV1_DECODER)           += wmadec.o wma.o wma_common.o aactab.o
OBJS-$(CONFIG_WMAV1_ENCODER)           += wmaenc.o wma.o wma_common.o aactab.o
OBJS-$(CONFIG_WMAV2_DECODER)           += wmadec.o wma.o wma_common.o aactab.o
OBJS-$(CONFIG_WMAV2_ENCODER)           += wmaenc.o wma.o wma_common.o aactab.o
OBJS-$(CONFIG_WMAVOICE_DECODER)        += wmavoice.o \
                                          celp_filters.o \
                                          acelp_vectors.o acelp_filters.o
OBJS-$(CONFIG_WMV1_DECODER)            += msmpeg4dec.o msmpeg4.o msmpeg4data.o
OBJS-$(CONFIG_WMV1_ENCODER)            += msmpeg4enc.o
OBJS-$(CONFIG_WMV2_DECODER)            += wmv2dec.o wmv2.o \
                                          msmpeg4dec.o msmpeg4.o msmpeg4data.o
OBJS-$(CONFIG_WMV2_ENCODER)            += wmv2enc.o wmv2.o \
                                          msmpeg4.o msmpeg4enc.o msmpeg4data.o
OBJS-$(CONFIG_WNV1_DECODER)            += wnv1.o
OBJS-$(CONFIG_WS_SND1_DECODER)         += ws-snd1.o
OBJS-$(CONFIG_XAN_DPCM_DECODER)        += dpcm.o
OBJS-$(CONFIG_XAN_WC3_DECODER)         += xan.o
OBJS-$(CONFIG_XAN_WC4_DECODER)         += xxan.o
OBJS-$(CONFIG_XBIN_DECODER)            += bintext.o cga_data.o
OBJS-$(CONFIG_XBM_DECODER)             += xbmdec.o
OBJS-$(CONFIG_XBM_ENCODER)             += xbmenc.o
OBJS-$(CONFIG_XFACE_DECODER)           += xfacedec.o xface.o
OBJS-$(CONFIG_XFACE_ENCODER)           += xfaceenc.o xface.o
OBJS-$(CONFIG_XL_DECODER)              += xl.o
OBJS-$(CONFIG_XSUB_DECODER)            += xsubdec.o
OBJS-$(CONFIG_XSUB_ENCODER)            += xsubenc.o
OBJS-$(CONFIG_XWD_DECODER)             += xwddec.o
OBJS-$(CONFIG_XWD_ENCODER)             += xwdenc.o
OBJS-$(CONFIG_Y41P_DECODER)            += y41pdec.o
OBJS-$(CONFIG_Y41P_ENCODER)            += y41penc.o
OBJS-$(CONFIG_YOP_DECODER)             += yop.o
OBJS-$(CONFIG_YUV4_DECODER)            += yuv4dec.o
OBJS-$(CONFIG_YUV4_ENCODER)            += yuv4enc.o
OBJS-$(CONFIG_ZEROCODEC_DECODER)       += zerocodec.o
OBJS-$(CONFIG_ZLIB_DECODER)            += lcldec.o
OBJS-$(CONFIG_ZLIB_ENCODER)            += lclenc.o
OBJS-$(CONFIG_ZMBV_DECODER)            += zmbv.o
OBJS-$(CONFIG_ZMBV_ENCODER)            += zmbvenc.o

# (AD)PCM decoders/encoders
OBJS-$(CONFIG_PCM_ALAW_DECODER)           += pcm.o
OBJS-$(CONFIG_PCM_ALAW_ENCODER)           += pcm.o
OBJS-$(CONFIG_PCM_BLURAY_DECODER)         += pcm-bluray.o
OBJS-$(CONFIG_PCM_DVD_DECODER)            += pcm-dvd.o
OBJS-$(CONFIG_PCM_F32BE_DECODER)          += pcm.o
OBJS-$(CONFIG_PCM_F32BE_ENCODER)          += pcm.o
OBJS-$(CONFIG_PCM_F32LE_DECODER)          += pcm.o
OBJS-$(CONFIG_PCM_F32LE_ENCODER)          += pcm.o
OBJS-$(CONFIG_PCM_F64BE_DECODER)          += pcm.o
OBJS-$(CONFIG_PCM_F64BE_ENCODER)          += pcm.o
OBJS-$(CONFIG_PCM_F64LE_DECODER)          += pcm.o
OBJS-$(CONFIG_PCM_F64LE_ENCODER)          += pcm.o
OBJS-$(CONFIG_PCM_LXF_DECODER)            += pcm.o
OBJS-$(CONFIG_PCM_MULAW_DECODER)          += pcm.o
OBJS-$(CONFIG_PCM_MULAW_ENCODER)          += pcm.o
OBJS-$(CONFIG_PCM_S8_DECODER)             += pcm.o
OBJS-$(CONFIG_PCM_S8_ENCODER)             += pcm.o
OBJS-$(CONFIG_PCM_S8_PLANAR_DECODER)      += pcm.o
OBJS-$(CONFIG_PCM_S8_PLANAR_ENCODER)      += pcm.o
OBJS-$(CONFIG_PCM_S16BE_DECODER)          += pcm.o
OBJS-$(CONFIG_PCM_S16BE_ENCODER)          += pcm.o
OBJS-$(CONFIG_PCM_S16BE_PLANAR_DECODER)   += pcm.o
OBJS-$(CONFIG_PCM_S16BE_PLANAR_ENCODER)   += pcm.o
OBJS-$(CONFIG_PCM_S16LE_DECODER)          += pcm.o
OBJS-$(CONFIG_PCM_S16LE_ENCODER)          += pcm.o
OBJS-$(CONFIG_PCM_S16LE_PLANAR_DECODER)   += pcm.o
OBJS-$(CONFIG_PCM_S16LE_PLANAR_ENCODER)   += pcm.o
OBJS-$(CONFIG_PCM_S24BE_DECODER)          += pcm.o
OBJS-$(CONFIG_PCM_S24BE_ENCODER)          += pcm.o
OBJS-$(CONFIG_PCM_S24DAUD_DECODER)        += pcm.o
OBJS-$(CONFIG_PCM_S24DAUD_ENCODER)        += pcm.o
OBJS-$(CONFIG_PCM_S24LE_DECODER)          += pcm.o
OBJS-$(CONFIG_PCM_S24LE_ENCODER)          += pcm.o
OBJS-$(CONFIG_PCM_S24LE_PLANAR_DECODER)   += pcm.o
OBJS-$(CONFIG_PCM_S24LE_PLANAR_ENCODER)   += pcm.o
OBJS-$(CONFIG_PCM_S32BE_DECODER)          += pcm.o
OBJS-$(CONFIG_PCM_S32BE_ENCODER)          += pcm.o
OBJS-$(CONFIG_PCM_S32LE_DECODER)          += pcm.o
OBJS-$(CONFIG_PCM_S32LE_ENCODER)          += pcm.o
OBJS-$(CONFIG_PCM_S32LE_PLANAR_DECODER)   += pcm.o
OBJS-$(CONFIG_PCM_S32LE_PLANAR_ENCODER)   += pcm.o
OBJS-$(CONFIG_PCM_U8_DECODER)             += pcm.o
OBJS-$(CONFIG_PCM_U8_ENCODER)             += pcm.o
OBJS-$(CONFIG_PCM_U16BE_DECODER)          += pcm.o
OBJS-$(CONFIG_PCM_U16BE_ENCODER)          += pcm.o
OBJS-$(CONFIG_PCM_U16LE_DECODER)          += pcm.o
OBJS-$(CONFIG_PCM_U16LE_ENCODER)          += pcm.o
OBJS-$(CONFIG_PCM_U24BE_DECODER)          += pcm.o
OBJS-$(CONFIG_PCM_U24BE_ENCODER)          += pcm.o
OBJS-$(CONFIG_PCM_U24LE_DECODER)          += pcm.o
OBJS-$(CONFIG_PCM_U24LE_ENCODER)          += pcm.o
OBJS-$(CONFIG_PCM_U32BE_DECODER)          += pcm.o
OBJS-$(CONFIG_PCM_U32BE_ENCODER)          += pcm.o
OBJS-$(CONFIG_PCM_U32LE_DECODER)          += pcm.o
OBJS-$(CONFIG_PCM_U32LE_ENCODER)          += pcm.o
OBJS-$(CONFIG_PCM_ZORK_DECODER)           += pcm.o

OBJS-$(CONFIG_ADPCM_4XM_DECODER)          += adpcm.o adpcm_data.o
OBJS-$(CONFIG_ADPCM_ADX_DECODER)          += adxdec.o adx.o
OBJS-$(CONFIG_ADPCM_ADX_ENCODER)          += adxenc.o adx.o
OBJS-$(CONFIG_ADPCM_AFC_DECODER)          += adpcm.o adpcm_data.o
OBJS-$(CONFIG_ADPCM_CT_DECODER)           += adpcm.o adpcm_data.o
OBJS-$(CONFIG_ADPCM_DTK_DECODER)          += adpcm.o adpcm_data.o
OBJS-$(CONFIG_ADPCM_EA_DECODER)           += adpcm.o adpcm_data.o
OBJS-$(CONFIG_ADPCM_EA_MAXIS_XA_DECODER)  += adpcm.o adpcm_data.o
OBJS-$(CONFIG_ADPCM_EA_R1_DECODER)        += adpcm.o adpcm_data.o
OBJS-$(CONFIG_ADPCM_EA_R2_DECODER)        += adpcm.o adpcm_data.o
OBJS-$(CONFIG_ADPCM_EA_R3_DECODER)        += adpcm.o adpcm_data.o
OBJS-$(CONFIG_ADPCM_EA_XAS_DECODER)       += adpcm.o adpcm_data.o
OBJS-$(CONFIG_ADPCM_G722_DECODER)         += g722.o g722dsp.o g722dec.o
OBJS-$(CONFIG_ADPCM_G722_ENCODER)         += g722.o g722dsp.o g722enc.o
OBJS-$(CONFIG_ADPCM_G726_DECODER)         += g726.o
OBJS-$(CONFIG_ADPCM_G726_ENCODER)         += g726.o
OBJS-$(CONFIG_ADPCM_G726LE_DECODER)       += g726.o
OBJS-$(CONFIG_ADPCM_IMA_AMV_DECODER)      += adpcm.o adpcm_data.o
OBJS-$(CONFIG_ADPCM_IMA_APC_DECODER)      += adpcm.o adpcm_data.o
OBJS-$(CONFIG_ADPCM_IMA_DK3_DECODER)      += adpcm.o adpcm_data.o
OBJS-$(CONFIG_ADPCM_IMA_DK4_DECODER)      += adpcm.o adpcm_data.o
OBJS-$(CONFIG_ADPCM_IMA_EA_EACS_DECODER)  += adpcm.o adpcm_data.o
OBJS-$(CONFIG_ADPCM_IMA_EA_SEAD_DECODER)  += adpcm.o adpcm_data.o
OBJS-$(CONFIG_ADPCM_IMA_ISS_DECODER)      += adpcm.o adpcm_data.o
OBJS-$(CONFIG_ADPCM_IMA_OKI_DECODER)      += adpcm.o adpcm_data.o
OBJS-$(CONFIG_ADPCM_IMA_QT_DECODER)       += adpcm.o adpcm_data.o
OBJS-$(CONFIG_ADPCM_IMA_QT_ENCODER)       += adpcmenc.o adpcm_data.o
OBJS-$(CONFIG_ADPCM_IMA_RAD_DECODER)      += adpcm.o adpcm_data.o
OBJS-$(CONFIG_ADPCM_IMA_SMJPEG_DECODER)   += adpcm.o adpcm_data.o
OBJS-$(CONFIG_ADPCM_IMA_WAV_DECODER)      += adpcm.o adpcm_data.o
OBJS-$(CONFIG_ADPCM_IMA_WAV_ENCODER)      += adpcmenc.o adpcm_data.o
OBJS-$(CONFIG_ADPCM_IMA_WS_DECODER)       += adpcm.o adpcm_data.o
OBJS-$(CONFIG_ADPCM_MS_DECODER)           += adpcm.o adpcm_data.o
OBJS-$(CONFIG_ADPCM_MS_ENCODER)           += adpcmenc.o adpcm_data.o
OBJS-$(CONFIG_ADPCM_SBPRO_2_DECODER)      += adpcm.o adpcm_data.o
OBJS-$(CONFIG_ADPCM_SBPRO_3_DECODER)      += adpcm.o adpcm_data.o
OBJS-$(CONFIG_ADPCM_SBPRO_4_DECODER)      += adpcm.o adpcm_data.o
OBJS-$(CONFIG_ADPCM_SWF_DECODER)          += adpcm.o adpcm_data.o
OBJS-$(CONFIG_ADPCM_SWF_ENCODER)          += adpcmenc.o adpcm_data.o
OBJS-$(CONFIG_ADPCM_THP_DECODER)          += adpcm.o adpcm_data.o
OBJS-$(CONFIG_ADPCM_VIMA_DECODER)         += vima.o adpcm_data.o
OBJS-$(CONFIG_ADPCM_XA_DECODER)           += adpcm.o adpcm_data.o
OBJS-$(CONFIG_ADPCM_YAMAHA_DECODER)       += adpcm.o adpcm_data.o
OBJS-$(CONFIG_ADPCM_YAMAHA_ENCODER)       += adpcmenc.o adpcm_data.o
OBJS-$(CONFIG_VIMA_DECODER)               += vima.o adpcm_data.o

# hardware accelerators
OBJS-$(CONFIG_D3D11VA)                    += dxva2.o
OBJS-$(CONFIG_DXVA2)                      += dxva2.o
OBJS-$(CONFIG_VAAPI)                      += vaapi.o
OBJS-$(CONFIG_VDA)                        += vda.o
OBJS-$(CONFIG_VDPAU)                      += vdpau.o

OBJS-$(CONFIG_H263_VAAPI_HWACCEL)         += vaapi_mpeg4.o
OBJS-$(CONFIG_H263_VDPAU_HWACCEL)         += vdpau_mpeg4.o
OBJS-$(CONFIG_H264_D3D11VA_HWACCEL)       += dxva2_h264.o
OBJS-$(CONFIG_H264_DXVA2_HWACCEL)         += dxva2_h264.o
OBJS-$(CONFIG_H264_VAAPI_HWACCEL)         += vaapi_h264.o
OBJS-$(CONFIG_H264_VDA_HWACCEL)           += vda_h264.o
OBJS-$(CONFIG_H264_VDPAU_HWACCEL)         += vdpau_h264.o
OBJS-$(CONFIG_HEVC_D3D11VA_HWACCEL)       += dxva2_hevc.o
OBJS-$(CONFIG_HEVC_DXVA2_HWACCEL)         += dxva2_hevc.o
OBJS-$(CONFIG_HEVC_VDPAU_HWACCEL)         += vdpau_hevc.o
OBJS-$(CONFIG_MPEG1_VDPAU_HWACCEL)        += vdpau_mpeg12.o
OBJS-$(CONFIG_MPEG1_XVMC_HWACCEL)         += mpegvideo_xvmc.o
OBJS-$(CONFIG_MPEG2_D3D11VA_HWACCEL)      += dxva2_mpeg2.o
OBJS-$(CONFIG_MPEG2_DXVA2_HWACCEL)        += dxva2_mpeg2.o
OBJS-$(CONFIG_MPEG2_VAAPI_HWACCEL)        += vaapi_mpeg2.o
OBJS-$(CONFIG_MPEG2_VDPAU_HWACCEL)        += vdpau_mpeg12.o
OBJS-$(CONFIG_MPEG2_XVMC_HWACCEL)         += mpegvideo_xvmc.o
OBJS-$(CONFIG_MPEG4_VAAPI_HWACCEL)        += vaapi_mpeg4.o
OBJS-$(CONFIG_MPEG4_VDPAU_HWACCEL)        += vdpau_mpeg4.o
OBJS-$(CONFIG_VC1_D3D11VA_HWACCEL)        += dxva2_vc1.o
OBJS-$(CONFIG_VC1_DXVA2_HWACCEL)          += dxva2_vc1.o
OBJS-$(CONFIG_VC1_VAAPI_HWACCEL)          += vaapi_vc1.o
OBJS-$(CONFIG_VC1_VDPAU_HWACCEL)          += vdpau_vc1.o

# libavformat dependencies
OBJS-$(CONFIG_ADTS_MUXER)              += mpeg4audio.o
OBJS-$(CONFIG_CAF_DEMUXER)             += mpeg4audio.o mpegaudiodata.o  \
                                          ac3tab.o
OBJS-$(CONFIG_FLAC_DEMUXER)            += flac.o flacdata.o vorbis_data.o
OBJS-$(CONFIG_FLAC_MUXER)              += flac.o flacdata.o vorbis_data.o
OBJS-$(CONFIG_FLV_DEMUXER)             += mpeg4audio.o
OBJS-$(CONFIG_GXF_DEMUXER)             += mpeg12data.o
OBJS-$(CONFIG_IFF_DEMUXER)             += iff.o
OBJS-$(CONFIG_ISMV_MUXER)              += mpeg4audio.o mpegaudiodata.o
OBJS-$(CONFIG_LATM_MUXER)              += mpeg4audio.o
OBJS-$(CONFIG_MATROSKA_AUDIO_MUXER)    += mpeg4audio.o vorbis_data.o    \
                                          flac.o flacdata.o
OBJS-$(CONFIG_MATROSKA_DEMUXER)        += mpeg4audio.o mpegaudiodata.o
OBJS-$(CONFIG_MATROSKA_MUXER)          += mpeg4audio.o mpegaudiodata.o  \
                                          flac.o flacdata.o vorbis_data.o
OBJS-$(CONFIG_MP2_MUXER)               += mpegaudiodata.o mpegaudiodecheader.o
OBJS-$(CONFIG_MP3_MUXER)               += mpegaudiodata.o mpegaudiodecheader.o
OBJS-$(CONFIG_MOV_DEMUXER)             += mpeg4audio.o mpegaudiodata.o ac3tab.o
OBJS-$(CONFIG_MOV_MUXER)               += mpeg4audio.o mpegaudiodata.o
OBJS-$(CONFIG_MPEGTS_MUXER)            += mpeg4audio.o
OBJS-$(CONFIG_MPEGTS_DEMUXER)          += mpeg4audio.o mpegaudiodata.o
OBJS-$(CONFIG_MXF_MUXER)               += dnxhddata.o
OBJS-$(CONFIG_NUT_MUXER)               += mpegaudiodata.o
OBJS-$(CONFIG_NUT_DEMUXER)             += mpegaudiodata.o mpeg4audio.o
OBJS-$(CONFIG_OGA_MUXER)               += flac.o flacdata.o
OBJS-$(CONFIG_OGG_DEMUXER)             += mpeg12data.o \
                                          dirac.o vorbis_data.o
OBJS-$(CONFIG_OGG_MUXER)               += flac.o flacdata.o \
                                          vorbis_data.o
OBJS-$(CONFIG_RTP_MUXER)               += mpeg4audio.o
OBJS-$(CONFIG_SPDIF_DEMUXER)           += aacadtsdec.o mpeg4audio.o
OBJS-$(CONFIG_SPDIF_MUXER)             += dca.o
OBJS-$(CONFIG_TAK_DEMUXER)             += tak.o
OBJS-$(CONFIG_WEBM_MUXER)              += mpeg4audio.o mpegaudiodata.o  \
                                          flac.o flacdata.o \
                                          vorbis_data.o
OBJS-$(CONFIG_WTV_DEMUXER)             += mpeg4audio.o mpegaudiodata.o

# libavfilter dependencies
OBJS-$(CONFIG_ELBG_FILTER)             += elbg.o

# external codec libraries
OBJS-$(CONFIG_LIBAACPLUS_ENCODER)         += libaacplus.o
OBJS-$(CONFIG_LIBCELT_DECODER)            += libcelt_dec.o
OBJS-$(CONFIG_LIBDCADEC_DECODER)          += libdcadec.o dca.o
OBJS-$(CONFIG_LIBFAAC_ENCODER)            += libfaac.o
OBJS-$(CONFIG_LIBFDK_AAC_DECODER)         += libfdk-aacdec.o
OBJS-$(CONFIG_LIBFDK_AAC_ENCODER)         += libfdk-aacenc.o
OBJS-$(CONFIG_LIBGSM_DECODER)             += libgsmdec.o
OBJS-$(CONFIG_LIBGSM_ENCODER)             += libgsmenc.o
OBJS-$(CONFIG_LIBGSM_MS_DECODER)          += libgsmdec.o
OBJS-$(CONFIG_LIBGSM_MS_ENCODER)          += libgsmenc.o
OBJS-$(CONFIG_LIBILBC_DECODER)            += libilbc.o
OBJS-$(CONFIG_LIBILBC_ENCODER)            += libilbc.o
OBJS-$(CONFIG_LIBKVAZAAR_ENCODER)         += libkvazaar.o
OBJS-$(CONFIG_LIBMP3LAME_ENCODER)         += libmp3lame.o mpegaudiodecheader.o
OBJS-$(CONFIG_LIBOPENCORE_AMRNB_DECODER)  += libopencore-amr.o
OBJS-$(CONFIG_LIBOPENCORE_AMRNB_ENCODER)  += libopencore-amr.o
OBJS-$(CONFIG_LIBOPENCORE_AMRWB_DECODER)  += libopencore-amr.o
OBJS-$(CONFIG_LIBOPENH264_ENCODER)        += libopenh264enc.o
OBJS-$(CONFIG_LIBOPENJPEG_DECODER)        += libopenjpegdec.o
OBJS-$(CONFIG_LIBOPENJPEG_ENCODER)        += libopenjpegenc.o
OBJS-$(CONFIG_LIBOPUS_DECODER)            += libopusdec.o libopus.o     \
                                             vorbis_data.o
OBJS-$(CONFIG_LIBOPUS_ENCODER)            += libopusenc.o libopus.o     \
                                             vorbis_data.o
OBJS-$(CONFIG_LIBSCHROEDINGER_DECODER)    += libschroedingerdec.o \
                                             libschroedinger.o
OBJS-$(CONFIG_LIBSCHROEDINGER_ENCODER)    += libschroedingerenc.o \
                                             libschroedinger.o
OBJS-$(CONFIG_LIBSHINE_ENCODER)           += libshine.o
OBJS-$(CONFIG_LIBSPEEX_DECODER)           += libspeexdec.o
OBJS-$(CONFIG_LIBSPEEX_ENCODER)           += libspeexenc.o
OBJS-$(CONFIG_LIBSTAGEFRIGHT_H264_DECODER)+= libstagefright.o
OBJS-$(CONFIG_LIBTHEORA_ENCODER)          += libtheoraenc.o
OBJS-$(CONFIG_LIBTWOLAME_ENCODER)         += libtwolame.o
OBJS-$(CONFIG_LIBUTVIDEO_DECODER)         += libutvideodec.o
OBJS-$(CONFIG_LIBUTVIDEO_ENCODER)         += libutvideoenc.o
OBJS-$(CONFIG_LIBVO_AACENC_ENCODER)       += libvo-aacenc.o mpeg4audio.o
OBJS-$(CONFIG_LIBVO_AMRWBENC_ENCODER)     += libvo-amrwbenc.o
OBJS-$(CONFIG_LIBVORBIS_DECODER)          += libvorbisdec.o
OBJS-$(CONFIG_LIBVORBIS_ENCODER)          += libvorbisenc.o \
                                             vorbis_data.o
OBJS-$(CONFIG_LIBVPX_VP8_DECODER)         += libvpxdec.o
OBJS-$(CONFIG_LIBVPX_VP8_ENCODER)         += libvpxenc.o
OBJS-$(CONFIG_LIBVPX_VP9_DECODER)         += libvpxdec.o libvpx.o
OBJS-$(CONFIG_LIBVPX_VP9_ENCODER)         += libvpxenc.o libvpx.o
OBJS-$(CONFIG_LIBWAVPACK_ENCODER)         += libwavpackenc.o
OBJS-$(CONFIG_LIBWEBP_ENCODER)            += libwebpenc_common.o libwebpenc.o
OBJS-$(CONFIG_LIBWEBP_ANIM_ENCODER)       += libwebpenc_common.o libwebpenc_animencoder.o
OBJS-$(CONFIG_LIBX262_ENCODER)            += libx264.o
OBJS-$(CONFIG_LIBX264_ENCODER)            += libx264.o
OBJS-$(CONFIG_LIBX265_ENCODER)            += libx265.o
OBJS-$(CONFIG_LIBXAVS_ENCODER)            += libxavs.o
OBJS-$(CONFIG_LIBXVID_ENCODER)            += libxvid.o
OBJS-$(CONFIG_LIBZVBI_TELETEXT_DECODER)   += libzvbi-teletextdec.o

# parsers
OBJS-$(CONFIG_AAC_PARSER)              += aac_parser.o aac_ac3_parser.o \
                                          aacadtsdec.o mpeg4audio.o
OBJS-$(CONFIG_AAC_LATM_PARSER)         += latm_parser.o
OBJS-$(CONFIG_AC3_PARSER)              += ac3_parser.o ac3tab.o \
                                          aac_ac3_parser.o
OBJS-$(CONFIG_ADX_PARSER)              += adx_parser.o adx.o
OBJS-$(CONFIG_BMP_PARSER)              += bmp_parser.o
OBJS-$(CONFIG_CAVSVIDEO_PARSER)        += cavs_parser.o
OBJS-$(CONFIG_COOK_PARSER)             += cook_parser.o
OBJS-$(CONFIG_DCA_PARSER)              += dca_parser.o dca.o
OBJS-$(CONFIG_DIRAC_PARSER)            += dirac_parser.o
OBJS-$(CONFIG_DNXHD_PARSER)            += dnxhd_parser.o
OBJS-$(CONFIG_DPX_PARSER)              += dpx_parser.o
OBJS-$(CONFIG_DVBSUB_PARSER)           += dvbsub_parser.o
OBJS-$(CONFIG_DVD_NAV_PARSER)          += dvd_nav_parser.o
OBJS-$(CONFIG_DVDSUB_PARSER)           += dvdsub_parser.o
OBJS-$(CONFIG_FLAC_PARSER)             += flac_parser.o flacdata.o flac.o \
                                          vorbis_data.o
OBJS-$(CONFIG_GSM_PARSER)              += gsm_parser.o
OBJS-$(CONFIG_H261_PARSER)             += h261_parser.o
OBJS-$(CONFIG_H263_PARSER)             += h263_parser.o
OBJS-$(CONFIG_H264_PARSER)             += h264_parser.o
OBJS-$(CONFIG_HEVC_PARSER)             += hevc_parser.o hevc_parse.o hevc_ps.o hevc_data.o
OBJS-$(CONFIG_MJPEG_PARSER)            += mjpeg_parser.o
OBJS-$(CONFIG_MLP_PARSER)              += mlp_parser.o mlp.o
OBJS-$(CONFIG_MPEG4VIDEO_PARSER)       += mpeg4video_parser.o h263.o \
                                          mpeg4videodec.o mpeg4video.o \
                                          ituh263dec.o h263dec.o
OBJS-$(CONFIG_PNG_PARSER)              += png_parser.o
OBJS-$(CONFIG_MPEGAUDIO_PARSER)        += mpegaudio_parser.o \
                                          mpegaudiodecheader.o mpegaudiodata.o
OBJS-$(CONFIG_MPEGVIDEO_PARSER)        += mpegvideo_parser.o    \
                                          mpeg12.o mpeg12data.o
OBJS-$(CONFIG_OPUS_PARSER)             += opus_parser.o opus.o vorbis_data.o
OBJS-$(CONFIG_PNG_PARSER)              += png_parser.o
OBJS-$(CONFIG_PNM_PARSER)              += pnm_parser.o pnm.o
OBJS-$(CONFIG_RV30_PARSER)             += rv34_parser.o
OBJS-$(CONFIG_RV40_PARSER)             += rv34_parser.o
OBJS-$(CONFIG_TAK_PARSER)              += tak_parser.o tak.o
OBJS-$(CONFIG_VC1_PARSER)              += vc1_parser.o
OBJS-$(CONFIG_VP3_PARSER)              += vp3_parser.o
OBJS-$(CONFIG_VP8_PARSER)              += vp8_parser.o
OBJS-$(CONFIG_VP9_PARSER)              += vp9_parser.o

# bitstream filters
OBJS-$(CONFIG_AAC_ADTSTOASC_BSF)          += aac_adtstoasc_bsf.o aacadtsdec.o \
                                             mpeg4audio.o
OBJS-$(CONFIG_CHOMP_BSF)                  += chomp_bsf.o
OBJS-$(CONFIG_DUMP_EXTRADATA_BSF)         += dump_extradata_bsf.o
OBJS-$(CONFIG_H264_MP4TOANNEXB_BSF)       += h264_mp4toannexb_bsf.o
OBJS-$(CONFIG_HEVC_MP4TOANNEXB_BSF)       += hevc_mp4toannexb_bsf.o
OBJS-$(CONFIG_IMX_DUMP_HEADER_BSF)        += imx_dump_header_bsf.o
OBJS-$(CONFIG_MJPEG2JPEG_BSF)             += mjpeg2jpeg_bsf.o
OBJS-$(CONFIG_MJPEGA_DUMP_HEADER_BSF)     += mjpega_dump_header_bsf.o
OBJS-$(CONFIG_MPEG4_UNPACK_BFRAMES_BSF)   += mpeg4_unpack_bframes_bsf.o
OBJS-$(CONFIG_MOV2TEXTSUB_BSF)            += movsub_bsf.o
OBJS-$(CONFIG_MP3_HEADER_DECOMPRESS_BSF)  += mp3_header_decompress_bsf.o \
                                             mpegaudiodata.o
OBJS-$(CONFIG_NOISE_BSF)                  += noise_bsf.o
OBJS-$(CONFIG_REMOVE_EXTRADATA_BSF)       += remove_extradata_bsf.o
OBJS-$(CONFIG_TEXT2MOVSUB_BSF)            += movsub_bsf.o

# thread libraries
OBJS-$(HAVE_LIBC_MSVCRT)               += file_open.o
OBJS-$(HAVE_THREADS)                   += pthread.o pthread_slice.o pthread_frame.o

OBJS-$(CONFIG_FRAME_THREAD_ENCODER)    += frame_thread_encoder.o

# Windows resource file
SLIBOBJS-$(HAVE_GNU_WINDRES)           += avcodecres.o

SKIPHEADERS                            += %_tablegen.h                  \
                                          %_tables.h                    \
                                          aac_tablegen_decl.h           \
                                          fft-internal.h                \
                                          libutvideo.h                  \
                                          old_codec_ids.h               \
                                          tableprint.h                  \
                                          tableprint_vlc.h              \
                                          $(ARCH)/vp56_arith.h          \

SKIPHEADERS-$(CONFIG_D3D11VA)          += d3d11va.h dxva2_internal.h
SKIPHEADERS-$(CONFIG_DXVA2)            += dxva2.h dxva2_internal.h
SKIPHEADERS-$(CONFIG_LIBSCHROEDINGER)  += libschroedinger.h
SKIPHEADERS-$(CONFIG_LIBUTVIDEO)       += libutvideo.h
SKIPHEADERS-$(CONFIG_QSV)              += qsv.h qsv_internal.h
SKIPHEADERS-$(CONFIG_QSVDEC)           += qsvdec.h
SKIPHEADERS-$(CONFIG_QSVENC)           += qsvenc.h
SKIPHEADERS-$(CONFIG_XVMC)             += xvmc.h
SKIPHEADERS-$(CONFIG_VAAPI)            += vaapi_internal.h
SKIPHEADERS-$(CONFIG_VDA)              += vda.h vda_internal.h
SKIPHEADERS-$(CONFIG_VDPAU)            += vdpau.h vdpau_internal.h

TESTPROGS = imgconvert                                                  \
            jpeg2000dwt                                                 \
            mathops                                                    \
            options                                                     \
            avfft                                                       \

TESTPROGS-$(CONFIG_CABAC)                 += cabac
TESTPROGS-$(CONFIG_FFT)                   += fft fft-fixed fft-fixed32
TESTPROGS-$(CONFIG_IDCTDSP)               += dct
TESTPROGS-$(CONFIG_IIRFILTER)             += iirfilter
TESTPROGS-$(HAVE_MMX)                     += motion
TESTPROGS-$(CONFIG_GOLOMB)                += golomb
TESTPROGS-$(CONFIG_RANGECODER)            += rangecoder
TESTPROGS-$(CONFIG_SNOW_ENCODER)          += snowenc

TESTOBJS = dctref.o

TOOLS = fourcc2pixfmt

HOSTPROGS = aac_tablegen                                                \
            aacps_tablegen                                              \
            aacps_fixed_tablegen                                        \
            aacsbr_tablegen                                             \
            aacsbr_fixed_tablegen                                       \
            cabac_tablegen                                              \
            cbrt_tablegen                                               \
            cbrt_fixed_tablegen                                         \
            cos_tablegen                                                \
            dsd_tablegen                                                \
            dv_tablegen                                                 \
            motionpixels_tablegen                                       \
            mpegaudio_tablegen                                          \
            pcm_tablegen                                                \
            qdm2_tablegen                                               \
            sinewin_tablegen                                            \
            sinewin_fixed_tablegen                                      \

CLEANFILES = *_tables.c *_tables.h *_tablegen$(HOSTEXESUF)

$(SUBDIR)dct-test$(EXESUF): $(SUBDIR)dctref.o $(SUBDIR)aandcttab.o
$(SUBDIR)dv_tablegen$(HOSTEXESUF): $(SUBDIR)dvdata_host.o

TRIG_TABLES  = cos cos_fixed sin
TRIG_TABLES := $(TRIG_TABLES:%=$(SUBDIR)%_tables.c)

$(TRIG_TABLES): $(SUBDIR)%_tables.c: $(SUBDIR)cos_tablegen$(HOSTEXESUF)
	$(M)./$< $* > $@

ifdef CONFIG_SMALL
$(SUBDIR)%_tablegen$(HOSTEXESUF): HOSTCFLAGS += -DCONFIG_SMALL=1
else
$(SUBDIR)%_tablegen$(HOSTEXESUF): HOSTCFLAGS += -DCONFIG_SMALL=0
endif

GEN_HEADERS = cabac_tables.h cbrt_tables.h cbrt_fixed_tables.h aacps_tables.h aacps_fixed_tables.h aacsbr_tables.h \
              aacsbr_fixed_tables.h aac_tables.h dsd_tables.h dv_tables.h     \
              sinewin_tables.h sinewin_fixed_tables.h mpegaudio_tables.h motionpixels_tables.h \
              pcm_tables.h qdm2_tables.h
GEN_HEADERS := $(addprefix $(SUBDIR), $(GEN_HEADERS))

$(GEN_HEADERS): $(SUBDIR)%_tables.h: $(SUBDIR)%_tablegen$(HOSTEXESUF)
	$(M)./$< > $@

ifdef CONFIG_HARDCODED_TABLES
$(SUBDIR)aacdec.o: $(SUBDIR)cbrt_tables.h
$(SUBDIR)aacdec_fixed.o: $(SUBDIR)cbrt_fixed_tables.h
$(SUBDIR)aacps_float.o: $(SUBDIR)aacps_tables.h
$(SUBDIR)aacps_fixed.o: $(SUBDIR)aacps_fixed_tables.h
$(SUBDIR)aacsbr.o: $(SUBDIR)aacsbr_tables.h
$(SUBDIR)aacsbr_fixed.o: $(SUBDIR)aacsbr_fixed_tables.h
$(SUBDIR)aactab.o: $(SUBDIR)aac_tables.h
$(SUBDIR)aactab_fixed.o: $(SUBDIR)aac_fixed_tables.h
$(SUBDIR)cabac.o: $(SUBDIR)cabac_tables.h
$(SUBDIR)dsddec.o: $(SUBDIR)dsd_tables.h
$(SUBDIR)dvenc.o: $(SUBDIR)dv_tables.h
$(SUBDIR)sinewin.o: $(SUBDIR)sinewin_tables.h
$(SUBDIR)sinewin_fixed.o: $(SUBDIR)sinewin_fixed_tables.h
$(SUBDIR)mpegaudiodec_fixed.o: $(SUBDIR)mpegaudio_tables.h
$(SUBDIR)mpegaudiodec_float.o: $(SUBDIR)mpegaudio_tables.h
$(SUBDIR)motionpixels.o: $(SUBDIR)motionpixels_tables.h
$(SUBDIR)pcm.o: $(SUBDIR)pcm_tables.h
$(SUBDIR)qdm2.o: $(SUBDIR)qdm2_tables.h
endif<|MERGE_RESOLUTION|>--- conflicted
+++ resolved
@@ -288,24 +288,15 @@
                                           h264_mb.o h264_picture.o h264_ps.o \
                                           h264_refs.o h264_sei.o h264_slice.o
 OBJS-$(CONFIG_H264_MMAL_DECODER)       += mmaldec.o
-<<<<<<< HEAD
 OBJS-$(CONFIG_H264_VDA_DECODER)        += vda_h264_dec.o
-OBJS-$(CONFIG_H264_QSV_DECODER)        += qsvdec_h264.o
-=======
-OBJS-$(CONFIG_H264_NVENC_ENCODER)      += nvenc_h264.o
 OBJS-$(CONFIG_H264_QSV_DECODER)        += qsvdec_h2645.o
->>>>>>> 41d47ea8
 OBJS-$(CONFIG_H264_QSV_ENCODER)        += qsvenc_h264.o
 OBJS-$(CONFIG_HAP_DECODER)             += hapdec.o hap.o
 OBJS-$(CONFIG_HAP_ENCODER)             += hapenc.o hap.o
 OBJS-$(CONFIG_HEVC_DECODER)            += hevc.o hevc_mvs.o hevc_ps.o hevc_sei.o \
                                           hevc_cabac.o hevc_refs.o hevcpred.o    \
                                           hevcdsp.o hevc_filter.o hevc_parse.o hevc_data.o
-<<<<<<< HEAD
-=======
-OBJS-$(CONFIG_HEVC_NVENC_ENCODER)      += nvenc_hevc.o
 OBJS-$(CONFIG_HEVC_QSV_DECODER)        += qsvdec_h2645.o
->>>>>>> 41d47ea8
 OBJS-$(CONFIG_HEVC_QSV_ENCODER)        += qsvenc_hevc.o hevc_ps_enc.o hevc_parse.o
 OBJS-$(CONFIG_HNM4_VIDEO_DECODER)      += hnm4video.o
 OBJS-$(CONFIG_HQ_HQA_DECODER)          += hq_hqa.o hq_hqadata.o hq_hqadsp.o \
