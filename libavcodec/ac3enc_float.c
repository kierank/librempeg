/*
 * The simplest AC-3 encoder
 * Copyright (c) 2000 Fabrice Bellard
 * Copyright (c) 2006-2010 Justin Ruggles <justin.ruggles@gmail.com>
 * Copyright (c) 2006-2010 Prakash Punnoor <prakash@punnoor.de>
 *
 * This file is part of FFmpeg.
 *
 * FFmpeg is free software; you can redistribute it and/or
 * modify it under the terms of the GNU Lesser General Public
 * License as published by the Free Software Foundation; either
 * version 2.1 of the License, or (at your option) any later version.
 *
 * FFmpeg is distributed in the hope that it will be useful,
 * but WITHOUT ANY WARRANTY; without even the implied warranty of
 * MERCHANTABILITY or FITNESS FOR A PARTICULAR PURPOSE.  See the GNU
 * Lesser General Public License for more details.
 *
 * You should have received a copy of the GNU Lesser General Public
 * License along with FFmpeg; if not, write to the Free Software
 * Foundation, Inc., 51 Franklin Street, Fifth Floor, Boston, MA 02110-1301 USA
 */

/**
 * @file
 * floating-point AC-3 encoder.
 */

#define CONFIG_AC3ENC_FLOAT 1
#include "ac3enc.c"
#include "kbdwin.h"


/**
 * Finalize MDCT and free allocated memory.
 */
static av_cold void mdct_end(AC3MDCTContext *mdct)
{
    ff_mdct_end(&mdct->fft);
    av_freep(&mdct->window);
}


/**
 * Initialize MDCT tables.
 * @param nbits log2(MDCT size)
 */
static av_cold int mdct_init(AVCodecContext *avctx, AC3MDCTContext *mdct,
                             int nbits)
{
    float *window;
    int i, n, n2;

    n  = 1 << nbits;
    n2 = n >> 1;

    window = av_malloc(n * sizeof(*window));
    if (!window) {
        av_log(avctx, AV_LOG_ERROR, "Cannot allocate memory.\n");
        return AVERROR(ENOMEM);
    }
    ff_kbd_window_init(window, 5.0, n2);
    for (i = 0; i < n2; i++)
        window[n-1-i] = window[i];
    mdct->window = window;

    return ff_mdct_init(&mdct->fft, nbits, 0, -2.0 / n);
}


/**
 * Apply KBD window to input samples prior to MDCT.
 */
static void apply_window(DSPContext *dsp, float *output, const float *input,
                         const float *window, unsigned int len)
{
    dsp->vector_fmul(output, input, window, len);
}


/**
 * Normalize the input samples to use the maximum available precision.
 */
static int normalize_samples(AC3EncodeContext *s)
{
    /* Normalization is not needed for floating-point samples, so just return 0 */
    return 0;
}


/**
 * Scale MDCT coefficients from float to 24-bit fixed-point.
 */
static void scale_coefficients(AC3EncodeContext *s)
{
    int chan_size = AC3_MAX_COEFS * AC3_MAX_BLOCKS;
    s->ac3dsp.float_to_fixed24(s->fixed_coef_buffer + chan_size,
                               s->mdct_coef_buffer  + chan_size,
                               chan_size * s->channels);
}


<<<<<<< HEAD
AVCodec ff_ac3_float_encoder = {
    "ac3_float",
=======
#if CONFIG_AC3_ENCODER
AVCodec ff_ac3_encoder = {
    "ac3",
>>>>>>> 90da52f0
    AVMEDIA_TYPE_AUDIO,
    CODEC_ID_AC3,
    sizeof(AC3EncodeContext),
    ac3_encode_init,
    ac3_encode_frame,
    ac3_encode_close,
    NULL,
    .sample_fmts = (const enum AVSampleFormat[]){AV_SAMPLE_FMT_FLT,AV_SAMPLE_FMT_NONE},
    .long_name = NULL_IF_CONFIG_SMALL("ATSC A/52A (AC-3)"),
    .priv_class = &ac3enc_class,
<<<<<<< HEAD
    .channel_layouts = ff_ac3_channel_layouts,
};
=======
    .channel_layouts = ac3_channel_layouts,
};
#endif

#if CONFIG_EAC3_ENCODER
AVCodec ff_eac3_encoder = {
    .name            = "eac3",
    .type            = AVMEDIA_TYPE_AUDIO,
    .id              = CODEC_ID_EAC3,
    .priv_data_size  = sizeof(AC3EncodeContext),
    .init            = ac3_encode_init,
    .encode          = ac3_encode_frame,
    .close           = ac3_encode_close,
    .sample_fmts     = (const enum AVSampleFormat[]){AV_SAMPLE_FMT_FLT,AV_SAMPLE_FMT_NONE},
    .long_name       = NULL_IF_CONFIG_SMALL("ATSC A/52 E-AC-3"),
    .priv_class      = &eac3enc_class,
    .channel_layouts = ac3_channel_layouts,
};
#endif
>>>>>>> 90da52f0
<|MERGE_RESOLUTION|>--- conflicted
+++ resolved
@@ -100,14 +100,9 @@
 }
 
 
-<<<<<<< HEAD
+#if CONFIG_AC3_ENCODER
 AVCodec ff_ac3_float_encoder = {
     "ac3_float",
-=======
-#if CONFIG_AC3_ENCODER
-AVCodec ff_ac3_encoder = {
-    "ac3",
->>>>>>> 90da52f0
     AVMEDIA_TYPE_AUDIO,
     CODEC_ID_AC3,
     sizeof(AC3EncodeContext),
@@ -118,11 +113,7 @@
     .sample_fmts = (const enum AVSampleFormat[]){AV_SAMPLE_FMT_FLT,AV_SAMPLE_FMT_NONE},
     .long_name = NULL_IF_CONFIG_SMALL("ATSC A/52A (AC-3)"),
     .priv_class = &ac3enc_class,
-<<<<<<< HEAD
     .channel_layouts = ff_ac3_channel_layouts,
-};
-=======
-    .channel_layouts = ac3_channel_layouts,
 };
 #endif
 
@@ -138,7 +129,6 @@
     .sample_fmts     = (const enum AVSampleFormat[]){AV_SAMPLE_FMT_FLT,AV_SAMPLE_FMT_NONE},
     .long_name       = NULL_IF_CONFIG_SMALL("ATSC A/52 E-AC-3"),
     .priv_class      = &eac3enc_class,
-    .channel_layouts = ac3_channel_layouts,
+    .channel_layouts = ff_ac3_channel_layouts,
 };
-#endif
->>>>>>> 90da52f0
+#endif