--- conflicted
+++ resolved
@@ -31,13 +31,8 @@
 
 av_cold void ff_dsputil_init_ppc(DSPContext *c, AVCodecContext *avctx)
 {
-<<<<<<< HEAD
     int mm_flags = av_get_cpu_flags();
     if (PPC_ALTIVEC(mm_flags)) {
-        ff_dsputil_init_altivec(c, avctx, high_bit_depth);
-=======
-    if (PPC_ALTIVEC(av_get_cpu_flags())) {
         ff_dsputil_init_altivec(c, avctx);
->>>>>>> 11733202
     }
 }