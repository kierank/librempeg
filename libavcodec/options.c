--- conflicted
+++ resolved
@@ -110,11 +110,8 @@
 #endif
 {"noout", "skip bitstream encoding", 0, AV_OPT_TYPE_CONST, {.dbl = CODEC_FLAG2_NO_OUTPUT }, INT_MIN, INT_MAX, V|E, "flags2"},
 {"local_header", "place global headers at every keyframe instead of in extradata", 0, AV_OPT_TYPE_CONST, {.dbl = CODEC_FLAG2_LOCAL_HEADER }, INT_MIN, INT_MAX, V|E, "flags2"},
-<<<<<<< HEAD
 {"showall", "Show all frames before the first keyframe", 0, AV_OPT_TYPE_CONST, {.dbl = CODEC_FLAG2_SHOW_ALL }, INT_MIN, INT_MAX, V|D, "flags2"},
-=======
 #if FF_API_SUB_ID
->>>>>>> 3faa141d
 {"sub_id", NULL, OFFSET(sub_id), AV_OPT_TYPE_INT, {.dbl = DEFAULT }, INT_MIN, INT_MAX},
 #endif
 {"me_method", "set motion estimation method", OFFSET(me_method), AV_OPT_TYPE_INT, {.dbl = ME_EPZS }, INT_MIN, INT_MAX, V|E, "me_method"},
