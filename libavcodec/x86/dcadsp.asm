;******************************************************************************
;* SSE-optimized functions for the DCA decoder
;* Copyright (C) 2012-2014 Christophe Gisquet <christophe.gisquet@gmail.com>
;*
;* This file is part of FFmpeg.
;*
;* FFmpeg is free software; you can redistribute it and/or
;* modify it under the terms of the GNU Lesser General Public
;* License as published by the Free Software Foundation; either
;* version 2.1 of the License, or (at your option) any later version.
;*
;* FFmpeg is distributed in the hope that it will be useful,
;* but WITHOUT ANY WARRANTY; without even the implied warranty of
;* MERCHANTABILITY or FITNESS FOR A PARTICULAR PURPOSE.  See the GNU
;* Lesser General Public License for more details.
;*
;* You should have received a copy of the GNU Lesser General Public
;* License along with FFmpeg; if not, write to the Free Software
;* Foundation, Inc., 51 Franklin Street, Fifth Floor, Boston, MA 02110-1301 USA
;******************************************************************************

%include "libavutil/x86/x86util.asm"

SECTION_RODATA
pf_inv16:  times 4 dd 0x3D800000 ; 1/16

SECTION_TEXT

; void int8x8_fmul_int32_sse2(float *dst, const int8_t *src, int scale)
%macro INT8X8_FMUL_INT32 0
cglobal int8x8_fmul_int32, 3,3,5, dst, src, scale
    cvtsi2ss    m0, scalem
    mulss       m0, [pf_inv16]
    shufps      m0, m0, 0
%if cpuflag(sse2)
%if cpuflag(sse4)
    pmovsxbd    m1, [srcq+0]
    pmovsxbd    m2, [srcq+4]
%else
    movq        m1, [srcq]
    punpcklbw   m1, m1
    mova        m2, m1
    punpcklwd   m1, m1
    punpckhwd   m2, m2
    psrad       m1, 24
    psrad       m2, 24
%endif
    cvtdq2ps    m1, m1
    cvtdq2ps    m2, m2
%else
    movd       mm0, [srcq+0]
    movd       mm1, [srcq+4]
    punpcklbw  mm0, mm0
    punpcklbw  mm1, mm1
    movq       mm2, mm0
    movq       mm3, mm1
    punpcklwd  mm0, mm0
    punpcklwd  mm1, mm1
    punpckhwd  mm2, mm2
    punpckhwd  mm3, mm3
    psrad      mm0, 24
    psrad      mm1, 24
    psrad      mm2, 24
    psrad      mm3, 24
    cvtpi2ps    m1, mm0
    cvtpi2ps    m2, mm1
    cvtpi2ps    m3, mm2
    cvtpi2ps    m4, mm3
    shufps      m0, m0, 0
    emms
    shufps      m1, m3, q1010
    shufps      m2, m4, q1010
%endif
    mulps       m1, m0
    mulps       m2, m0
    mova [dstq+ 0], m1
    mova [dstq+16], m2
    REP_RET
%endmacro

%if ARCH_X86_32
INIT_XMM sse
INT8X8_FMUL_INT32
%endif

INIT_XMM sse2
INT8X8_FMUL_INT32

INIT_XMM sse4
INT8X8_FMUL_INT32

; %1=v0/v1  %2=in1  %3=in2
%macro FIR_LOOP 2-3
.loop%1:
%define va          m1
%define vb          m2
%if %1
%define OFFSET      0
%else
%define OFFSET      NUM_COEF*count
%endif
; for v0, incrementing and for v1, decrementing
    mova        va, [cf0q + OFFSET]
    mova        vb, [cf0q + OFFSET + 4*NUM_COEF]
%if %0 == 3
    mova        m4, [cf0q + OFFSET + mmsize]
    mova        m0, [cf0q + OFFSET + 4*NUM_COEF + mmsize]
%endif
    mulps       va, %2
    mulps       vb, %2
%if %0 == 3
    mulps       m4, %3
    mulps       m0, %3
    addps       va, m4
    addps       vb, m0
%endif
    ; va = va1 va2 va3 va4
    ; vb = vb1 vb2 vb3 vb4
%if %1
    SWAP        va, vb
%endif
    mova        m4, va
    unpcklps    va, vb ; va3 vb3 va4 vb4
    unpckhps    m4, vb ; va1 vb1 va2 vb2
    addps       m4, va ; va1+3 vb1+3 va2+4 vb2+4
    movhlps     vb, m4 ; va1+3  vb1+3
    addps       vb, m4 ; va0..4 vb0..4
    movh    [outq + count], vb
%if %1
    sub       cf0q, 8*NUM_COEF
%endif
    add      count, 8
    jl   .loop%1
%endmacro

; void dca_lfe_fir(float *out, float *in, float *coefs)
%macro DCA_LFE_FIR 1
cglobal dca_lfe_fir%1, 3,3,6-%1, out, in, cf0
%define IN1       m3
%define IN2       m5
%define count     inq
%define NUM_COEF  4*(2-%1)
%define NUM_OUT   32*(%1+1)

    movu     IN1, [inq + 4 - 1*mmsize]
    shufps   IN1, IN1, q0123
%if %1 == 0
    movu     IN2, [inq + 4 - 2*mmsize]
    shufps   IN2, IN2, q0123
%endif

    mov    count, -4*NUM_OUT
    add     cf0q, 4*NUM_COEF*NUM_OUT
    add     outq, 4*NUM_OUT
    ; compute v0 first
%if %1 == 0
    FIR_LOOP   0, IN1, IN2
%else
    FIR_LOOP   0, IN1
%endif
    shufps   IN1, IN1, q0123
    mov    count, -4*NUM_OUT
    ; cf1 already correctly positioned
    add     outq, 4*NUM_OUT          ; outq now at out2
    sub     cf0q, 8*NUM_COEF
%if %1 == 0
    shufps   IN2, IN2, q0123
    FIR_LOOP   1, IN2, IN1
%else
    FIR_LOOP   1, IN1
%endif
    RET
%endmacro

INIT_XMM sse
DCA_LFE_FIR 0
DCA_LFE_FIR 1

INIT_XMM sse2
%macro INNER_LOOP   1
<<<<<<< HEAD
    ; reading backwards:  ptr1=synth_buf+j+i   ptr2=synth_big+j-i
    ;~ a += window[i + j     ]*(-synth_buf[15 - i + j      ])
    ;~ b += window[i + j + 16]*( synth_buf[     i + j      ])
    pshufd        m5, [ptr2 + j + (15-3)*4], q0123
    mova          m6, [ptr1 + j]
%if ARCH_X86_64
    pshufd       m11, [ptr2 + j + (15-3)*4 - mmsize], q0123
    mova         m12, [ptr1 + j + mmsize]
%endif
    mulps         m6, [win  + %1 + j + 16*4]
    mulps         m5, [win  + %1 + j]
%if ARCH_X86_64
    mulps        m12, [win  + %1 + j + mmsize + 16*4]
=======
    ; reading backwards:  ptr1 = synth_buf + j + i; ptr2 = synth_buf + j - i
    ;~ a += window[i + j]      * (-synth_buf[15 - i + j])
    ;~ b += window[i + j + 16] * (synth_buf[i + j])
    pshufd        m5, [ptr2 + j + (15 - 3) * 4], q0123
    mova          m6, [ptr1 + j]
%if ARCH_X86_64
    pshufd       m11, [ptr2 + j + (15 - 3) * 4 - mmsize], q0123
    mova         m12, [ptr1 + j + mmsize]
%endif
    mulps         m6, [win  + %1 + j + 16 * 4]
    mulps         m5, [win  + %1 + j]
%if ARCH_X86_64
    mulps        m12, [win  + %1 + j + mmsize + 16 * 4]
>>>>>>> 08e3ea60
    mulps        m11, [win  + %1 + j + mmsize]
%endif
    addps         m2, m6
    subps         m1, m5
%if ARCH_X86_64
    addps         m8, m12
    subps         m7, m11
%endif
<<<<<<< HEAD
    ;~ c += window[i + j + 32]*( synth_buf[16 + i + j      ])
    ;~ d += window[i + j + 48]*( synth_buf[31 - i + j      ])
    pshufd        m6, [ptr2 + j + (31-3)*4], q0123
    mova          m5, [ptr1 + j + 16*4]
%if ARCH_X86_64
    pshufd       m12, [ptr2 + j + (31-3)*4 - mmsize], q0123
    mova         m11, [ptr1 + j + mmsize + 16*4]
%endif
    mulps         m5, [win  + %1 + j + 32*4]
    mulps         m6, [win  + %1 + j + 48*4]
%if ARCH_X86_64
    mulps        m11, [win  + %1 + j + mmsize + 32*4]
    mulps        m12, [win  + %1 + j + mmsize + 48*4]
=======
    ;~ c += window[i + j + 32] * (synth_buf[16 + i + j])
    ;~ d += window[i + j + 48] * (synth_buf[31 - i + j])
    pshufd        m6, [ptr2 + j + (31 - 3) * 4], q0123
    mova          m5, [ptr1 + j + 16 * 4]
%if ARCH_X86_64
    pshufd       m12, [ptr2 + j + (31 - 3) * 4 - mmsize], q0123
    mova         m11, [ptr1 + j + mmsize + 16 * 4]
%endif
    mulps         m5, [win  + %1 + j + 32 * 4]
    mulps         m6, [win  + %1 + j + 48 * 4]
%if ARCH_X86_64
    mulps        m11, [win  + %1 + j + mmsize + 32 * 4]
    mulps        m12, [win  + %1 + j + mmsize + 48 * 4]
>>>>>>> 08e3ea60
%endif
    addps         m3, m5
    addps         m4, m6
%if ARCH_X86_64
    addps         m9, m11
    addps        m10, m12
%endif
<<<<<<< HEAD
    sub            j, 64*4
=======
    sub            j, 64 * 4
>>>>>>> 08e3ea60
%endmacro

; void ff_synth_filter_inner_sse2(float *synth_buf, float synth_buf2[32],
;                                 const float window[512], float out[32],
;                                 intptr_t offset, float scale)
<<<<<<< HEAD
cglobal synth_filter_inner, 0,6+4*ARCH_X86_64,7+6*ARCH_X86_64, \
=======
cglobal synth_filter_inner, 0, 6 + 4 * ARCH_X86_64, 7 + 6 * ARCH_X86_64, \
>>>>>>> 08e3ea60
                              synth_buf, synth_buf2, window, out, off, scale
%define scale m0
%if ARCH_X86_32 || WIN64
    movd       scale, scalem
; Make sure offset is in a register and not on the stack
%define OFFQ  r4q
%else
%define OFFQ  offq
%endif
    pshufd        m0, m0, 0
    ; prepare inner counter limit 1
    mov          r5q, 480
    sub          r5q, offmp
    and          r5q, -64
    shl          r5q, 2
    mov         OFFQ, r5q
%define i        r5q
<<<<<<< HEAD
    mov            i, 16*4-(ARCH_X86_64+1)*mmsize  ; main loop counter
=======
    mov            i, 16 * 4 - (ARCH_X86_64 + 1) * mmsize  ; main loop counter
>>>>>>> 08e3ea60

%define buf2     synth_buf2q
%if ARCH_X86_32
    mov         buf2, synth_buf2mp
%endif
.mainloop
<<<<<<< HEAD
    ; m1=a  m2=b  m3=c  m4=d
    pxor          m3, m3
    pxor          m4, m4
    mova          m1, [buf2 + i]
    mova          m2, [buf2 + i + 16*4]
=======
    ; m1 = a  m2 = b  m3 = c  m4 = d
    pxor          m3, m3
    pxor          m4, m4
    mova          m1, [buf2 + i]
    mova          m2, [buf2 + i + 16 * 4]
>>>>>>> 08e3ea60
%if ARCH_X86_32
%define ptr1     r0q
%define ptr2     r1q
%define win      r2q
%define j        r3q
    mov          win, windowm
    mov         ptr1, synth_bufm
    add          win, i
    add         ptr1, i
<<<<<<< HEAD
%else
=======
%else ; ARCH_X86_64
>>>>>>> 08e3ea60
%define ptr1     r6q
%define ptr2     r7q ; must be loaded
%define win      r8q
%define j        r9q
<<<<<<< HEAD
%if ARCH_X86_64
    pxor          m9, m9
    pxor         m10, m10
    mova          m7, [buf2 + i + mmsize]
    mova          m8, [buf2 + i + mmsize + 16*4]
%endif
=======
    pxor          m9, m9
    pxor         m10, m10
    mova          m7, [buf2 + i + mmsize]
    mova          m8, [buf2 + i + mmsize + 16 * 4]
>>>>>>> 08e3ea60
    lea          win, [windowq + i]
    lea         ptr1, [synth_bufq + i]
%endif
    mov         ptr2, synth_bufmp
    ; prepare the inner loop counter
    mov            j, OFFQ
    sub         ptr2, i
.loop1:
    INNER_LOOP  0
    jge       .loop1

<<<<<<< HEAD
    mov            j, 448*4
=======
    mov            j, 448 * 4
>>>>>>> 08e3ea60
    sub            j, OFFQ
    jz          .end
    sub         ptr1, j
    sub         ptr2, j
    add          win, OFFQ ; now at j-64, so define OFFSET
<<<<<<< HEAD
    sub            j, 64*4
.loop2:
    INNER_LOOP  64*4
=======
    sub            j, 64 * 4
.loop2:
    INNER_LOOP  64 * 4
>>>>>>> 08e3ea60
    jge       .loop2

.end:
%if ARCH_X86_32
    mov         buf2, synth_buf2m ; needed for next iteration anyway
    mov         outq, outmp       ; j, which will be set again during it
%endif
<<<<<<< HEAD
    ;~ out[i     ] = a*scale;
    ;~ out[i + 16] = b*scale;
=======
    ;~ out[i]      = a * scale;
    ;~ out[i + 16] = b * scale;
>>>>>>> 08e3ea60
    mulps         m1, scale
    mulps         m2, scale
%if ARCH_X86_64
    mulps         m7, scale
    mulps         m8, scale
%endif
<<<<<<< HEAD
    ;~ synth_buf2[i     ] = c;
    ;~ synth_buf2[i + 16] = d;
    mova   [buf2 + i +  0*4], m3
    mova   [buf2 + i + 16*4], m4
%if ARCH_X86_64
    mova   [buf2 + i +  0*4 + mmsize], m9
    mova   [buf2 + i + 16*4 + mmsize], m10
%endif
    ;~ out[i     ] = a;
    ;~ out[i + 16] = a;
    mova   [outq + i +  0*4], m1
    mova   [outq + i + 16*4], m2
%if ARCH_X86_64
    mova   [outq + i +  0*4 + mmsize], m7
    mova   [outq + i + 16*4 + mmsize], m8
%endif
    sub            i, (ARCH_X86_64+1)*mmsize
=======
    ;~ synth_buf2[i]      = c;
    ;~ synth_buf2[i + 16] = d;
    mova   [buf2 + i +  0 * 4], m3
    mova   [buf2 + i + 16 * 4], m4
%if ARCH_X86_64
    mova   [buf2 + i +  0 * 4 + mmsize], m9
    mova   [buf2 + i + 16 * 4 + mmsize], m10
%endif
    ;~ out[i]      = a;
    ;~ out[i + 16] = a;
    mova   [outq + i +  0 * 4], m1
    mova   [outq + i + 16 * 4], m2
%if ARCH_X86_64
    mova   [outq + i +  0 * 4 + mmsize], m7
    mova   [outq + i + 16 * 4 + mmsize], m8
%endif
    sub            i, (ARCH_X86_64 + 1) * mmsize
>>>>>>> 08e3ea60
    jge    .mainloop
    RET<|MERGE_RESOLUTION|>--- conflicted
+++ resolved
@@ -178,21 +178,6 @@
 
 INIT_XMM sse2
 %macro INNER_LOOP   1
-<<<<<<< HEAD
-    ; reading backwards:  ptr1=synth_buf+j+i   ptr2=synth_big+j-i
-    ;~ a += window[i + j     ]*(-synth_buf[15 - i + j      ])
-    ;~ b += window[i + j + 16]*( synth_buf[     i + j      ])
-    pshufd        m5, [ptr2 + j + (15-3)*4], q0123
-    mova          m6, [ptr1 + j]
-%if ARCH_X86_64
-    pshufd       m11, [ptr2 + j + (15-3)*4 - mmsize], q0123
-    mova         m12, [ptr1 + j + mmsize]
-%endif
-    mulps         m6, [win  + %1 + j + 16*4]
-    mulps         m5, [win  + %1 + j]
-%if ARCH_X86_64
-    mulps        m12, [win  + %1 + j + mmsize + 16*4]
-=======
     ; reading backwards:  ptr1 = synth_buf + j + i; ptr2 = synth_buf + j - i
     ;~ a += window[i + j]      * (-synth_buf[15 - i + j])
     ;~ b += window[i + j + 16] * (synth_buf[i + j])
@@ -206,7 +191,6 @@
     mulps         m5, [win  + %1 + j]
 %if ARCH_X86_64
     mulps        m12, [win  + %1 + j + mmsize + 16 * 4]
->>>>>>> 08e3ea60
     mulps        m11, [win  + %1 + j + mmsize]
 %endif
     addps         m2, m6
@@ -215,21 +199,6 @@
     addps         m8, m12
     subps         m7, m11
 %endif
-<<<<<<< HEAD
-    ;~ c += window[i + j + 32]*( synth_buf[16 + i + j      ])
-    ;~ d += window[i + j + 48]*( synth_buf[31 - i + j      ])
-    pshufd        m6, [ptr2 + j + (31-3)*4], q0123
-    mova          m5, [ptr1 + j + 16*4]
-%if ARCH_X86_64
-    pshufd       m12, [ptr2 + j + (31-3)*4 - mmsize], q0123
-    mova         m11, [ptr1 + j + mmsize + 16*4]
-%endif
-    mulps         m5, [win  + %1 + j + 32*4]
-    mulps         m6, [win  + %1 + j + 48*4]
-%if ARCH_X86_64
-    mulps        m11, [win  + %1 + j + mmsize + 32*4]
-    mulps        m12, [win  + %1 + j + mmsize + 48*4]
-=======
     ;~ c += window[i + j + 32] * (synth_buf[16 + i + j])
     ;~ d += window[i + j + 48] * (synth_buf[31 - i + j])
     pshufd        m6, [ptr2 + j + (31 - 3) * 4], q0123
@@ -243,7 +212,6 @@
 %if ARCH_X86_64
     mulps        m11, [win  + %1 + j + mmsize + 32 * 4]
     mulps        m12, [win  + %1 + j + mmsize + 48 * 4]
->>>>>>> 08e3ea60
 %endif
     addps         m3, m5
     addps         m4, m6
@@ -251,21 +219,13 @@
     addps         m9, m11
     addps        m10, m12
 %endif
-<<<<<<< HEAD
-    sub            j, 64*4
-=======
     sub            j, 64 * 4
->>>>>>> 08e3ea60
 %endmacro
 
 ; void ff_synth_filter_inner_sse2(float *synth_buf, float synth_buf2[32],
 ;                                 const float window[512], float out[32],
 ;                                 intptr_t offset, float scale)
-<<<<<<< HEAD
-cglobal synth_filter_inner, 0,6+4*ARCH_X86_64,7+6*ARCH_X86_64, \
-=======
 cglobal synth_filter_inner, 0, 6 + 4 * ARCH_X86_64, 7 + 6 * ARCH_X86_64, \
->>>>>>> 08e3ea60
                               synth_buf, synth_buf2, window, out, off, scale
 %define scale m0
 %if ARCH_X86_32 || WIN64
@@ -283,30 +243,18 @@
     shl          r5q, 2
     mov         OFFQ, r5q
 %define i        r5q
-<<<<<<< HEAD
-    mov            i, 16*4-(ARCH_X86_64+1)*mmsize  ; main loop counter
-=======
     mov            i, 16 * 4 - (ARCH_X86_64 + 1) * mmsize  ; main loop counter
->>>>>>> 08e3ea60
 
 %define buf2     synth_buf2q
 %if ARCH_X86_32
     mov         buf2, synth_buf2mp
 %endif
 .mainloop
-<<<<<<< HEAD
-    ; m1=a  m2=b  m3=c  m4=d
-    pxor          m3, m3
-    pxor          m4, m4
-    mova          m1, [buf2 + i]
-    mova          m2, [buf2 + i + 16*4]
-=======
     ; m1 = a  m2 = b  m3 = c  m4 = d
     pxor          m3, m3
     pxor          m4, m4
     mova          m1, [buf2 + i]
     mova          m2, [buf2 + i + 16 * 4]
->>>>>>> 08e3ea60
 %if ARCH_X86_32
 %define ptr1     r0q
 %define ptr2     r1q
@@ -316,28 +264,15 @@
     mov         ptr1, synth_bufm
     add          win, i
     add         ptr1, i
-<<<<<<< HEAD
-%else
-=======
 %else ; ARCH_X86_64
->>>>>>> 08e3ea60
 %define ptr1     r6q
 %define ptr2     r7q ; must be loaded
 %define win      r8q
 %define j        r9q
-<<<<<<< HEAD
-%if ARCH_X86_64
-    pxor          m9, m9
-    pxor         m10, m10
-    mova          m7, [buf2 + i + mmsize]
-    mova          m8, [buf2 + i + mmsize + 16*4]
-%endif
-=======
     pxor          m9, m9
     pxor         m10, m10
     mova          m7, [buf2 + i + mmsize]
     mova          m8, [buf2 + i + mmsize + 16 * 4]
->>>>>>> 08e3ea60
     lea          win, [windowq + i]
     lea         ptr1, [synth_bufq + i]
 %endif
@@ -349,25 +284,15 @@
     INNER_LOOP  0
     jge       .loop1
 
-<<<<<<< HEAD
-    mov            j, 448*4
-=======
     mov            j, 448 * 4
->>>>>>> 08e3ea60
     sub            j, OFFQ
     jz          .end
     sub         ptr1, j
     sub         ptr2, j
     add          win, OFFQ ; now at j-64, so define OFFSET
-<<<<<<< HEAD
-    sub            j, 64*4
-.loop2:
-    INNER_LOOP  64*4
-=======
     sub            j, 64 * 4
 .loop2:
     INNER_LOOP  64 * 4
->>>>>>> 08e3ea60
     jge       .loop2
 
 .end:
@@ -375,38 +300,14 @@
     mov         buf2, synth_buf2m ; needed for next iteration anyway
     mov         outq, outmp       ; j, which will be set again during it
 %endif
-<<<<<<< HEAD
-    ;~ out[i     ] = a*scale;
-    ;~ out[i + 16] = b*scale;
-=======
     ;~ out[i]      = a * scale;
     ;~ out[i + 16] = b * scale;
->>>>>>> 08e3ea60
     mulps         m1, scale
     mulps         m2, scale
 %if ARCH_X86_64
     mulps         m7, scale
     mulps         m8, scale
 %endif
-<<<<<<< HEAD
-    ;~ synth_buf2[i     ] = c;
-    ;~ synth_buf2[i + 16] = d;
-    mova   [buf2 + i +  0*4], m3
-    mova   [buf2 + i + 16*4], m4
-%if ARCH_X86_64
-    mova   [buf2 + i +  0*4 + mmsize], m9
-    mova   [buf2 + i + 16*4 + mmsize], m10
-%endif
-    ;~ out[i     ] = a;
-    ;~ out[i + 16] = a;
-    mova   [outq + i +  0*4], m1
-    mova   [outq + i + 16*4], m2
-%if ARCH_X86_64
-    mova   [outq + i +  0*4 + mmsize], m7
-    mova   [outq + i + 16*4 + mmsize], m8
-%endif
-    sub            i, (ARCH_X86_64+1)*mmsize
-=======
     ;~ synth_buf2[i]      = c;
     ;~ synth_buf2[i + 16] = d;
     mova   [buf2 + i +  0 * 4], m3
@@ -424,6 +325,5 @@
     mova   [outq + i + 16 * 4 + mmsize], m8
 %endif
     sub            i, (ARCH_X86_64 + 1) * mmsize
->>>>>>> 08e3ea60
     jge    .mainloop
     RET