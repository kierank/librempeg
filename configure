#!/bin/sh
#
# FFmpeg configure script
#
# Copyright (c) 2000-2002 Fabrice Bellard
# Copyright (c) 2005-2008 Diego Biurrun
# Copyright (c) 2005-2008 Mans Rullgard
#

# Prevent locale nonsense from breaking basic text processing.
LC_ALL=C
export LC_ALL

# make sure we are running under a compatible shell
# try to make this part work with most shells

try_exec(){
    echo "Trying shell $1"
    type "$1" > /dev/null 2>&1 && exec "$@"
}

unset foo
(: ${foo%%bar}) 2> /dev/null
E1="$?"

(: ${foo?}) 2> /dev/null
E2="$?"

if test "$E1" != 0 || test "$E2" = 0; then
    echo "Broken shell detected.  Trying alternatives."
    export FF_CONF_EXEC
    if test "0$FF_CONF_EXEC" -lt 1; then
        FF_CONF_EXEC=1
        try_exec bash "$0" "$@"
    fi
    if test "0$FF_CONF_EXEC" -lt 2; then
        FF_CONF_EXEC=2
        try_exec ksh "$0" "$@"
    fi
    if test "0$FF_CONF_EXEC" -lt 3; then
        FF_CONF_EXEC=3
        try_exec /usr/xpg4/bin/sh "$0" "$@"
    fi
    echo "No compatible shell script interpreter found."
    echo "This configure script requires a POSIX-compatible shell"
    echo "such as bash or ksh."
    echo "THIS IS NOT A BUG IN FFMPEG, DO NOT REPORT IT AS SUCH."
    echo "Instead, install a working POSIX-compatible shell."
    echo "Disabling this configure test will create a broken FFmpeg."
    if test "$BASH_VERSION" = '2.04.0(1)-release'; then
        echo "This bash version ($BASH_VERSION) is broken on your platform."
        echo "Upgrade to a later version if available."
    fi
    exit 1
fi

test -d /usr/xpg4/bin && PATH=/usr/xpg4/bin:$PATH

show_help(){
    cat <<EOF
Usage: configure [options]
Options: [defaults in brackets after descriptions]

Help options:
  --help                   print this message
  --list-decoders          show all available decoders
  --list-encoders          show all available encoders
  --list-hwaccels          show all available hardware accelerators
  --list-demuxers          show all available demuxers
  --list-muxers            show all available muxers
  --list-parsers           show all available parsers
  --list-protocols         show all available protocols
  --list-bsfs              show all available bitstream filters
  --list-indevs            show all available input devices
  --list-outdevs           show all available output devices
  --list-filters           show all available filters

Standard options:
  --logfile=FILE           log tests and output to FILE [config.log]
  --disable-logging        do not log configure debug information
  --fatal-warnings         fail if any configure warning is generated
  --prefix=PREFIX          install in PREFIX [$prefix]
  --bindir=DIR             install binaries in DIR [PREFIX/bin]
  --datadir=DIR            install data files in DIR [PREFIX/share/ffmpeg]
  --libdir=DIR             install libs in DIR [PREFIX/lib]
  --shlibdir=DIR           install shared libs in DIR [PREFIX/lib]
  --incdir=DIR             install includes in DIR [PREFIX/include]
  --mandir=DIR             install man page in DIR [PREFIX/share/man]

Licensing options:
  --enable-gpl             allow use of GPL code, the resulting libs
                           and binaries will be under GPL [no]
  --enable-version3        upgrade (L)GPL to version 3 [no]
  --enable-nonfree         allow use of nonfree code, the resulting libs
                           and binaries will be unredistributable [no]

Configuration options:
  --disable-static         do not build static libraries [no]
  --enable-shared          build shared libraries [no]
  --enable-small           optimize for size instead of speed
  --disable-runtime-cpudetect disable detecting cpu capabilities at runtime (smaller binary)
  --enable-gray            enable full grayscale support (slower color)
  --disable-swscale-alpha  disable alpha channel support in swscale

Program options:
  --disable-programs       do not build command line programs
  --disable-ffmpeg         disable ffmpeg build
  --disable-ffplay         disable ffplay build
  --disable-ffprobe        disable ffprobe build
  --disable-ffserver       disable ffserver build

Documentation options:
  --disable-doc            do not build documentation
  --disable-htmlpages      do not build HTML documentation pages
  --disable-manpages       do not build man documentation pages
  --disable-podpages       do not build POD documentation pages
  --disable-txtpages       do not build text documentation pages

Component options:
  --disable-avdevice       disable libavdevice build
  --disable-avcodec        disable libavcodec build
  --disable-avformat       disable libavformat build
  --disable-avutil         disable libavutil build
  --disable-swresample     disable libswresample build
  --disable-swscale        disable libswscale build
  --disable-postproc       disable libpostproc build
  --disable-avfilter       disable libavfilter build
  --enable-avresample      enable libavresample build [no]
  --disable-pthreads       disable pthreads [auto]
  --disable-w32threads     disable Win32 threads [auto]
  --disable-os2threads     disable OS/2 threads [auto]
  --enable-x11grab         enable X11 grabbing [no]
  --disable-network        disable network support [no]
  --disable-dct            disable DCT code
  --disable-dwt            disable DWT code
  --disable-lsp            disable LSP code
  --disable-lzo            disable LZO decoder code
  --disable-mdct           disable MDCT code
  --disable-rdft           disable RDFT code
  --disable-fft            disable FFT code
  --enable-dxva2           enable DXVA2 code
  --enable-vaapi           enable VAAPI code [autodetect]
  --enable-vda             enable VDA code   [autodetect]
  --enable-vdpau           enable VDPAU code [autodetect]

Individual component options:
  --disable-everything     disable all components listed below
  --disable-encoder=NAME   disable encoder NAME
  --enable-encoder=NAME    enable encoder NAME
  --disable-encoders       disable all encoders
  --disable-decoder=NAME   disable decoder NAME
  --enable-decoder=NAME    enable decoder NAME
  --disable-decoders       disable all decoders
  --disable-hwaccel=NAME   disable hwaccel NAME
  --enable-hwaccel=NAME    enable hwaccel NAME
  --disable-hwaccels       disable all hwaccels
  --disable-muxer=NAME     disable muxer NAME
  --enable-muxer=NAME      enable muxer NAME
  --disable-muxers         disable all muxers
  --disable-demuxer=NAME   disable demuxer NAME
  --enable-demuxer=NAME    enable demuxer NAME
  --disable-demuxers       disable all demuxers
  --enable-parser=NAME     enable parser NAME
  --disable-parser=NAME    disable parser NAME
  --disable-parsers        disable all parsers
  --enable-bsf=NAME        enable bitstream filter NAME
  --disable-bsf=NAME       disable bitstream filter NAME
  --disable-bsfs           disable all bitstream filters
  --enable-protocol=NAME   enable protocol NAME
  --disable-protocol=NAME  disable protocol NAME
  --disable-protocols      disable all protocols
  --enable-indev=NAME      enable input device NAME
  --disable-indev=NAME     disable input device NAME
  --disable-indevs         disable input devices
  --enable-outdev=NAME     enable output device NAME
  --disable-outdev=NAME    disable output device NAME
  --disable-outdevs        disable output devices
  --disable-devices        disable all devices
  --enable-filter=NAME     enable filter NAME
  --disable-filter=NAME    disable filter NAME
  --disable-filters        disable all filters

External library support:
  --enable-avisynth        enable reading of AVISynth script files [no]
  --enable-bzlib           enable bzlib [autodetect]
  --enable-fontconfig      enable fontconfig
  --enable-frei0r          enable frei0r video filtering
  --enable-gnutls          enable gnutls [no]
  --enable-libaacplus      enable AAC+ encoding via libaacplus [no]
  --enable-libass          enable libass subtitles rendering [no]
  --enable-libbluray       enable BluRay reading using libbluray [no]
  --enable-libcaca         enable textual display using libcaca
  --enable-libcelt         enable CELT decoding via libcelt [no]
  --enable-libcdio         enable audio CD grabbing with libcdio
  --enable-libdc1394       enable IIDC-1394 grabbing using libdc1394
                           and libraw1394 [no]
  --enable-libfaac         enable AAC encoding via libfaac [no]
  --enable-libfdk-aac      enable AAC encoding via libfdk-aac [no]
  --enable-libflite        enable flite (voice synthesis) support via libflite [no]
  --enable-libfreetype     enable libfreetype [no]
  --enable-libgsm          enable GSM de/encoding via libgsm [no]
  --enable-libiec61883     enable iec61883 via libiec61883 [no]
  --enable-libilbc         enable iLBC de/encoding via libilbc [no]
  --enable-libmodplug      enable ModPlug via libmodplug [no]
  --enable-libmp3lame      enable MP3 encoding via libmp3lame [no]
  --enable-libnut          enable NUT (de)muxing via libnut,
                           native (de)muxer exists [no]
  --enable-libopencore-amrnb enable AMR-NB de/encoding via libopencore-amrnb [no]
  --enable-libopencore-amrwb enable AMR-WB decoding via libopencore-amrwb [no]
  --enable-libopencv       enable video filtering via libopencv [no]
  --enable-libopenjpeg     enable JPEG 2000 de/encoding via OpenJPEG [no]
  --enable-libopus         enable Opus decoding via libopus [no]
  --enable-libpulse        enable Pulseaudio input via libpulse [no]
  --enable-librtmp         enable RTMP[E] support via librtmp [no]
  --enable-libschroedinger enable Dirac de/encoding via libschroedinger [no]
  --enable-libspeex        enable Speex de/encoding via libspeex [no]
  --enable-libstagefright-h264  enable H.264 decoding via libstagefright [no]
  --enable-libtheora       enable Theora encoding via libtheora [no]
  --enable-libtwolame      enable MP2 encoding via libtwolame [no]
  --enable-libutvideo      enable Ut Video encoding and decoding via libutvideo [no]
  --enable-libv4l2         enable libv4l2/v4l-utils [no]
  --enable-libvo-aacenc    enable AAC encoding via libvo-aacenc [no]
  --enable-libvo-amrwbenc  enable AMR-WB encoding via libvo-amrwbenc [no]
  --enable-libvorbis       enable Vorbis en/decoding via libvorbis,
                           native implementation exists [no]
  --enable-libvpx          enable VP8 de/encoding via libvpx [no]
  --enable-libx264         enable H.264 encoding via x264 [no]
  --enable-libxavs         enable AVS encoding via xavs [no]
  --enable-libxvid         enable Xvid encoding via xvidcore,
                           native MPEG-4/Xvid encoder exists [no]
  --enable-openal          enable OpenAL 1.1 capture support [no]
  --enable-openssl         enable openssl [no]
  --enable-zlib            enable zlib [autodetect]

Advanced options (experts only):
  --cross-prefix=PREFIX    use PREFIX for compilation tools [$cross_prefix]
  --enable-cross-compile   assume a cross-compiler is used
  --sysroot=PATH           root of cross-build tree
  --sysinclude=PATH        location of cross-build system headers
  --target-os=OS           compiler targets OS [$target_os]
  --target-exec=CMD        command to run executables on target
  --target-path=DIR        path to view of build directory on target
  --toolchain=NAME         set tool defaults according to NAME
  --nm=NM                  use nm tool NM [$nm_default]
  --ar=AR                  use archive tool AR [$ar_default]
  --as=AS                  use assembler AS [$as_default]
  --yasmexe=EXE            use yasm-compatible assembler EXE [$yasmexe_default]
  --cc=CC                  use C compiler CC [$cc_default]
  --cxx=CXX                use C compiler CXX [$cxx_default]
  --dep-cc=DEPCC           use dependency generator DEPCC [$cc_default]
  --ld=LD                  use linker LD [$ld_default]
  --host-cc=HOSTCC         use host C compiler HOSTCC
  --host-cflags=HCFLAGS    use HCFLAGS when compiling for host
  --host-ld=HOSTLD         use host linker HOSTLD
  --host-ldflags=HLDFLAGS  use HLDFLAGS when linking for host
  --host-libs=HLIBS        use libs HLIBS when linking for host
  --host-os=OS             compiler host OS [$target_os]
  --extra-cflags=ECFLAGS   add ECFLAGS to CFLAGS [$CFLAGS]
  --extra-cxxflags=ECFLAGS add ECFLAGS to CXXFLAGS [$CXXFLAGS]
  --extra-ldflags=ELDFLAGS add ELDFLAGS to LDFLAGS [$LDFLAGS]
  --extra-libs=ELIBS       add ELIBS [$ELIBS]
  --extra-version=STRING   version string suffix []
  --optflags=OPTFLAGS      override optimization-related compiler flags
  --build-suffix=SUFFIX    library name suffix []
  --malloc-prefix=PREFIX   prefix malloc and related names with PREFIX
  --progs-suffix=SUFFIX    program name suffix []
  --arch=ARCH              select architecture [$arch]
  --cpu=CPU                select the minimum required CPU (affects
                           instruction selection, may crash on older CPUs)
  --enable-pic             build position-independent code
  --enable-sram            allow use of on-chip SRAM
  --enable-thumb           compile for Thumb instruction set
  --disable-symver         disable symbol versioning
  --enable-hardcoded-tables use hardcoded tables instead of runtime generation
  --disable-safe-bitstream-reader
                           disable buffer boundary checking in bitreaders
                           (faster, but may crash)
  --enable-memalign-hack   emulate memalign, interferes with memory debuggers
  --enable-lto             use link-time optimization

Optimization options (experts only):
  --disable-asm            disable all assembler optimizations
  --disable-altivec        disable AltiVec optimizations
  --disable-amd3dnow       disable 3DNow! optimizations
  --disable-amd3dnowext    disable 3DNow! extended optimizations
  --disable-mmx            disable MMX optimizations
  --disable-mmxext         disable MMXEXT optimizations
  --disable-sse            disable SSE optimizations
  --disable-sse2           disable SSE2 optimizations
  --disable-sse3           disable SSE3 optimizations
  --disable-ssse3          disable SSSE3 optimizations
  --disable-sse4           disable SSE4 optimizations
  --disable-sse42          disable SSE4.2 optimizations
  --disable-avx            disable AVX optimizations
  --disable-fma4           disable FMA4 optimizations
  --disable-armv5te        disable armv5te optimizations
  --disable-armv6          disable armv6 optimizations
  --disable-armv6t2        disable armv6t2 optimizations
  --disable-armvfp         disable ARM VFP optimizations
  --disable-neon           disable NEON optimizations
  --disable-vis            disable VIS optimizations
  --disable-inline-asm     disable use of inline assembler
  --disable-yasm           disable use of yasm assembler
  --disable-mips32r2       disable MIPS32R2 optimizations
  --disable-mipsdspr1      disable MIPS DSP ASE R1 optimizations
  --disable-mipsdspr2      disable MIPS DSP ASE R2 optimizations
  --disable-mipsfpu        disable floating point MIPS optimizations
  --disable-fast-unaligned consider unaligned accesses slow
  --postproc-version=V     build libpostproc version V.
                           Where V can be '$ALT_PP_VER_MAJOR.$ALT_PP_VER_MINOR.$ALT_PP_VER_MICRO' or 'current'. [$postproc_version_default]

Developer options (useful when working on FFmpeg itself):
  --enable-coverage        build with test coverage instrumentation
  --disable-debug          disable debugging symbols
  --enable-debug=LEVEL     set the debug level [$debuglevel]
  --disable-optimizations  disable compiler optimizations
  --enable-extra-warnings  enable more compiler warnings
  --disable-stripping      disable stripping of executables and shared libraries
  --assert-level=level     0(default), 1 or 2, amount of assertion testing,
                           2 causes a slowdown at runtime.
  --enable-memory-poisoning fill heap uninitialized allocated space with arbitrary data
  --valgrind=VALGRIND      run "make fate" tests through valgrind to detect memory
                           leaks and errors, using the specified valgrind binary.
                           Cannot be combined with --target-exec
  --enable-ftrapv          Trap arithmetic overflows
  --samples=PATH           location of test samples for FATE, if not set use
                           \$FATE_SAMPLES at make invocation time.
  --enable-xmm-clobber-test check XMM registers for clobbering (Win64-only;
                           should be used only for debugging purposes)
  --enable-random          randomly enable/disable components
  --disable-random
  --enable-random=LIST     randomly enable/disable specific components or
  --disable-random=LIST    component groups. LIST is a comma-separated list
                           of NAME[:PROB] entries where NAME is a component
                           (group) and PROB the probability associated with
                           NAME (default 0.5).
  --random-seed=VALUE      seed value for --enable/disable-random

NOTE: Object files are built at the place where configure is launched.
EOF
  exit 0
}

quotes='""'

log(){
    echo "$@" >> $logfile
}

log_file(){
    log BEGIN $1
    pr -n -t $1 >> $logfile
    log END $1
}

echolog(){
    log "$@"
    echo "$@"
}

warn(){
    log "WARNING: $*"
    WARNINGS="${WARNINGS}WARNING: $*\n"
}

die(){
    echolog "$@"
    cat <<EOF

If you think configure made a mistake, make sure you are using the latest
version from Git.  If the latest version fails, report the problem to the
ffmpeg-user@ffmpeg.org mailing list or IRC #ffmpeg on irc.freenode.net.
EOF
    if disabled logging; then
        cat <<EOF
Rerun configure with logging enabled (do not use --disable-logging), and
include the log this produces with your report.
EOF
    else
        cat <<EOF
Include the log file "$logfile" produced by configure as this will help
solving the problem.
EOF
    fi
    exit 1
}

# Avoid locale weirdness, besides we really just want to translate ASCII.
toupper(){
    echo "$@" | tr abcdefghijklmnopqrstuvwxyz ABCDEFGHIJKLMNOPQRSTUVWXYZ
}

tolower(){
    echo "$@" | tr ABCDEFGHIJKLMNOPQRSTUVWXYZ abcdefghijklmnopqrstuvwxyz
}

c_escape(){
    echo "$*" | sed 's/["\\]/\\\0/g'
}

sh_quote(){
    v=$(echo "$1" | sed "s/'/'\\\\''/g")
    test "x$v" = "x${v#*[!A-Za-z0-9_/.+-]}" || v="'$v'"
    echo "$v"
}

cleanws(){
    echo "$@" | sed 's/^ *//;s/  */ /g;s/ *$//'
}

filter(){
    pat=$1
    shift
    for v; do
        eval "case $v in $pat) echo $v ;; esac"
    done
}

filter_out(){
    pat=$1
    shift
    for v; do
        eval "case $v in $pat) ;; *) echo $v ;; esac"
    done
}

map(){
    m=$1
    shift
    for v; do eval $m; done
}

add_suffix(){
    suffix=$1
    shift
    for v; do echo ${v}${suffix}; done
}

set_all(){
    value=$1
    shift
    for var in $*; do
        eval $var=$value
    done
}

set_weak(){
    value=$1
    shift
    for var; do
        eval : \${$var:=$value}
    done
}

set_safe(){
    var=$1
    shift
    eval $(echo "$var" | sed 's/[^A-Za-z0-9_]/_/g')='$*'
}

get_safe(){
    eval echo \$$(echo "$1" | sed 's/[^A-Za-z0-9_]/_/g')
}

pushvar(){
    for var in $*; do
        eval level=\${${var}_level:=0}
        eval ${var}_${level}="\$$var"
        eval ${var}_level=$(($level+1))
    done
}

popvar(){
    for var in $*; do
        eval level=\${${var}_level:-0}
        test $level = 0 && continue
        eval level=$(($level-1))
        eval $var="\${${var}_${level}}"
        eval ${var}_level=$level
        eval unset ${var}_${level}
    done
}

enable(){
    set_all yes $*
}

disable(){
    set_all no $*
}

enable_weak(){
    set_weak yes $*
}

disable_weak(){
    set_weak no $*
}

enable_safe(){
    for var; do
        enable $(echo "$var" | sed 's/[^A-Za-z0-9_]/_/g')
    done
}

disable_safe(){
    for var; do
        disable $(echo "$var" | sed 's/[^A-Za-z0-9_]/_/g')
    done
}

do_enable_deep(){
    for var; do
        enabled $var && continue
        eval sel="\$${var}_select"
        eval sgs="\$${var}_suggest"
        pushvar var sgs
        enable_deep $sel
        popvar sgs
        enable_deep_weak $sgs
        popvar var
    done
}

enable_deep(){
    do_enable_deep $*
    enable $*
}

enable_deep_weak(){
    do_enable_deep $*
    enable_weak $*
}

enabled(){
    test "${1#!}" = "$1" && op== || op=!=
    eval test "x\$${1#!}" $op "xyes"
}

disabled(){
    test "${1#!}" = "$1" && op== || op=!=
    eval test "x\$${1#!}" $op "xno"
}

enabled_all(){
    for opt; do
        enabled $opt || return 1
    done
}

disabled_all(){
    for opt; do
        disabled $opt || return 1
    done
}

enabled_any(){
    for opt; do
        enabled $opt && return 0
    done
}

disabled_any(){
    for opt; do
        disabled $opt && return 0
    done
    return 1
}

set_default(){
    for opt; do
        eval : \${$opt:=\$${opt}_default}
    done
}

is_in(){
    value=$1
    shift
    for var in $*; do
        [ $var = $value ] && return 0
    done
    return 1
}

check_deps(){
    for cfg; do
        cfg="${cfg#!}"
        enabled ${cfg}_checking && die "Circular dependency for $cfg."
        disabled ${cfg}_checking && continue
        enable ${cfg}_checking

        eval dep_all="\$${cfg}_deps"
        eval dep_any="\$${cfg}_deps_any"
        eval dep_sel="\$${cfg}_select"
        eval dep_sgs="\$${cfg}_suggest"
        eval dep_ifa="\$${cfg}_if"
        eval dep_ifn="\$${cfg}_if_any"

        pushvar cfg dep_all dep_any dep_sel dep_sgs dep_ifa dep_ifn
        check_deps $dep_all $dep_any $dep_sel $dep_sgs $dep_ifa $dep_ifn
        popvar cfg dep_all dep_any dep_sel dep_sgs dep_ifa dep_ifn

        [ -n "$dep_ifa" ] && { enabled_all $dep_ifa && enable_weak $cfg; }
        [ -n "$dep_ifn" ] && { enabled_any $dep_ifn && enable_weak $cfg; }
        enabled_all  $dep_all || disable $cfg
        enabled_any  $dep_any || disable $cfg
        disabled_any $dep_sel && disable $cfg

        if enabled $cfg; then
            eval dep_extralibs="\$${cfg}_extralibs"
            test -n "$dep_extralibs" && add_extralibs $dep_extralibs
            enable_deep $dep_sel
            enable_deep_weak $dep_sgs
        fi

        disable ${cfg}_checking
    done
}

print_config(){
    pfx=$1
    files=$2
    shift 2
    map 'eval echo "$v \${$v:-no}"' "$@" |
    awk "BEGIN { split(\"$files\", files) }
        {
            c = \"$pfx\" toupper(\$1);
            v = \$2;
            sub(/yes/, 1, v);
            sub(/no/,  0, v);
            for (f in files) {
                file = files[f];
                if (file ~ /\\.h\$/) {
                    printf(\"#define %s %d\\n\", c, v) >>file;
                } else if (file ~ /\\.asm\$/) {
                    printf(\"%%define %s %d\\n\", c, v) >>file;
                } else if (file ~ /\\.mak\$/) {
                    n = -v ? \"\" : \"!\";
                    printf(\"%s%s=yes\\n\", n, c) >>file;
                }
            }
        }"
}

print_enabled(){
    suf=$1
    shift
    for v; do
        enabled $v && printf "%s\n" ${v%$suf};
    done
}

append(){
    var=$1
    shift
    eval "$var=\"\$$var $*\""
}

prepend(){
    var=$1
    shift
    eval "$var=\"$* \$$var\""
}

add_cppflags(){
    append CPPFLAGS "$@"
}

add_cflags(){
    append CFLAGS $($cflags_filter "$@")
}

add_cxxflags(){
    append CXXFLAGS $($cflags_filter "$@")
}

add_asflags(){
    append ASFLAGS $($asflags_filter "$@")
}

add_ldflags(){
    append LDFLAGS $($ldflags_filter "$@")
}

add_extralibs(){
    prepend extralibs $($ldflags_filter "$@")
}

add_host_cflags(){
    append host_cflags $($host_cflags_filter "$@")
}

add_host_ldflags(){
    append host_ldflags $($host_ldflags_filter "$@")
}

add_compat(){
    append compat_objs $1
    shift
    map 'add_cppflags -D$v' "$@"
}

check_cmd(){
    log "$@"
    "$@" >> $logfile 2>&1
}

cc_o(){
    eval printf '%s\\n' $CC_O
}

cc_e(){
    eval printf '%s\\n' $CC_E
}

check_cc(){
    log check_cc "$@"
    cat > $TMPC
    log_file $TMPC
    check_cmd $cc $CPPFLAGS $CFLAGS "$@" $CC_C $(cc_o $TMPO) $TMPC
}

check_cxx(){
    log check_cxx "$@"
    cat > $TMPCPP
    log_file $TMPCPP
    check_cmd $cxx $CPPFLAGS $CFLAGS $CXXFLAGS "$@" $CXX_C -o $TMPO $TMPCPP
}

check_cpp(){
    log check_cpp "$@"
    cat > $TMPC
    log_file $TMPC
    check_cmd $cc $CPPFLAGS $CFLAGS "$@" $(cc_e $TMPO) $TMPC
}

as_o(){
    eval printf '%s\\n' $AS_O
}

check_as(){
    log check_as "$@"
    cat > $TMPC
    log_file $TMPC
    check_cmd $as $CPPFLAGS $ASFLAGS "$@" $AS_C $(as_o $TMPO) $TMPC
}

check_inline_asm(){
    log check_inline_asm "$@"
    name="$1"
    code="$2"
    shift 2
    disable $name
    check_as "$@" <<EOF && enable $name
void foo(void){ __asm__ volatile($code); }
EOF
}

check_yasm(){
    log check_yasm "$@"
    echo "$1" > $TMPS
    log_file $TMPS
    shift 1
    check_cmd $yasmexe $YASMFLAGS -Werror "$@" -o $TMPO $TMPS
}

ld_o(){
    eval printf '%s\\n' $LD_O
}

check_ld(){
    log check_ld "$@"
    type=$1
    shift 1
    flags=$(filter_out '-l*' $@)
    libs=$(filter '-l*' $@)
    check_$type $($cflags_filter $flags) || return
    flags=$($ldflags_filter $flags)
    libs=$($ldflags_filter $libs)
    check_cmd $ld $LDFLAGS $flags $(ld_o $TMPE) $TMPO $libs $extralibs
}

check_code(){
    log check_code "$@"
    check=$1
    headers=$2
    code=$3
    shift 3
    {
        for hdr in $headers; do
            echo "#include <$hdr>"
        done
        echo "int main(void) { $code; return 0; }"
    } | check_$check "$@"
}

check_cppflags(){
    log check_cppflags "$@"
    check_cc "$@" <<EOF && append CPPFLAGS "$@"
int x;
EOF
}

check_cflags(){
    log check_cflags "$@"
    set -- $($cflags_filter "$@")
    check_cc "$@" <<EOF && append CFLAGS "$@"
int x;
EOF
}

check_cxxflags(){
    log check_cxxflags "$@"
    set -- $($cflags_filter "$@")
    check_cxx "$@" <<EOF && append CXXFLAGS "$@"
int x;
EOF
}

test_ldflags(){
    log test_ldflags "$@"
    check_ld "cc" "$@" <<EOF
int main(void){ return 0; }
EOF
}

check_ldflags(){
    log check_ldflags "$@"
    test_ldflags "$@" && add_ldflags "$@"
}

check_header(){
    log check_header "$@"
    header=$1
    shift
    disable_safe $header
    check_cpp "$@" <<EOF && enable_safe $header
#include <$header>
int x;
EOF
}

check_func(){
    log check_func "$@"
    func=$1
    shift
    disable $func
    check_ld "cc" "$@" <<EOF && enable $func
extern int $func();
int main(void){ $func(); }
EOF
}

check_mathfunc(){
    log check_mathfunc "$@"
    func=$1
    narg=$2
    shift 2
    test $narg = 2 && args="f, g" || args="f"
    disable $func
    check_ld "cc" "$@" <<EOF && enable $func
#include <math.h>
float foo(float f, float g) { return $func($args); }
int main(void){ return (int) foo; }
EOF
}

check_func_headers(){
    log check_func_headers "$@"
    headers=$1
    funcs=$2
    shift 2
    {
        for hdr in $headers; do
            echo "#include <$hdr>"
        done
        for func in $funcs; do
            echo "long check_$func(void) { return (long) $func; }"
        done
        echo "int main(void) { return 0; }"
    } | check_ld "cc" "$@" && enable $funcs && enable_safe $headers
}

check_class_headers_cpp(){
    log check_class_headers_cpp "$@"
    headers=$1
    classes=$2
    shift 2
    {
        for hdr in $headers; do
            echo "#include <$hdr>"
        done
        echo "int main(void) { "
        i=1
        for class in $classes; do
            echo "$class obj$i;"
            i=$(expr $i + 1)
        done
        echo "return 0; }"
    } | check_ld "cxx" "$@" && enable $funcs && enable_safe $headers
}

check_cpp_condition(){
    log check_cpp_condition "$@"
    header=$1
    condition=$2
    shift 2
    check_cpp "$@" <<EOF
#include <$header>
#if !($condition)
#error "unsatisfied condition: $condition"
#endif
EOF
}

check_lib(){
    log check_lib "$@"
    header="$1"
    func="$2"
    shift 2
    check_header $header && check_func $func "$@" && add_extralibs "$@"
}

check_lib2(){
    log check_lib2 "$@"
    headers="$1"
    funcs="$2"
    shift 2
    check_func_headers "$headers" "$funcs" "$@" && add_extralibs "$@"
}

check_lib_cpp(){
    log check_lib_cpp "$@"
    headers="$1"
    classes="$2"
    shift 2
    check_class_headers_cpp "$headers" "$classes" "$@" && add_extralibs "$@"
}

check_pkg_config(){
    log check_pkg_config "$@"
    pkg="$1"
    headers="$2"
    funcs="$3"
    shift 3
    $pkg_config --exists $pkg 2>/dev/null || return
    pkg_cflags=$($pkg_config --cflags $pkg)
    pkg_libs=$($pkg_config --libs $pkg)
    check_func_headers "$headers" "$funcs" $pkg_cflags $pkg_libs "$@" &&
        set_safe ${pkg}_cflags $pkg_cflags   &&
        set_safe ${pkg}_libs   $pkg_libs
}

check_exec(){
    check_ld "cc" "$@" && { enabled cross_compile || $TMPE >> $logfile 2>&1; }
}

check_exec_crash(){
    code=$(cat)

    # exit() is not async signal safe.  _Exit (C99) and _exit (POSIX)
    # are safe but may not be available everywhere.  Thus we use
    # raise(SIGTERM) instead.  The check is run in a subshell so we
    # can redirect the "Terminated" message from the shell.  SIGBUS
    # is not defined by standard C so it is used conditionally.

    (check_exec "$@") >> $logfile 2>&1 <<EOF
#include <signal.h>
static void sighandler(int sig){
    raise(SIGTERM);
}
int func(void){
    $code
}
int (*func_ptr)(void) = func;
int main(void){
    signal(SIGILL, sighandler);
    signal(SIGFPE, sighandler);
    signal(SIGSEGV, sighandler);
#ifdef SIGBUS
    signal(SIGBUS, sighandler);
#endif
    return func_ptr();
}
EOF
}

check_type(){
    log check_type "$@"
    headers=$1
    type=$2
    shift 2
    disable_safe "$type"
    check_code cc "$headers" "$type v" "$@" && enable_safe "$type"
}

check_struct(){
    log check_type "$@"
    headers=$1
    struct=$2
    member=$3
    shift 3
    disable_safe "${struct}_${member}"
    check_code cc "$headers" "const void *p = &(($struct *)0)->$member" "$@" &&
        enable_safe "${struct}_${member}"
}

require(){
    name="$1"
    header="$2"
    func="$3"
    shift 3
    check_lib $header $func "$@" || die "ERROR: $name not found"
}

require2(){
    name="$1"
    headers="$2"
    func="$3"
    shift 3
    check_lib2 "$headers" $func "$@" || die "ERROR: $name not found"
}

require_cpp(){
    name="$1"
    headers="$2"
    classes="$3"
    shift 3
    check_lib_cpp "$headers" "$classes" "$@" || die "ERROR: $name not found"
}

require_pkg_config(){
    pkg="$1"
    check_pkg_config "$@" || die "ERROR: $pkg not found"
    add_cflags    $(get_safe ${pkg}_cflags)
    add_extralibs $(get_safe ${pkg}_libs)
}

hostcc_o(){
    eval printf '%s\\n' $HOSTCC_O
}

check_host_cc(){
    log check_host_cc "$@"
    cat > $TMPC
    log_file $TMPC
    check_cmd $host_cc $host_cflags "$@" $HOSTCC_C $(hostcc_o $TMPO) $TMPC
}

check_host_cflags(){
    log check_host_cflags "$@"
    set -- $($host_cflags_filter "$@")
    check_host_cc "$@" <<EOF && append host_cflags "$@"
int x;
EOF
}

apply(){
    file=$1
    shift
    "$@" < "$file" > "$file.tmp" && mv "$file.tmp" "$file" || rm "$file.tmp"
}

cp_if_changed(){
    cmp -s "$1" "$2" && echo "$2 is unchanged" && return
    mkdir -p "$(dirname $2)"
    $cp_f "$1" "$2"
}

# CONFIG_LIST contains configurable options, while HAVE_LIST is for
# system-dependent things.

COMPONENT_LIST="
    bsfs
    decoders
    demuxers
    encoders
    filters
    hwaccels
    indevs
    muxers
    outdevs
    parsers
    protocols
"

DOCUMENT_LIST="
    doc
    htmlpages
    manpages
    podpages
    txtpages
"

LIBRARY_LIST="
    avcodec
    avdevice
    avfilter
    avformat
    avresample
    avutil
    swresample
    swscale
"

PROGRAM_LIST="
    ffplay
    ffprobe
    ffserver
    ffmpeg
"

CONFIG_LIST="
    $COMPONENT_LIST
    $DOCUMENT_LIST
    $LIBRARY_LIST
    $PROGRAM_LIST
    avisynth
    bzlib
    crystalhd
    dct
    dwt
    dxva2
    fast_unaligned
    fft
    fontconfig
    frei0r
    ftrapv
    gnutls
    gpl
    gray
    hardcoded_tables
    incompatible_fork_abi
    libaacplus
    libass
    libbluray
    libcaca
    libcdio
    libcelt
    libdc1394
    libfaac
    libfdk_aac
    libflite
    libfreetype
    libgsm
    libiec61883
    libilbc
    libmodplug
    libmp3lame
    libnut
    libopencore_amrnb
    libopencore_amrwb
    libopencv
    libopenjpeg
    libopus
    libpulse
    librtmp
    libschroedinger
    libspeex
    libstagefright_h264
    libtheora
    libtwolame
    libutvideo
    libv4l2
    libvo_aacenc
    libvo_amrwbenc
    libvorbis
    libvpx
    libx264
    libxavs
    libxvid
    lsp
    lzo
    mdct
    memalign_hack
    memory_poisoning
    network
    nonfree
    openal
    openssl
    pic
    postproc
    rdft
    runtime_cpudetect
    safe_bitstream_reader
    shared
    small
    sram
    static
    swscale_alpha
    thumb
    vaapi
    vda
    vdpau
    version3
    xmm_clobber_test
    x11grab
    zlib
"

THREADS_LIST='
    pthreads
    w32threads
    os2threads
'

ARCH_LIST='
    aarch64
    alpha
    arm
    avr32
    avr32_ap
    avr32_uc
    bfin
    ia64
    m68k
    mips
    mips64
    parisc
    ppc
    ppc64
    s390
    sh4
    sparc
    sparc64
    tilegx
    tilepro
    tomi
    x86
    x86_32
    x86_64
'

ARCH_EXT_LIST_X86='
    amd3dnow
    amd3dnowext
    avx
    fma4
    mmx
    mmxext
    sse
    sse2
    sse3
    sse4
    sse42
    ssse3
'

ARCH_EXT_LIST="
    $ARCH_EXT_LIST_X86
    altivec
    armv5te
    armv6
    armv6t2
    armvfp
    neon
    ppc4xx
    vfpv3
    vis
    mipsfpu
    mips32r2
    mipsdspr1
    mipsdspr2
"

HAVE_LIST_CMDLINE='
    inline_asm
    symver
    yasm
'

HAVE_LIST_PUB='
    bigendian
    fast_unaligned
    incompatible_fork_abi
'

MATH_FUNCS="
    atanf
    atan2f
    cbrtf
    cosf
    exp2
    exp2f
    expf
    isinf
    isnan
    ldexpf
    llrint
    llrintf
    log2
    log2f
    log10f
    lrint
    lrintf
    powf
    rint
    round
    roundf
    sinf
    trunc
    truncf
"

HAVE_LIST="
    $ARCH_EXT_LIST
    $(add_suffix _external $ARCH_EXT_LIST)
    $(add_suffix _inline   $ARCH_EXT_LIST)
    $HAVE_LIST_CMDLINE
    $HAVE_LIST_PUB
    $THREADS_LIST
    $MATH_FUNCS
    access
    aligned_malloc
    aligned_stack
    alsa_asoundlib_h
    altivec_h
    arpa_inet_h
    asm_mod_q
    asm_mod_y
    asm_types_h
    attribute_may_alias
    attribute_packed
    clock_gettime
    closesocket
    cmov
    CommandLineToArgvW
    cpunop
    CryptGenRandom
    dcbzl
    dev_bktr_ioctl_bt848_h
    dev_bktr_ioctl_meteor_h
    dev_ic_bt8xx_h
    dev_video_bktr_ioctl_bt848_h
    dev_video_meteor_ioctl_meteor_h
    direct_h
    dlfcn_h
    dlopen
    dos_paths
    dxva_h
    ebp_available
    ebx_available
    fast_64bit
    fast_clz
    fast_cmov
    fcntl
    fork
    getaddrinfo
    gethrtime
    getopt
    GetProcessAffinityMask
    GetProcessMemoryInfo
    GetProcessTimes
    GetSystemTimeAsFileTime
    getrusage
    getservbyport
    gettimeofday
    glob
    gnu_as
    ibm_asm
    inet_aton
    io_h
    isatty
    jack_port_get_latency_range
    kbhit
    ldbrx
    libdc1394_1
    libdc1394_2
    local_aligned_16
    local_aligned_8
    localtime_r
    loongson
    lzo1x_999_compress
    machine_ioctl_bt848_h
    machine_ioctl_meteor_h
    makeinfo
    malloc_h
    MapViewOfFile
    memalign
    mkstemp
    mm_empty
    mmap
    mprotect
    msvcrt
    nanosleep
    PeekNamedPipe
    perl
    pod2man
    poll_h
    posix_memalign
    pthread_cancel
    rdtsc
    sched_getaffinity
    sdl
    sdl_video_size
    SetConsoleTextAttribute
    setmode
    setrlimit
    Sleep
    sndio_h
    socklen_t
    soundcard_h
    strerror_r
    struct_addrinfo
    struct_group_source_req
    struct_ip_mreq_source
    struct_ipv6_mreq
    struct_pollfd
    struct_rusage_ru_maxrss
    struct_sctp_event_subscribe
    struct_sockaddr_in6
    struct_sockaddr_sa_len
    struct_sockaddr_storage
    struct_v4l2_frmivalenum_discrete
    symver_asm_label
    symver_gnu_asm
    sysconf
    sysctl
    sys_mman_h
    sys_param_h
    sys_resource_h
    sys_select_h
    sys_soundcard_h
    sys_time_h
    sys_videoio_h
    termios_h
    texi2html
    threads
    unistd_h
    usleep
    vfp_args
    VirtualAlloc
    windows_h
    winsock2_h
    xform_asm
    xmm_clobbers
"

# options emitted with CONFIG_ prefix but not available on command line
CONFIG_EXTRA="
    aandcttables
    ac3dsp
    error_resilience
    gcrypt
    golomb
    gplv3
    h264chroma
    h264dsp
    h264pred
    h264qpel
    huffman
    lgplv3
    lpc
    mpegaudio
    mpegaudiodsp
    mpegvideo
    mpegvideoenc
    nettle
    rangecoder
    rtpdec
    sinewin
    vp3dsp
"

CMDLINE_SELECT="
    $ARCH_EXT_LIST
    $CONFIG_LIST
    $HAVE_LIST_CMDLINE
    $THREADS_LIST
    asm
    coverage
    cross_compile
    debug
    extra_warnings
    logging
    lto
    optimizations
    stripping
"

PATHS_LIST='
    bindir
    datadir
    incdir
    libdir
    mandir
    prefix
    shlibdir
'

CMDLINE_SET="
    $PATHS_LIST
    ar
    arch
    as
    assert_level
    build_suffix
    cc
    cpu
    cross_prefix
    cxx
    dep_cc
    extra_version
    host_cc
    host_cflags
    host_ld
    host_ldflags
    host_libs
    host_os
    install
    ld
    logfile
    malloc_prefix
    nm
    optflags
    pkg_config
    postproc_version
    progs_suffix
    random_seed
    samples
    strip
    sysinclude
    sysroot
    target_exec
    target_os
    target_path
    toolchain
    valgrind
    yasmexe
"

CMDLINE_APPEND="
    extra_cflags
    extra_cxxflags
"

# code dependency declarations

# architecture extensions

armv5te_deps="arm"
armv6_deps="arm"
armv6t2_deps="arm"
armvfp_deps="arm"
neon_deps="arm"
vfpv3_deps="armvfp"

mipsfpu_deps="mips"
mips32r2_deps="mips"
mipsdspr1_deps="mips"
mipsdspr2_deps="mips"

altivec_deps="ppc"
ppc4xx_deps="ppc"

vis_deps="sparc"

x86_64_suggest="cmov fast_cmov"

amd3dnow_deps="mmx"
amd3dnowext_deps="amd3dnow"
mmx_deps="x86"
mmxext_deps="mmx"
sse_deps="mmxext"
sse2_deps="sse"
sse3_deps="sse2"
ssse3_deps="sse3"
sse4_deps="ssse3"
sse42_deps="sse4"
avx_deps="sse42"
fma4_deps="avx"

mmx_external_deps="yasm"
mmx_inline_deps="inline_asm"
mmx_suggest="mmx_external mmx_inline"

for ext in $(filter_out mmx $ARCH_EXT_LIST_X86); do
    eval dep=\$${ext}_deps
    eval ${ext}_external_deps='"${dep}_external"'
    eval ${ext}_inline_deps='"${dep}_inline"'
    eval ${ext}_suggest='"${ext}_external ${ext}_inline"'
done

aligned_stack_if_any="ppc x86"
fast_64bit_if_any="alpha ia64 mips64 parisc64 ppc64 sparc64 x86_64"
fast_clz_if_any="alpha armv5te avr32 mips ppc x86"
fast_unaligned_if_any="armv6 ppc x86"

inline_asm_deps="!tms470"
need_memalign="altivec neon sse"

symver_if_any="symver_asm_label symver_gnu_asm"

log2_deps="!msvcrt"

# subsystems
dct_select="rdft"
mdct_select="fft"
rdft_select="fft"
mpegaudio_select="mpegaudiodsp"
mpegaudiodsp_select="dct"
mpegvideoenc_select="mpegvideo"

# decoders / encoders / hardware accelerators
aac_decoder_select="mdct sinewin"
aac_encoder_select="mdct sinewin"
aac_latm_decoder_select="aac_decoder aac_latm_parser"
ac3_decoder_select="mdct ac3dsp ac3_parser"
ac3_encoder_select="mdct ac3dsp"
ac3_fixed_encoder_select="mdct ac3dsp"
alac_encoder_select="lpc"
amrnb_decoder_select="lsp"
amrwb_decoder_select="lsp"
amv_encoder_select="aandcttables"
atrac1_decoder_select="mdct sinewin"
atrac3_decoder_select="mdct"
binkaudio_dct_decoder_select="mdct rdft dct sinewin"
binkaudio_rdft_decoder_select="mdct rdft sinewin"
cavs_decoder_select="golomb mpegvideo"
comfortnoise_encoder_select="lpc"
cook_decoder_select="mdct sinewin"
cscd_decoder_select="lzo"
cscd_decoder_suggest="zlib"
dca_decoder_select="mdct"
dirac_decoder_select="dwt golomb"
dnxhd_encoder_select="aandcttables mpegvideoenc"
dxa_decoder_select="zlib"
eac3_decoder_select="ac3_decoder"
eac3_encoder_select="ac3_encoder"
eamad_decoder_select="aandcttables error_resilience mpegvideo"
eatgq_decoder_select="aandcttables"
eatqi_decoder_select="aandcttables error_resilience mpegvideo"
exr_decoder_select="zlib"
ffv1_decoder_select="golomb rangecoder"
ffv1_encoder_select="rangecoder"
ffvhuff_encoder_select="huffman"
flac_decoder_select="golomb"
flac_encoder_select="golomb lpc"
flashsv_decoder_select="zlib"
flashsv_encoder_select="zlib"
flashsv2_encoder_select="zlib"
flashsv2_decoder_select="zlib"
flv_decoder_select="h263_decoder"
flv_encoder_select="h263_encoder"
fraps_decoder_select="huffman"
h261_decoder_select="error_resilience mpegvideo"
h261_encoder_select="aandcttables mpegvideoenc"
h263_decoder_select="error_resilience h263_parser mpegvideo"
h263_encoder_select="aandcttables error_resilience mpegvideoenc"
h263_vaapi_hwaccel_select="vaapi h263_decoder"
h263i_decoder_select="h263_decoder"
h263p_encoder_select="h263_encoder"
h264_crystalhd_decoder_select="crystalhd h264_mp4toannexb_bsf h264_parser"
h264_decoder_select="error_resilience golomb h264chroma h264dsp h264pred h264qpel mpegvideo"
h264_dxva2_hwaccel_deps="dxva2api_h"
h264_dxva2_hwaccel_select="dxva2 h264_decoder"
h264_vaapi_hwaccel_select="vaapi h264_decoder"
h264_vda_decoder_select="vda h264_parser h264_decoder"
h264_vda_hwaccel_deps="VideoDecodeAcceleration_VDADecoder_h pthreads"
h264_vda_hwaccel_select="vda h264_decoder"
h264_vdpau_decoder_select="vdpau h264_decoder"
huffyuv_encoder_select="huffman"
iac_decoder_select="fft mdct sinewin"
imc_decoder_select="fft mdct sinewin"
jpegls_decoder_select="golomb"
jpegls_encoder_select="golomb"
ljpeg_encoder_select="aandcttables mpegvideoenc"
loco_decoder_select="golomb"
mdec_decoder_select="error_resilience mpegvideo"
mjpeg_encoder_select="aandcttables mpegvideoenc"
mlp_decoder_select="mlp_parser"
mp1_decoder_select="mpegaudio"
mp1float_decoder_select="mpegaudio"
mp2_decoder_select="mpegaudio"
mp2float_decoder_select="mpegaudio"
mp3_decoder_select="mpegaudio"
mp3adu_decoder_select="mpegaudio"
mp3adufloat_decoder_select="mpegaudio"
mp3float_decoder_select="mpegaudio"
mp3on4_decoder_select="mpegaudio"
mp3on4float_decoder_select="mpegaudio"
mpc7_decoder_select="mpegaudiodsp"
mpc8_decoder_select="mpegaudiodsp"
mpeg_vdpau_decoder_select="vdpau mpegvideo_decoder"
mpeg_xvmc_decoder_deps="X11_extensions_XvMClib_h"
mpeg_xvmc_decoder_select="mpegvideo_decoder"
mpeg1_vdpau_decoder_select="vdpau mpeg1video_decoder"
mpeg1_vdpau_hwaccel_select="vdpau mpeg1video_decoder"
mpeg1video_decoder_select="error_resilience mpegvideo"
mpeg1video_encoder_select="aandcttables error_resilience mpegvideoenc"
mpeg2_crystalhd_decoder_select="crystalhd"
mpeg2_dxva2_hwaccel_deps="dxva2api_h"
mpeg2_dxva2_hwaccel_select="dxva2 mpeg2video_decoder"
mpeg2_vdpau_hwaccel_select="vdpau mpeg2video_decoder"
mpeg2_vaapi_hwaccel_select="vaapi mpeg2video_decoder"
mpeg2video_decoder_select="error_resilience mpegvideo"
mpeg2video_encoder_select="aandcttables error_resilience mpegvideoenc"
mpeg4_crystalhd_decoder_select="crystalhd"
mpeg4_decoder_select="h263_decoder mpeg4video_parser"
mpeg4_encoder_select="h263_encoder"
mpeg4_vaapi_hwaccel_select="vaapi mpeg4_decoder"
mpeg4_vdpau_decoder_select="vdpau mpeg4_decoder"
msmpeg4_crystalhd_decoder_select="crystalhd"
msmpeg4v1_decoder_select="h263_decoder"
msmpeg4v1_encoder_select="h263_encoder"
msmpeg4v2_decoder_select="h263_decoder"
msmpeg4v2_encoder_select="h263_encoder"
msmpeg4v3_decoder_select="h263_decoder"
msmpeg4v3_encoder_select="h263_encoder"
mss2_decoder_select="vc1_decoder"
nellymoser_decoder_select="mdct sinewin"
nellymoser_encoder_select="mdct sinewin"
nuv_decoder_select="lzo"
png_decoder_select="zlib"
png_encoder_select="zlib"
qcelp_decoder_select="lsp"
qdm2_decoder_select="mdct rdft mpegaudiodsp"
ra_144_encoder_select="lpc"
ralf_decoder_select="golomb"
rv10_decoder_select="h263_decoder"
rv10_encoder_select="h263_encoder"
rv20_decoder_select="h263_decoder"
rv20_encoder_select="h263_encoder"
rv30_decoder_select="error_resilience golomb h264chroma h264pred h264qpel mpegvideo"
rv40_decoder_select="error_resilience golomb h264chroma h264pred h264qpel mpegvideo"
shorten_decoder_select="golomb"
sipr_decoder_select="lsp"
snow_decoder_select="dwt rangecoder"
snow_encoder_select="aandcttables dwt error_resilience mpegvideoenc rangecoder"
sonic_decoder_select="golomb"
sonic_encoder_select="golomb"
sonic_ls_encoder_select="golomb"
svq1_decoder_select="error_resilience mpegvideo"
svq1_encoder_select="aandcttables error_resilience mpegvideoenc"
svq3_decoder_select="error_resilience golomb h264chroma h264dsp h264pred h264qpel mpegvideo"
svq3_decoder_suggest="zlib"
theora_decoder_select="vp3_decoder"
tiff_decoder_suggest="zlib"
tiff_encoder_suggest="zlib"
truehd_decoder_select="mlp_parser"
tscc_decoder_select="zlib"
twinvq_decoder_select="mdct lsp sinewin"
utvideo_encoder_select="huffman"
vc1_crystalhd_decoder_select="crystalhd"
vc1_decoder_select="h263_decoder h264chroma h264qpel"
vc1_dxva2_hwaccel_deps="dxva2api_h"
vc1_dxva2_hwaccel_select="dxva2 vc1_decoder"
vc1_vaapi_hwaccel_select="vaapi vc1_decoder"
vc1_vdpau_decoder_select="vdpau vc1_decoder"
vc1image_decoder_select="vc1_decoder"
vorbis_decoder_select="mdct"
vorbis_encoder_select="mdct"
vp3_decoder_select="vp3dsp"
vp5_decoder_select="vp3dsp"
vp6_decoder_select="huffman vp3dsp"
vp6a_decoder_select="vp6_decoder"
vp6f_decoder_select="vp6_decoder"
vp8_decoder_select="h264pred h264qpel"
wmapro_decoder_select="mdct sinewin"
wmav1_decoder_select="mdct sinewin"
wmav1_encoder_select="mdct sinewin"
wmav2_decoder_select="mdct sinewin"
wmav2_encoder_select="mdct sinewin"
wmavoice_decoder_select="lsp rdft dct mdct sinewin"
wmv1_decoder_select="h263_decoder"
wmv1_encoder_select="h263_encoder"
wmv2_decoder_select="h263_decoder"
wmv2_encoder_select="h263_encoder"
wmv3_decoder_select="vc1_decoder"
wmv3_crystalhd_decoder_select="crystalhd"
wmv3_dxva2_hwaccel_select="vc1_dxva2_hwaccel"
wmv3_vaapi_hwaccel_select="vc1_vaapi_hwaccel"
wmv3_vdpau_decoder_select="vc1_vdpau_decoder"
wmv3image_decoder_select="wmv3_decoder"
zerocodec_decoder_select="zlib"
zlib_decoder_select="zlib"
zlib_encoder_select="zlib"
zmbv_decoder_select="zlib"
zmbv_encoder_select="zlib"

crystalhd_deps="libcrystalhd_libcrystalhd_if_h"
vaapi_deps="va_va_h"
vda_deps="VideoDecodeAcceleration_VDADecoder_h pthreads"
vdpau_deps="vdpau_vdpau_h vdpau_vdpau_x11_h"

# parsers
h264_parser_select="error_resilience golomb h264dsp h264pred mpegvideo"
mpeg4video_parser_select="error_resilience mpegvideo"
mpegvideo_parser_select="error_resilience mpegvideo"
vc1_parser_select="error_resilience mpegvideo"

# external libraries
libaacplus_encoder_deps="libaacplus"
libcelt_decoder_deps="libcelt"
libfaac_encoder_deps="libfaac"
libfdk_aac_encoder_deps="libfdk_aac"
libgsm_decoder_deps="libgsm"
libgsm_encoder_deps="libgsm"
libgsm_ms_decoder_deps="libgsm"
libgsm_ms_encoder_deps="libgsm"
libilbc_decoder_deps="libilbc"
libilbc_encoder_deps="libilbc"
libmodplug_demuxer_deps="libmodplug"
libmp3lame_encoder_deps="libmp3lame"
libopencore_amrnb_decoder_deps="libopencore_amrnb"
libopencore_amrnb_encoder_deps="libopencore_amrnb"
libopencore_amrwb_decoder_deps="libopencore_amrwb"
libopenjpeg_decoder_deps="libopenjpeg"
libopenjpeg_encoder_deps="libopenjpeg"
libopus_decoder_deps="libopus"
libopus_encoder_deps="libopus"
libschroedinger_decoder_deps="libschroedinger"
libschroedinger_encoder_deps="libschroedinger"
libspeex_decoder_deps="libspeex"
libspeex_encoder_deps="libspeex"
libstagefright_h264_decoder_deps="libstagefright_h264"
libtheora_encoder_deps="libtheora"
libtwolame_encoder_deps="libtwolame"
libvo_aacenc_encoder_deps="libvo_aacenc"
libvo_amrwbenc_encoder_deps="libvo_amrwbenc"
libvorbis_decoder_deps="libvorbis"
libvorbis_encoder_deps="libvorbis"
libvpx_decoder_deps="libvpx"
libvpx_encoder_deps="libvpx"
libx264_encoder_deps="libx264"
libx264rgb_encoder_deps="libx264"
libxavs_encoder_deps="libxavs"
libxvid_encoder_deps="libxvid"
libutvideo_decoder_deps="libutvideo"
libutvideo_encoder_deps="libutvideo"

# demuxers / muxers
ac3_demuxer_select="ac3_parser"
asf_stream_muxer_select="asf_muxer"
avisynth_demuxer_deps="avisynth"
dirac_demuxer_select="dirac_parser"
dts_demuxer_select="dca_parser"
dtshd_demuxer_select="dca_parser"
eac3_demuxer_select="ac3_parser"
f4v_muxer_select="mov_muxer"
flac_demuxer_select="flac_parser"
ipod_muxer_select="mov_muxer"
libnut_demuxer_deps="libnut"
libnut_muxer_deps="libnut"
matroska_audio_muxer_select="matroska_muxer"
matroska_demuxer_suggest="bzlib lzo zlib"
mov_demuxer_suggest="zlib"
mp3_demuxer_select="mpegaudio_parser"
mp4_muxer_select="mov_muxer"
mpegts_muxer_select="adts_muxer latm_muxer mpegvideo"
mpegtsraw_demuxer_select="mpegts_demuxer"
mxf_d10_muxer_select="mxf_muxer"
ogg_demuxer_select="golomb"
psp_muxer_select="mov_muxer"
rtp_demuxer_select="sdp_demuxer"
rtp_muxer_select="mpegvideo"
rtpdec_select="asf_demuxer rm_demuxer rtp_protocol mpegts_demuxer mov_demuxer"
rtsp_demuxer_select="http_protocol rtpdec"
rtsp_muxer_select="rtp_muxer http_protocol rtp_protocol"
sap_demuxer_select="sdp_demuxer"
sap_muxer_select="rtp_muxer rtp_protocol"
sdp_demuxer_select="rtpdec"
smoothstreaming_muxer_select="ismv_muxer"
spdif_muxer_select="aac_parser"
tak_demuxer_select="tak_parser"
tg2_muxer_select="mov_muxer"
tgp_muxer_select="mov_muxer"
w64_demuxer_deps="wav_demuxer"

# indevs / outdevs
alsa_indev_deps="alsa_asoundlib_h snd_pcm_htimestamp"
alsa_outdev_deps="alsa_asoundlib_h"
bktr_indev_deps_any="dev_bktr_ioctl_bt848_h machine_ioctl_bt848_h dev_video_bktr_ioctl_bt848_h dev_ic_bt8xx_h"
caca_outdev_deps="libcaca"
dshow_indev_deps="IBaseFilter"
dshow_indev_extralibs="-lpsapi -lole32 -lstrmiids -luuid"
dv1394_indev_deps="dv1394 dv_demuxer"
fbdev_indev_deps="linux_fb_h"
iec61883_indev_deps="libiec61883"
jack_indev_deps="jack_jack_h sem_timedwait"
lavfi_indev_deps="avfilter"
libcdio_indev_deps="libcdio"
libdc1394_indev_deps="libdc1394"
libv4l2_indev_deps="libv4l2"
openal_indev_deps="openal"
oss_indev_deps_any="soundcard_h sys_soundcard_h"
oss_outdev_deps_any="soundcard_h sys_soundcard_h"
pulse_indev_deps="libpulse"
sdl_outdev_deps="sdl"
sndio_indev_deps="sndio_h"
sndio_outdev_deps="sndio_h"
v4l_indev_deps="linux_videodev_h"
v4l2_indev_deps_any="linux_videodev2_h sys_videoio_h"
vfwcap_indev_deps="capCreateCaptureWindow vfwcap_defines"
vfwcap_indev_extralibs="-lavicap32"
x11grab_indev_deps="x11grab"

# protocols
bluray_protocol_deps="libbluray"
ffrtmpcrypt_protocol_deps="!librtmp_protocol"
ffrtmpcrypt_protocol_deps_any="gcrypt nettle openssl"
ffrtmpcrypt_protocol_select="tcp_protocol"
ffrtmphttp_protocol_deps="!librtmp_protocol"
ffrtmphttp_protocol_select="http_protocol"
gopher_protocol_deps="network"
httpproxy_protocol_deps="network"
httpproxy_protocol_select="tcp_protocol"
http_protocol_deps="network"
http_protocol_select="tcp_protocol"
https_protocol_select="tls_protocol"
librtmp_protocol_deps="librtmp"
librtmpe_protocol_deps="librtmp"
librtmps_protocol_deps="librtmp"
librtmpt_protocol_deps="librtmp"
librtmpte_protocol_deps="librtmp"
mmsh_protocol_select="http_protocol"
mmst_protocol_deps="network"
rtmp_protocol_deps="!librtmp_protocol"
rtmp_protocol_select="tcp_protocol"
rtmpe_protocol_select="ffrtmpcrypt_protocol"
rtmps_protocol_deps="!librtmp_protocol"
rtmps_protocol_select="tls_protocol"
rtmpt_protocol_select="ffrtmphttp_protocol"
rtmpte_protocol_select="ffrtmpcrypt_protocol ffrtmphttp_protocol"
rtmpts_protocol_select="ffrtmphttp_protocol https_protocol"
rtp_protocol_select="udp_protocol"
sctp_protocol_deps="network struct_sctp_event_subscribe"
tcp_protocol_deps="network"
tls_protocol_deps_any="openssl gnutls"
tls_protocol_select="tcp_protocol"
udp_protocol_deps="network"

# filters
aconvert_filter_deps="swresample"
amovie_filter_deps="avcodec avformat"
aresample_filter_deps="swresample"
ass_filter_deps="libass"
asyncts_filter_deps="avresample"
atempo_filter_deps="avcodec rdft"
blackframe_filter_deps="gpl"
boxblur_filter_deps="gpl"
colormatrix_filter_deps="gpl"
cropdetect_filter_deps="gpl"
decimate_filter_deps="gpl avcodec"
delogo_filter_deps="gpl"
deshake_filter_deps="avcodec"
drawtext_filter_deps="libfreetype"
ebur128_filter_deps="gpl"
flite_filter_deps="libflite"
frei0r_filter_deps="frei0r dlopen"
frei0r_filter_extralibs='$ldl'
frei0r_src_filter_deps="frei0r dlopen"
frei0r_src_filter_extralibs='$ldl'
geq_filter_deps="gpl"
hqdn3d_filter_deps="gpl"
hue_filter_deps="gpl"
movie_filter_deps="avcodec avformat"
mp_filter_deps="gpl avcodec swscale postproc inline_asm"
mptestsrc_filter_deps="gpl"
negate_filter_deps="lut_filter"
resample_filter_deps="avresample"
ocv_filter_deps="libopencv"
pan_filter_deps="swresample"
removelogo_filter_deps="avcodec avformat swscale"
scale_filter_deps="swscale"
smartblur_filter_deps="gpl swscale"
showspectrum_filter_deps="avcodec rdft"
super2xsai_filter_deps="gpl"
tinterlace_filter_deps="gpl"
yadif_filter_deps="gpl"
pixfmts_super2xsai_test_deps="super2xsai_filter"
tinterlace_merge_test_deps="tinterlace_filter"
tinterlace_pad_test_deps="tinterlace_filter"

# libraries
avcodec_deps="avutil"
avdevice_deps="avutil avcodec avformat"
avfilter_deps="avutil"
avformat_deps="avutil avcodec"
avresample_deps="avutil"
postproc_deps="gpl"
swscale_deps="avutil"

# programs
ffmpeg_deps="avcodec avfilter avformat swscale swresample"
ffmpeg_select="ffbuffersink_filter format_filter aformat_filter
               setpts_filter null_filter anull_filter ffabuffersink_filter"
ffplay_deps="avcodec avformat swscale swresample sdl"
ffplay_select="ffbuffersink_filter rdft crop_filter"
ffprobe_deps="avcodec avformat"
ffserver_deps="avformat ffm_muxer fork rtp_protocol rtsp_demuxer"
ffserver_extralibs='$ldl'

# documentation
podpages_deps="perl"
manpages_deps="perl pod2man"
htmlpages_deps="texi2html"
txtpages_deps="makeinfo"
doc_deps_any="manpages htmlpages podpages txtpages"

# default parameters

logfile="config.log"

# installation paths
prefix_default="/usr/local"
bindir_default='${prefix}/bin'
datadir_default='${prefix}/share/ffmpeg'
incdir_default='${prefix}/include'
libdir_default='${prefix}/lib'
mandir_default='${prefix}/share/man'
shlibdir_default="$libdir_default"
postproc_version_default="current"

# toolchain
ar_default="ar"
cc_default="gcc"
cxx_default="g++"
host_cc_default="gcc"
cp_f="cp -f"
install="install"
ln_s="ln -sf"
nm_default="nm -g"
objformat="elf"
pkg_config_default=pkg-config
ranlib="ranlib"
strip_default="strip"
yasmexe_default="yasm"

nogas=":"

# machine
arch_default=$(uname -m)
cpu="generic"

# OS
target_os_default=$(tolower $(uname -s))
host_os=$target_os_default

# alternative libpostproc version
ALT_PP_VER_MAJOR=51
ALT_PP_VER_MINOR=2
ALT_PP_VER_MICRO=101
ALT_PP_VER=$ALT_PP_VER_MAJOR.$ALT_PP_VER_MINOR.$ALT_PP_VER_MICRO

# configurable options
enable $PROGRAM_LIST
enable $DOCUMENT_LIST
enable $(filter_out avresample $LIBRARY_LIST)
enable postproc
enable stripping

enable asm
enable debug
enable doc
enable network
enable optimizations
enable runtime_cpudetect
enable safe_bitstream_reader
enable static
enable swscale_alpha

# build settings
SHFLAGS='-shared -Wl,-soname,$$(@F)'
FFSERVERLDFLAGS=-Wl,-E
LIBPREF="lib"
LIBSUF=".a"
FULLNAME='$(NAME)$(BUILDSUF)'
LIBNAME='$(LIBPREF)$(FULLNAME)$(LIBSUF)'
SLIBPREF="lib"
SLIBSUF=".so"
SLIBNAME='$(SLIBPREF)$(FULLNAME)$(SLIBSUF)'
SLIBNAME_WITH_VERSION='$(SLIBNAME).$(LIBVERSION)'
SLIBNAME_WITH_MAJOR='$(SLIBNAME).$(LIBMAJOR)'
LIB_INSTALL_EXTRA_CMD='$$(RANLIB) "$(LIBDIR)/$(LIBNAME)"'
SLIB_INSTALL_NAME='$(SLIBNAME_WITH_VERSION)'
SLIB_INSTALL_LINKS='$(SLIBNAME_WITH_MAJOR) $(SLIBNAME)'

asflags_filter=echo
cflags_filter=echo
ldflags_filter=echo

AS_C='-c'
AS_O='-o $@'
CC_C='-c'
CC_E='-E -o $@'
CC_O='-o $@'
CXX_C='-c'
CXX_O='-o $@'
LD_O='-o $@'
LD_LIB='-l%'
LD_PATH='-L'
HOSTCC_C='-c'
HOSTCC_O='-o $@'
HOSTLD_O='-o $@'

host_cflags='-D_ISOC99_SOURCE -D_XOPEN_SOURCE=600 -O3 -g'
host_libs='-lm'
host_cflags_filter=echo
host_ldflags_filter=echo

target_path='$(CURDIR)'

# since the object filename is not given with the -MM flag, the compiler
# is only able to print the basename, and we must add the path ourselves
DEPCMD='$(DEP$(1)) $(DEP$(1)FLAGS) $($(1)DEP_FLAGS) $< | sed -e "/^\#.*/d" -e "s,^[[:space:]]*$(*F)\\.o,$(@D)/$(*F).o," > $(@:.o=.d)'
DEPFLAGS='-MM'

# find source path
if test -f configure; then
    source_path=.
else
    source_path=$(cd $(dirname "$0"); pwd)
    echo "$source_path" | grep -q '[[:blank:]]' &&
        die "Out of tree builds are impossible with whitespace in source path."
    test -e "$source_path/config.h" &&
        die "Out of tree builds are impossible with config.h in source dir."
fi

for v in "$@"; do
    r=${v#*=}
    l=${v%"$r"}
    r=$(sh_quote "$r")
    FFMPEG_CONFIGURATION="${FFMPEG_CONFIGURATION# } ${l}${r}"
done

find_things(){
    thing=$1
    pattern=$2
    file=$source_path/$3
    sed -n "s/^[^#]*$pattern.*([^,]*, *\([^,]*\)\(,.*\)*).*/\1_$thing/p" "$file"
}

ENCODER_LIST=$(find_things  encoder  ENC      libavcodec/allcodecs.c)
DECODER_LIST=$(find_things  decoder  DEC      libavcodec/allcodecs.c)
HWACCEL_LIST=$(find_things  hwaccel  HWACCEL  libavcodec/allcodecs.c)
PARSER_LIST=$(find_things   parser   PARSER   libavcodec/allcodecs.c)
BSF_LIST=$(find_things      bsf      BSF      libavcodec/allcodecs.c)
MUXER_LIST=$(find_things    muxer    _MUX     libavformat/allformats.c)
DEMUXER_LIST=$(find_things  demuxer  DEMUX    libavformat/allformats.c)
OUTDEV_LIST=$(find_things   outdev   OUTDEV   libavdevice/alldevices.c)
INDEV_LIST=$(find_things    indev    _IN      libavdevice/alldevices.c)
PROTOCOL_LIST=$(find_things protocol PROTOCOL libavformat/allformats.c)
FILTER_LIST=$(find_things   filter   FILTER   libavfilter/allfilters.c)

ALL_COMPONENTS="
    $BSF_LIST
    $DECODER_LIST
    $DEMUXER_LIST
    $ENCODER_LIST
    $FILTER_LIST
    $HWACCEL_LIST
    $INDEV_LIST
    $MUXER_LIST
    $OUTDEV_LIST
    $PARSER_LIST
    $PROTOCOL_LIST
"

for n in $COMPONENT_LIST; do
    v=$(toupper ${n%s})_LIST
    eval enable \$$v
    eval ${n}_if_any="\$$v"
done

enable $ARCH_EXT_LIST

die_unknown(){
    echo "Unknown option \"$1\"."
    echo "See $0 --help for available options."
    exit 1
}

show_list() {
    suffix=_$1
    shift
    echo $* | sed s/$suffix//g | tr ' ' '\n' | sort | pr -3 -t
    exit 0
}

rand_list(){
    IFS=', '
    set -- $*
    unset IFS
    for thing; do
        comp=${thing%:*}
        prob=${thing#$comp}
        prob=${prob#:}
        is_in ${comp} $COMPONENT_LIST && eval comp=\$$(toupper ${comp%s})_LIST
        echo "prob ${prob:-0.5}"
        printf '%s\n' $comp
    done
}

do_random(){
    action=$1
    shift
    random_seed=$(awk "BEGIN { srand($random_seed); print srand() }")
    $action $(rand_list "$@" | awk "BEGIN { srand($random_seed) } \$1 == \"prob\" { prob = \$2; next } rand() < prob { print }")
}

for opt do
    optval="${opt#*=}"
    case "$opt" in
<<<<<<< HEAD
    --extra-ldflags=*) add_ldflags $optval
    ;;
    --extra-libs=*) add_extralibs $optval
    ;;
    --disable-devices) disable $INDEV_LIST $OUTDEV_LIST
    ;;
    --enable-debug=*) debuglevel="$optval"
    ;;
    --disable-programs)
    disable $PROGRAM_LIST
    ;;
    --disable-everything)
    map 'eval unset \${$(toupper ${v%s})_LIST}' $COMPONENT_LIST
    ;;
    --enable-random|--disable-random)
    action=${opt%%-random}
    do_random ${action#--} $COMPONENT_LIST
    ;;
    --enable-random=*|--disable-random=*)
    action=${opt%%-random=*}
    do_random ${action#--} $optval
    ;;
    --enable-*=*|--disable-*=*)
    eval $(echo "${opt%%=*}" | sed 's/--/action=/;s/-/ thing=/')
    is_in "${thing}s" $COMPONENT_LIST || die_unknown "$opt"
    eval list=\$$(toupper $thing)_LIST
    name=$(echo "${optval}" | sed "s/,/_${thing}|/g")_${thing}
    list=$(filter "$name" $list)
    [ "$list" = "" ] && warn "Option $opt did not match anything"
    $action $list
    ;;
    --enable-?*|--disable-?*)
    eval $(echo "$opt" | sed 's/--/action=/;s/-/ option=/;s/-/_/g')
    if is_in $option $COMPONENT_LIST; then
        test $action = disable && action=unset
        eval $action \$$(toupper ${option%s})_LIST
    elif is_in $option $CMDLINE_SELECT; then
        $action $option
    else
        die_unknown $opt
    fi
    ;;
    --list-*)
        NAME="${opt#--list-}"
        is_in $NAME $COMPONENT_LIST || die_unknown $opt
        NAME=${NAME%s}
        eval show_list $NAME \$$(toupper $NAME)_LIST
    ;;
    --help|-h) show_help
    ;;
    --fatal-warnings) enable fatal_warnings
    ;;
    *)
    optname="${opt%%=*}"
    optname="${optname#--}"
    optname=$(echo "$optname" | sed 's/-/_/g')
    if is_in $optname $CMDLINE_SET; then
        eval $optname='$optval'
    elif is_in $optname $CMDLINE_APPEND; then
        append $optname "$optval"
    else
         die_unknown $opt
    fi
    ;;
=======
        --extra-ldflags=*) add_ldflags $optval
        ;;
        --extra-libs=*) add_extralibs $optval
        ;;
        --disable-devices) disable $INDEV_LIST $OUTDEV_LIST
        ;;
        --enable-debug=*) debuglevel="$optval"
        ;;
        --disable-programs)
            disable $PROGRAM_LIST
        ;;
        --disable-everything)
            map 'eval unset \${$(toupper ${v%s})_LIST}' $COMPONENT_LIST
        ;;
        --enable-random|--disable-random)
            action=${opt%%-random}
            do_random ${action#--} $COMPONENT_LIST
        ;;
        --enable-random=*|--disable-random=*)
            action=${opt%%-random=*}
            do_random ${action#--} $optval
        ;;
        --enable-*=*|--disable-*=*)
            eval $(echo "${opt%%=*}" | sed 's/--/action=/;s/-/ thing=/')
            is_in "${thing}s" $COMPONENT_LIST || die_unknown "$opt"
            eval list=\$$(toupper $thing)_LIST
            name=$(echo "${optval}" | sed "s/,/_${thing}|/g")_${thing}
            $action $(filter "$name" $list)
        ;;
        --enable-?*|--disable-?*)
            eval $(echo "$opt" | sed 's/--/action=/;s/-/ option=/;s/-/_/g')
            if is_in $option $COMPONENT_LIST; then
                test $action = disable && action=unset
                eval $action \$$(toupper ${option%s})_LIST
            elif is_in $option $CMDLINE_SELECT; then
                $action $option
            else
                die_unknown $opt
            fi
        ;;
        --list-*)
            NAME="${opt#--list-}"
            is_in $NAME $COMPONENT_LIST || die_unknown $opt
            NAME=${NAME%s}
            eval show_list $NAME \$$(toupper $NAME)_LIST
        ;;
        --help|-h) show_help
        ;;
        *)
            optname="${opt%%=*}"
            optname="${optname#--}"
            optname=$(echo "$optname" | sed 's/-/_/g')
            if is_in $optname $CMDLINE_SET; then
                eval $optname='$optval'
            elif is_in $optname $CMDLINE_APPEND; then
                append $optname "$optval"
            else
                die_unknown $opt
            fi
        ;;
>>>>>>> 7e9e7cc2
    esac
done

disabled logging && logfile=/dev/null

echo "# $0 $FFMPEG_CONFIGURATION" > $logfile
set >> $logfile

test -n "$cross_prefix" && enable cross_compile

if enabled cross_compile; then
    test -n "$arch" && test -n "$target_os" ||
        die "Must specify target arch and OS when cross-compiling"
fi

set_default postproc_version

# Check if we should build alternative libpostproc version instead of current
if   test "$postproc_version" = $ALT_PP_VER; then
  LIBPOSTPROC_VERSION=$ALT_PP_VER
  LIBPOSTPROC_VERSION_MAJOR=$ALT_PP_VER_MAJOR
  LIBPOSTPROC_VERSION_MINOR=$ALT_PP_VER_MINOR
  LIBPOSTPROC_VERSION_MICRO=$ALT_PP_VER_MICRO
elif test "$postproc_version" != current; then
  die "Invalid argument to --postproc-version. See --help output."
fi

ar_default="${cross_prefix}${ar_default}"
cc_default="${cross_prefix}${cc_default}"
cxx_default="${cross_prefix}${cxx_default}"
nm_default="${cross_prefix}${nm_default}"
pkg_config_default="${cross_prefix}${pkg_config_default}"
ranlib="${cross_prefix}${ranlib}"
strip_default="${cross_prefix}${strip_default}"

sysinclude_default="${sysroot}/usr/include"

case "$toolchain" in
    clang-asan)
        cc_default="clang"
        add_cflags  -faddress-sanitizer
        add_ldflags -faddress-sanitizer
    ;;
    clang-tsan)
        cc_default="clang"
        add_cflags  -fthread-sanitizer
        add_ldflags -fthread-sanitizer
    ;;
    msvc)
        cc_default="c99wrap cl"
        ld_default="c99wrap link"
        nm_default="dumpbin -symbols"
        ar_default="lib"
        target_os_default="win32"
    ;;
    ?*)
        die "Unknown toolchain $toolchain"
    ;;
esac

set_default arch cc cxx pkg_config strip sysinclude target_os yasmexe
enabled cross_compile || host_cc_default=$cc
set_default host_cc

if ! $pkg_config --version >/dev/null 2>&1; then
    warn "$pkg_config not found, library detection may fail."
    pkg_config=false
fi

exesuf() {
    case $1 in
        mingw32*|win32|win64|cygwin*|*-dos|freedos|opendos|os/2*|symbian) echo .exe ;;
    esac
}

EXESUF=$(exesuf $target_os)
HOSTEXESUF=$(exesuf $host_os)

# set temporary file name
: ${TMPDIR:=$TEMPDIR}
: ${TMPDIR:=$TMP}
: ${TMPDIR:=/tmp}

if ! check_cmd mktemp -u XXXXXX; then
    # simple replacement for missing mktemp
    # NOT SAFE FOR GENERAL USE
    mktemp(){
        echo "${2%%XXX*}.${HOSTNAME}.${UID}.$$"
    }
fi

tmpfile(){
    tmp=$(mktemp -u "${TMPDIR}/ffconf.XXXXXXXX")$2 &&
        (set -C; exec > $tmp) 2>/dev/null ||
        die "Unable to create temporary file in $TMPDIR."
    append TMPFILES $tmp
    eval $1=$tmp
}

trap 'rm -f -- $TMPFILES' EXIT

tmpfile TMPASM .asm
tmpfile TMPC   .c
tmpfile TMPCPP .cpp
tmpfile TMPE   $EXESUF
tmpfile TMPH   .h
tmpfile TMPO   .o
tmpfile TMPS   .S
tmpfile TMPSH  .sh
tmpfile TMPV   .ver

unset -f mktemp

chmod +x $TMPE

# make sure we can execute files in $TMPDIR
cat > $TMPSH 2>> $logfile <<EOF
#! /bin/sh
EOF
chmod +x $TMPSH >> $logfile 2>&1
if ! $TMPSH >> $logfile 2>&1; then
    cat <<EOF
Unable to create and execute files in $TMPDIR.  Set the TMPDIR environment
variable to another directory and make sure that it is not mounted noexec.
EOF
    die "Sanity test failed."
fi

ccc_flags(){
    for flag; do
        case $flag in
            -std=c99)           echo -c99                       ;;
            -mcpu=*)            echo -arch ${flag#*=}           ;;
            -mieee)             echo -ieee                      ;;
            -O*|-fast)          echo $flag                      ;;
            -fno-math-errno)    echo -assume nomath_errno       ;;
            -g)                 echo -g3                        ;;
            -Wall)              echo -msg_enable level2         ;;
            -Wno-pointer-sign)  echo -msg_disable ptrmismatch1  ;;
            -Wl,*)              echo $flag                      ;;
            -f*|-W*)                                            ;;
            *)                  echo $flag                      ;;
        esac
   done
}

msvc_flags(){
    for flag; do
        case $flag in
            -fomit-frame-pointer) echo -Oy ;;
            -g)                   echo -Z7 ;;
            -Wall)                echo -W4 -wd4244 -wd4127 -wd4018 -wd4389 \
                                       -wd4146 -wd4057 -wd4204 -wd4706 -wd4305 \
                                       -wd4152 -wd4324 -we4013 -wd4100 -wd4214 \
                                       -wd4554 \
                                       -wd4996 -wd4273 ;;
            -std=c99)             ;;
            -fno-math-errno)      ;;
            -fno-common)          ;;
            -fno-signed-zeros)    ;;
            -lz)                  echo zlib.lib ;;
            -lavifil32)           echo vfw32.lib ;;
            -lavicap32)           echo vfw32.lib user32.lib ;;
            -l*)                  echo ${flag#-l}.lib ;;
            *)                    echo $flag ;;
        esac
    done
}

pgi_flags(){
    for flag; do
        case $flag in
            -flto)                echo -Mipa=fast,libopt,libinline,vestigial ;;
            -fomit-frame-pointer) echo -Mnoframe ;;
            -g)                   echo -gopt ;;
            *)                    echo $flag ;;
        esac
    done
}

suncc_flags(){
    for flag; do
        case $flag in
            -march=*|-mcpu=*)
                case "${flag#*=}" in
                    native)                   echo -xtarget=native       ;;
                    v9|niagara)               echo -xarch=sparc          ;;
                    ultrasparc)               echo -xarch=sparcvis       ;;
                    ultrasparc3|niagara2)     echo -xarch=sparcvis2      ;;
                    i586|pentium)             echo -xchip=pentium        ;;
                    i686|pentiumpro|pentium2) echo -xtarget=pentium_pro  ;;
                    pentium3*|c3-2)           echo -xtarget=pentium3     ;;
                    pentium-m)          echo -xarch=sse2 -xchip=pentium3 ;;
                    pentium4*)          echo -xtarget=pentium4           ;;
                    prescott|nocona)    echo -xarch=sse3 -xchip=pentium4 ;;
                    *-sse3)             echo -xarch=sse3                 ;;
                    core2)              echo -xarch=ssse3 -xchip=core2   ;;
                    corei7)           echo -xarch=sse4_2 -xchip=nehalem  ;;
                    corei7-avx)       echo -xarch=avx -xchip=sandybridge ;;
                    amdfam10|barcelona|bdver*) echo -xarch=sse4_1        ;;
                    athlon-4|athlon-[mx]p)    echo -xarch=ssea           ;;
                    k8|opteron|athlon64|athlon-fx)
                                              echo -xarch=sse2a          ;;
                    athlon*)                  echo -xarch=pentium_proa   ;;
                esac
                ;;
            -std=c99)             echo -xc99              ;;
            -fomit-frame-pointer) echo -xregs=frameptr    ;;
            -fPIC)                echo -KPIC -xcode=pic32 ;;
            -W*,*)                echo $flag              ;;
            -f*-*|-W*)                                    ;;
            *)                    echo $flag              ;;
        esac
    done
}

tms470_flags(){
    for flag; do
        case $flag in
            -march=*|-mcpu=*)
                case "${flag#*=}" in
                    armv7-a|cortex-a*)      echo -mv=7a8 ;;
                    armv7-r|cortex-r*)      echo -mv=7r4 ;;
                    armv7-m|cortex-m*)      echo -mv=7m3 ;;
                    armv6*|arm11*)          echo -mv=6   ;;
                    armv5*e|arm[79]*e*|arm9[24]6*|arm96*|arm102[26])
                                            echo -mv=5e  ;;
                    armv4*|arm7*|arm9[24]*) echo -mv=4   ;;
                esac
                ;;
            -mfpu=neon)     echo --float_support=vfpv3 --neon ;;
            -mfpu=vfp)      echo --float_support=vfpv2        ;;
            -mfpu=vfpv3)    echo --float_support=vfpv3        ;;
            -mfpu=vfpv3-d16) echo --float_support=vfpv3d16    ;;
            -msoft-float)   echo --float_support=vfplib       ;;
            -O[0-3]|-mf=*)  echo $flag                        ;;
            -g)             echo -g -mn                       ;;
            -pds=*)         echo $flag                        ;;
            -D*|-I*)        echo $flag                        ;;
            --gcc|--abi=*)  echo $flag                        ;;
            -me)            echo $flag                        ;;
        esac
    done
}

probe_cc(){
    pfx=$1
    _cc=$2

    unset _type _ident _cc_c _cc_e _cc_o _flags _cflags
    unset _ld_o _ldflags _ld_lib _ld_path
    unset _depflags _DEPCMD _DEPFLAGS
    _flags_filter=echo

    if $_cc -v 2>&1 | grep -q '^gcc.*LLVM'; then
        _type=llvm_gcc
        gcc_extra_ver=$(expr "$($_cc --version | head -n1)" : '.*\((.*)\)')
        _ident="llvm-gcc $($_cc -dumpversion) $gcc_extra_ver"
        _depflags='-MMD -MF $(@:.o=.d) -MT $@'
        _cflags_speed='-O3'
        _cflags_size='-Os'
    elif $_cc -v 2>&1 | grep -qi ^gcc; then
        _type=gcc
        gcc_version=$($_cc --version | head -n1)
        gcc_basever=$($_cc -dumpversion)
        gcc_pkg_ver=$(expr "$gcc_version" : '[^ ]* \(([^)]*)\)')
        gcc_ext_ver=$(expr "$gcc_version" : ".*$gcc_pkg_ver $gcc_basever \\(.*\\)")
        _ident=$(cleanws "gcc $gcc_basever $gcc_pkg_ver $gcc_ext_ver")
        if ! $_cc -dumpversion | grep -q '^2\.'; then
            _depflags='-MMD -MF $(@:.o=.d) -MT $@'
        fi
        _cflags_speed='-O3'
        _cflags_size='-Os'
    elif $_cc --version 2>/dev/null | grep -q Intel; then
        _type=icc
        _ident=$($_cc --version | head -n1)
        _depflags='-MMD'
        _cflags_speed='-O3'
        _cflags_size='-Os'
        _cflags_noopt='-O1'
    elif $_cc -v 2>&1 | grep -q xlc; then
        _type=xlc
        _ident=$($_cc -qversion 2>/dev/null | head -n1)
        _cflags_speed='-O5'
        _cflags_size='-O5 -qcompact'
    elif $_cc -V 2>/dev/null | grep -q Compaq; then
        _type=ccc
        _ident=$($_cc -V | head -n1 | cut -d' ' -f1-3)
        _DEPFLAGS='-M'
        _cflags_speed='-fast'
        _cflags_size='-O1'
        _flags_filter=ccc_flags
    elif $_cc --vsn 2>/dev/null | grep -q "ARM C/C++ Compiler"; then
        test -d "$sysroot" || die "No valid sysroot specified."
        _type=armcc
        _ident=$($_cc --vsn | head -n1)
        armcc_conf="$PWD/armcc.conf"
        $_cc --arm_linux_configure                 \
             --arm_linux_config_file="$armcc_conf" \
             --configure_sysroot="$sysroot"        \
             --configure_cpp_headers="$sysinclude" >>$logfile 2>&1 ||
             die "Error creating armcc configuration file."
        $_cc --vsn | grep -q RVCT && armcc_opt=rvct || armcc_opt=armcc
        _flags="--arm_linux_config_file=$armcc_conf --translate_gcc"
        as_default="${cross_prefix}gcc"
        _depflags='-MMD'
        _cflags_speed='-O3'
        _cflags_size='-Os'
    elif $_cc -version 2>/dev/null | grep -Eq 'TMS470|TI ARM'; then
        _type=tms470
        _ident=$($_cc -version | head -n1 | tr -s ' ')
        _flags='--gcc --abi=eabi -me'
        _cc_e='-ppl -fe=$@'
        _cc_o='-fe=$@'
        _depflags='-ppa -ppd=$(@:.o=.d)'
        _cflags_speed='-O3 -mf=5'
        _cflags_size='-O3 -mf=2'
        _flags_filter=tms470_flags
    elif $_cc -v 2>&1 | grep -q clang; then
        _type=clang
        _ident=$($_cc --version | head -n1)
        _depflags='-MMD'
        _cflags_speed='-O3'
        _cflags_size='-Os'
    elif $_cc -V 2>&1 | grep -q Sun; then
        _type=suncc
        _ident=$($_cc -V 2>&1 | head -n1 | cut -d' ' -f 2-)
        _DEPCMD='$(DEP$(1)) $(DEP$(1)FLAGS) $($(1)DEP_FLAGS) $< | sed -e "1s,^.*: ,$@: ," -e "\$$!s,\$$, \\\," -e "1!s,^.*: , ," > $(@:.o=.d)'
        _DEPFLAGS='-xM1 -xc99'
        _ldflags='-std=c99'
        _cflags_speed='-O5'
        _cflags_size='-O5 -xspace'
        _flags_filter=suncc_flags
    elif $_cc -v 2>&1 | grep -q 'PathScale\|Path64'; then
        _type=pathscale
        _ident=$($_cc -v 2>&1 | head -n1 | tr -d :)
        _depflags='-MMD -MF $(@:.o=.d) -MT $@'
        _cflags_speed='-O2'
        _cflags_size='-Os'
        _flags_filter='filter_out -Wdisabled-optimization'
    elif $_cc -v 2>&1 | grep -q Open64; then
        _type=open64
        _ident=$($_cc -v 2>&1 | head -n1 | tr -d :)
        _depflags='-MMD -MF $(@:.o=.d) -MT $@'
        _cflags_speed='-O2'
        _cflags_size='-Os'
        _flags_filter='filter_out -Wdisabled-optimization|-Wtype-limits|-fno-signed-zeros'
    elif $_cc -V 2>&1 | grep -q Portland; then
        _type=pgi
        _ident="PGI $($_cc -V 2>&1 | awk '/^pgcc/ { print $2; exit }')"
        opt_common='-alias=ansi -Mdse -Mlre -Mpre'
        _cflags_speed="-O3 -Mautoinline -Munroll=c:4 $opt_common"
        _cflags_size="-O2 -Munroll=c:1 $opt_common"
        _cflags_noopt="-O1"
        _flags_filter=pgi_flags
    elif $_cc 2>&1 | grep -q Microsoft; then
        _type=msvc
        _ident=$($cc 2>&1 | head -n1)
        _DEPCMD='$(DEP$(1)) $(DEP$(1)FLAGS) $($(1)DEP_FLAGS) $< 2>&1 | awk '\''/including/ { sub(/^.*file: */, ""); gsub(/\\/, "/"); if (!match($$0, / /)) print "$@:", $$0 }'\'' > $(@:.o=.d)'
        _DEPFLAGS='$(CPPFLAGS) $(CFLAGS) -showIncludes -Zs'
        _cflags_speed="-O2"
        _cflags_size="-O1"
        # Nonstandard output options, to avoid msys path conversion issues, relies on wrapper to remap it
        if $_cc 2>&1 | grep -q Linker; then
            _ld_o='-out $@'
        else
            _ld_o='-Fe$@'
        fi
        _cc_o='-Fo $@'
        _cc_e='-P -Fi $@'
        _flags_filter=msvc_flags
        _ld_lib='lib%.a'
        _ld_path='-libpath:'
        _flags='-nologo'
        _cflags='-D_USE_MATH_DEFINES -Dinline=__inline -FIstdlib.h -Dstrtoll=_strtoi64'
        if [ $pfx = hostcc ]; then
            append _cflags -Dsnprintf=_snprintf
        fi
        disable stripping
    fi

    eval ${pfx}_type=\$_type
    eval ${pfx}_ident=\$_ident
}

set_ccvars(){
    eval ${1}_C=\${_cc_c-\${${1}_C}}
    eval ${1}_E=\${_cc_e-\${${1}_E}}
    eval ${1}_O=\${_cc_o-\${${1}_O}}

    if [ -n "$_depflags" ]; then
        eval ${1}_DEPFLAGS=\$_depflags
    else
        eval ${1}DEP=\${_DEPCMD:-\$DEPCMD}
        eval ${1}DEP_FLAGS=\${_DEPFLAGS:-\$DEPFLAGS}
        eval DEP${1}FLAGS=\$_flags
    fi
}

probe_cc cc "$cc"
cflags_filter=$_flags_filter
cflags_speed=$_cflags_speed
cflags_size=$_cflags_size
cflags_noopt=$_cflags_noopt
add_cflags $_flags $_cflags
cc_ldflags=$_ldflags
set_ccvars CC

probe_cc hostcc "$host_cc"
host_cflags_filter=$_flags_filter
add_host_cflags  $_flags $_cflags
set_ccvars HOSTCC

test -n "$cc_type" && enable $cc_type ||
    warn "Unknown C compiler $cc, unable to select optimal CFLAGS"

: ${as_default:=$cc}
: ${dep_cc_default:=$cc}
: ${ld_default:=$cc}
: ${host_ld_default:=$host_cc}
set_default ar as dep_cc ld host_ld

probe_cc as "$as"
asflags_filter=$_flags_filter
add_asflags $_flags $_cflags
set_ccvars AS

probe_cc ld "$ld"
ldflags_filter=$_flags_filter
add_ldflags $_flags $_ldflags
test "$cc_type" != "$ld_type" && add_ldflags $cc_ldflags
LD_O=${_ld_o-$LD_O}
LD_LIB=${_ld_lib-$LD_LIB}
LD_PATH=${_ld_path-$LD_PATH}

probe_cc hostld "$host_ld"
host_ldflags_filter=$_flags_filter
add_host_ldflags $_flags $_ldflags
HOSTLD_O=${_ld_o-$HOSTLD_O}

if [ -z "$CC_DEPFLAGS" ] && [ "$dep_cc" != "$cc" ]; then
    probe_cc depcc "$dep_cc"
    CCDEP=${_DEPCMD:-$DEPCMD}
    CCDEP_FLAGS=${_DEPFLAGS:=$DEPFLAGS}
    DEPCCFLAGS=$_flags
fi

if $ar 2>&1 | grep -q Microsoft; then
    arflags="-nologo"
    ar_o='-out:$@'
elif $ar 2>&1 | grep -q 'Texas Instruments'; then
    arflags="rq"
    ar_o='$@'
else
    arflags="rc"
    ar_o='$@'
fi

add_cflags $extra_cflags
add_cxxflags $extra_cxxflags
add_asflags $extra_cflags

if test -n "$sysroot"; then
    case "$cc_type" in
        gcc|llvm_gcc|clang)
            add_cppflags --sysroot="$sysroot"
            add_ldflags --sysroot="$sysroot"
        ;;
        tms470)
            add_cppflags -I"$sysinclude"
            add_ldflags  --sysroot="$sysroot"
        ;;
    esac
fi

if test "$cpu" = host; then
    enabled cross_compile && die "--cpu=host makes no sense when cross-compiling."

    case "$cc_type" in
        gcc|llvm_gcc)
            check_native(){
                $cc $1=native -v -c -o $TMPO $TMPC >$TMPE 2>&1 || return
                sed -n "/cc1.*$1=/{
                            s/.*$1=\\([^ ]*\\).*/\\1/
                            p
                            q
                        }" $TMPE
            }
            cpu=$(check_native -march || check_native -mcpu)
        ;;
    esac

    test "${cpu:-host}" = host && die "--cpu=host not supported with compiler $cc"
fi

# Deal with common $arch aliases
case "$arch" in
    aarch64|arm64)
        arch="aarch64"
    ;;
    arm*|iPad*)
        arch="arm"
    ;;
    mips*|IP*)
        arch="mips"
    ;;
    parisc*|hppa*)
        arch="parisc"
    ;;
    "Power Macintosh"|ppc*|powerpc*)
        arch="ppc"
    ;;
    s390|s390x)
        arch="s390"
    ;;
    sh4|sh)
        arch="sh4"
    ;;
    sun4u|sparc*)
        arch="sparc"
    ;;
    tilegx|tile-gx)
        arch="tilegx"
    ;;
    i[3-6]86|i86pc|BePC|x86pc|x86_64|x86_32|amd64)
        arch="x86"
    ;;
esac

is_in $arch $ARCH_LIST || warn "unknown architecture $arch"
enable $arch

# Add processor-specific flags
if test "$cpu" = generic; then
    : do nothing

elif enabled aarch64; then

    case $cpu in
        armv*)
            cpuflags="-march=$cpu"
        ;;
        *)
            cpuflags="-mcpu=$cpu"
        ;;
    esac

elif enabled alpha; then

    cpuflags="-mcpu=$cpu"

elif enabled arm; then

    case $cpu in
        armv*)
            cpuflags="-march=$cpu"
            subarch=$(echo $cpu | sed 's/[^a-z0-9]//g')
        ;;
        *)
            cpuflags="-mcpu=$cpu"
            case $cpu in
                cortex-a*)                               subarch=armv7a  ;;
                cortex-r*)                               subarch=armv7r  ;;
                cortex-m*)                 enable thumb; subarch=armv7m  ;;
                arm11*)                                  subarch=armv6   ;;
                arm[79]*e*|arm9[24]6*|arm96*|arm102[26]) subarch=armv5te ;;
                armv4*|arm7*|arm9[24]*)                  subarch=armv4   ;;
            esac
        ;;
    esac

elif enabled avr32; then

    case $cpu in
        ap7[02]0[0-2])
            subarch="avr32_ap"
            cpuflags="-mpart=$cpu"
        ;;
        ap)
            subarch="avr32_ap"
            cpuflags="-march=$cpu"
        ;;
        uc3[ab]*)
            subarch="avr32_uc"
            cpuflags="-mcpu=$cpu"
        ;;
        uc)
            subarch="avr32_uc"
            cpuflags="-march=$cpu"
        ;;
    esac

elif enabled bfin; then

    cpuflags="-mcpu=$cpu"

elif enabled mips; then

    cpuflags="-march=$cpu"

    case $cpu in
        24kc)
            disable mipsfpu
            disable mipsdspr1
            disable mipsdspr2
        ;;
        24kf*)
            disable mipsdspr1
            disable mipsdspr2
        ;;
        24kec|34kc|1004kc)
            disable mipsfpu
            disable mipsdspr2
        ;;
        24kef*|34kf*|1004kf*)
            disable mipsdspr2
        ;;
        74kc)
            disable mipsfpu
        ;;
    esac

elif enabled ppc; then

    case $(tolower $cpu) in
        601|ppc601|powerpc601)
            cpuflags="-mcpu=601"
            disable altivec
        ;;
        603*|ppc603*|powerpc603*)
            cpuflags="-mcpu=603"
            disable altivec
        ;;
        604*|ppc604*|powerpc604*)
            cpuflags="-mcpu=604"
            disable altivec
        ;;
        g3|75*|ppc75*|powerpc75*)
            cpuflags="-mcpu=750"
            disable altivec
        ;;
        g4|745*|ppc745*|powerpc745*)
            cpuflags="-mcpu=7450"
        ;;
        74*|ppc74*|powerpc74*)
            cpuflags="-mcpu=7400"
        ;;
        g5|970|ppc970|powerpc970)
            cpuflags="-mcpu=970"
        ;;
        power[3-7]*)
            cpuflags="-mcpu=$cpu"
        ;;
        cell)
            cpuflags="-mcpu=cell"
            enable ldbrx
        ;;
        e500mc)
            cpuflags="-mcpu=e500mc"
            disable altivec
        ;;
        e500v2)
            cpuflags="-mcpu=8548 -mhard-float -mfloat-gprs=double"
            disable altivec
        ;;
        e500)
            cpuflags="-mcpu=8540 -mhard-float"
            disable altivec
        ;;
    esac

elif enabled sparc; then

    case $cpu in
        cypress|f93[04]|tsc701|sparcl*|supersparc|hypersparc|niagara|v[789])
            cpuflags="-mcpu=$cpu"
            disable vis
        ;;
        ultrasparc*|niagara[234])
            cpuflags="-mcpu=$cpu"
        ;;
    esac

elif enabled x86; then

    case $cpu in
        i[345]86|pentium)
            cpuflags="-march=$cpu"
            disable mmx
        ;;
        # targets that do NOT support conditional mov (cmov)
        pentium-mmx|k6|k6-[23]|winchip-c6|winchip2|c3)
            cpuflags="-march=$cpu"
            disable cmov
        ;;
        # targets that do support conditional mov (cmov)
        i686|pentiumpro|pentium[23]|pentium-m|athlon|athlon-tbird|athlon-4|athlon-[mx]p|athlon64*|k8*|opteron*|athlon-fx|core2|corei7*|amdfam10|barcelona|atom|bdver*)
            cpuflags="-march=$cpu"
            enable cmov
            enable fast_cmov
        ;;
        # targets that do support conditional mov but on which it's slow
        pentium4|pentium4m|prescott|nocona)
            cpuflags="-march=$cpu"
            enable cmov
            disable fast_cmov
        ;;
    esac

fi

add_cflags $cpuflags
add_asflags $cpuflags

# compiler sanity check
check_exec <<EOF
int main(void){ return 0; }
EOF
if test "$?" != 0; then
    echo "$cc is unable to create an executable file."
    if test -z "$cross_prefix" && ! enabled cross_compile ; then
        echo "If $cc is a cross-compiler, use the --enable-cross-compile option."
        echo "Only do this if you know what cross compiling means."
    fi
    die "C compiler test failed."
fi

add_cppflags -D_ISOC99_SOURCE
add_cxxflags -D__STDC_CONSTANT_MACROS
check_cflags -std=c99
check_cc -D_FILE_OFFSET_BITS=64 <<EOF && add_cppflags -D_FILE_OFFSET_BITS=64
#include <stdlib.h>
EOF
check_cc -D_LARGEFILE_SOURCE <<EOF && add_cppflags -D_LARGEFILE_SOURCE
#include <stdlib.h>
EOF

check_host_cflags -std=c99
check_host_cflags -Wall

check_64bit(){
    arch32=$1
    arch64=$2
    expr=$3
    check_code cc "" "int test[2*($expr) - 1]" &&
        subarch=$arch64 || subarch=$arch32
}

case "$arch" in
    alpha|ia64)
        spic=$shared
    ;;
    mips)
        check_64bit mips mips64 '_MIPS_SIM > 1'
        spic=$shared
    ;;
    parisc)
        check_64bit parisc parisc64 'sizeof(void *) > 4'
        spic=$shared
    ;;
    ppc)
        check_64bit ppc ppc64 'sizeof(void *) > 4'
    ;;
    sparc)
        check_64bit sparc sparc64 'sizeof(void *) > 4'
        spic=$shared
    ;;
    x86)
        check_64bit x86_32 x86_64 'sizeof(void *) > 4'
        if test "$subarch" = "x86_64"; then
            spic=$shared
        fi
    ;;
    ppc)
        check_cc <<EOF && subarch="ppc64"
        int test[(int)sizeof(char*) - 7];
EOF
    ;;
esac

enable $subarch
enabled spic && enable pic

# OS specific
case $target_os in
    haiku)
        prefix_default="/boot/common"
        network_extralibs="-lnetwork"
        host_libs=
        ;;
    sunos)
        FFSERVERLDFLAGS=""
        SHFLAGS='-shared -Wl,-h,$$(@F)'
        enabled x86 && SHFLAGS="-mimpure-text $SHFLAGS"
        network_extralibs="-lsocket -lnsl"
        add_cppflags -D__EXTENSIONS__ -D_XOPEN_SOURCE=600
        # When using suncc to build, the Solaris linker will mark
        # an executable with each instruction set encountered by
        # the Solaris assembler.  As our libraries contain their own
        # guards for processor-specific code, instead suppress
        # generation of the HWCAPS ELF section on Solaris x86 only.
        enabled_all suncc x86 && echo "hwcap_1 = OVERRIDE;" > mapfile && add_ldflags -Wl,-M,mapfile
        nm_default='nm -P -g'
        ;;
    netbsd)
        disable symver
        oss_indev_extralibs="-lossaudio"
        oss_outdev_extralibs="-lossaudio"
        enabled gcc || check_ldflags -Wl,-zmuldefs
        ;;
    openbsd|bitrig)
        # On OpenBSD 4.5. the compiler does not use PIC unless
        # explicitly using -fPIC. FFmpeg builds fine without PIC,
        # however the generated executable will not do anything
        # (simply quits with exit-code 1, no crash, no output).
        # Thus explicitly enable PIC here.
        enable pic
        disable symver
        SHFLAGS='-shared'
        SLIBNAME_WITH_MAJOR='$(SLIBNAME).$(LIBVERSION)'
        SLIB_INSTALL_LINKS=
        oss_indev_extralibs="-lossaudio"
        oss_outdev_extralibs="-lossaudio"
        ;;
    dragonfly)
        disable symver
        ;;
    freebsd)
        ;;
    bsd/os)
        add_extralibs -lpoll -lgnugetopt
        strip="strip -d"
        ;;
    darwin)
        gas="gas-preprocessor.pl $cc"
        enabled ppc && add_asflags -force_cpusubtype_ALL
        SHFLAGS='-dynamiclib -Wl,-single_module -Wl,-install_name,$(SHLIBDIR)/$(SLIBNAME_WITH_MAJOR),-current_version,$(LIBVERSION),-compatibility_version,$(LIBMAJOR)'
        enabled x86_32 && append SHFLAGS -Wl,-read_only_relocs,suppress
        strip="${strip} -x"
        add_ldflags -Wl,-dynamic,-search_paths_first
        SLIBSUF=".dylib"
        SLIBNAME_WITH_VERSION='$(SLIBPREF)$(FULLNAME).$(LIBVERSION)$(SLIBSUF)'
        SLIBNAME_WITH_MAJOR='$(SLIBPREF)$(FULLNAME).$(LIBMAJOR)$(SLIBSUF)'
        FFSERVERLDFLAGS=-Wl,-bind_at_load
        objformat="macho"
        enabled x86_64 && objformat="macho64"
        enabled_any pic shared ||
            { check_cflags -mdynamic-no-pic && add_asflags -mdynamic-no-pic; }
        ;;
    mingw32*)
        if test $target_os = "mingw32ce"; then
            disable network
        else
            target_os=mingw32
        fi
        LIBTARGET=i386
        if enabled x86_64; then
            LIBTARGET="i386:x86-64"
        elif enabled arm; then
            LIBTARGET=arm-wince
        fi
        shlibdir_default="$bindir_default"
        SLIBPREF=""
        SLIBSUF=".dll"
        SLIBNAME_WITH_VERSION='$(SLIBPREF)$(FULLNAME)-$(LIBVERSION)$(SLIBSUF)'
        SLIBNAME_WITH_MAJOR='$(SLIBPREF)$(FULLNAME)-$(LIBMAJOR)$(SLIBSUF)'
        dlltool="${cross_prefix}dlltool"
        if check_cmd lib.exe -list; then
            SLIB_EXTRA_CMD='-lib.exe /machine:$(LIBTARGET) /def:$$(@:$(SLIBSUF)=.def) /out:$(SUBDIR)$(SLIBNAME:$(SLIBSUF)=.lib)'
            if enabled x86_64; then
                LIBTARGET=x64
            fi
        elif check_cmd $dlltool --version; then
            SLIB_EXTRA_CMD=-'$(DLLTOOL) -m $(LIBTARGET) -d $$(@:$(SLIBSUF)=.def) -l $(SUBDIR)$(SLIBNAME:$(SLIBSUF)=.lib) -D $(SLIBNAME_WITH_MAJOR)'
        fi
        SLIB_INSTALL_NAME='$(SLIBNAME_WITH_MAJOR)'
        SLIB_INSTALL_LINKS=
        SLIB_INSTALL_EXTRA_SHLIB='$(SLIBNAME:$(SLIBSUF)=.lib)'
        SLIB_INSTALL_EXTRA_LIB='lib$(SLIBNAME:$(SLIBSUF)=.dll.a) $(SLIBNAME_WITH_MAJOR:$(SLIBSUF)=.def)'
        SHFLAGS='-shared -Wl,--output-def,$$(@:$(SLIBSUF)=.def) -Wl,--out-implib,$(SUBDIR)lib$(SLIBNAME:$(SLIBSUF)=.dll.a) -Wl,--enable-runtime-pseudo-reloc -Wl,--enable-auto-image-base'
        objformat="win32"
        ranlib=:
        enable dos_paths
        add_cppflags -U__STRICT_ANSI__
        ;;
    win32|win64)
        if enabled shared; then
            # Link to the import library instead of the normal static library
            # for shared libs.
            LD_LIB='%.lib'
            # Cannot build shared and static libraries at the same time with
            # MSVC.
            disable static
        fi
        shlibdir_default="$bindir_default"
        SLIBPREF=""
        SLIBSUF=".dll"
        SLIBNAME_WITH_VERSION='$(SLIBPREF)$(FULLNAME)-$(LIBVERSION)$(SLIBSUF)'
        SLIBNAME_WITH_MAJOR='$(SLIBPREF)$(FULLNAME)-$(LIBMAJOR)$(SLIBSUF)'
        SLIB_CREATE_DEF_CMD='makedef $(SUBDIR)lib$(NAME).ver $(OBJS) > $$(@:$(SLIBSUF)=.def)'
        SLIB_INSTALL_NAME='$(SLIBNAME_WITH_MAJOR)'
        SLIB_INSTALL_LINKS=
        SLIB_INSTALL_EXTRA_SHLIB='$(SLIBNAME:$(SLIBSUF)=.lib)'
        SLIB_INSTALL_EXTRA_LIB='$(SLIBNAME_WITH_MAJOR:$(SLIBSUF)=.def)'
        SHFLAGS='-dll -def:$$(@:$(SLIBSUF)=.def) -implib:$(SUBDIR)$(SLIBNAME:$(SLIBSUF)=.lib)'
        objformat="win32"
        ranlib=:
        enable dos_paths
        ;;
    cygwin*)
        target_os=cygwin
        shlibdir_default="$bindir_default"
        SLIBPREF="cyg"
        SLIBSUF=".dll"
        SLIBNAME_WITH_VERSION='$(SLIBPREF)$(FULLNAME)-$(LIBVERSION)$(SLIBSUF)'
        SLIBNAME_WITH_MAJOR='$(SLIBPREF)$(FULLNAME)-$(LIBMAJOR)$(SLIBSUF)'
        SLIB_INSTALL_NAME='$(SLIBNAME_WITH_MAJOR)'
        SLIB_INSTALL_LINKS=
        SLIB_INSTALL_EXTRA_LIB='lib$(FULLNAME).dll.a'
        SHFLAGS='-shared -Wl,--out-implib,$(SUBDIR)lib$(FULLNAME).dll.a'
        objformat="win32"
        enable dos_paths
        ;;
    *-dos|freedos|opendos)
        network_extralibs="-lsocket"
        objformat="coff"
        enable dos_paths
        add_cppflags -U__STRICT_ANSI__
        ;;
    linux)
        enable dv1394
        ;;
    irix*)
        target_os=irix
        ranlib="echo ignoring ranlib"
        ;;
    os/2*)
        strip="lxlite -CS"
        ln_s="cp -f"
        objformat="aout"
        add_cppflags -D_GNU_SOURCE
        add_ldflags -Zomf -Zbin-files -Zargs-wild -Zmap
        SHFLAGS='$(SUBDIR)$(NAME).def -Zdll -Zomf'
        FFSERVERLDFLAGS=""
        LIBSUF="_s.a"
        SLIBPREF=""
        SLIBSUF=".dll"
        SLIBNAME_WITH_VERSION='$(SLIBPREF)$(NAME)-$(LIBVERSION)$(SLIBSUF)'
        SLIBNAME_WITH_MAJOR='$(SLIBPREF)$(shell echo $(NAME) | cut -c1-6)$(LIBMAJOR)$(SLIBSUF)'
        SLIB_CREATE_DEF_CMD='echo LIBRARY $(SLIBNAME_WITH_MAJOR) INITINSTANCE TERMINSTANCE > $(SUBDIR)$(NAME).def; \
            echo PROTMODE >> $(SUBDIR)$(NAME).def; \
            echo CODE PRELOAD MOVEABLE DISCARDABLE >> $(SUBDIR)$(NAME).def; \
            echo DATA PRELOAD MOVEABLE MULTIPLE NONSHARED >> $(SUBDIR)$(NAME).def; \
            echo EXPORTS >> $(SUBDIR)$(NAME).def; \
            emxexp -o $(OBJS) >> $(SUBDIR)$(NAME).def'
        SLIB_EXTRA_CMD='emximp -o $(SUBDIR)$(LIBPREF)$(NAME)_dll.a $(SUBDIR)$(NAME).def; \
            emximp -o $(SUBDIR)$(LIBPREF)$(NAME)_dll.lib $(SUBDIR)$(NAME).def;'
        SLIB_INSTALL_EXTRA_LIB='$(LIBPREF)$(NAME)_dll.a $(LIBPREF)$(NAME)_dll.lib'
        enable dos_paths
        enable_weak os2threads
        ;;
    gnu/kfreebsd)
        add_cppflags -D_BSD_SOURCE
        ;;
    gnu)
        ;;
    qnx)
        add_cppflags -D_QNX_SOURCE
        network_extralibs="-lsocket"
        ;;
    symbian)
        SLIBSUF=".dll"
        enable dos_paths
        add_cflags --include=$sysinclude/gcce/gcce.h -fvisibility=default
        add_cppflags -D__GCCE__ -D__SYMBIAN32__ -DSYMBIAN_OE_POSIX_SIGNALS
        add_ldflags -Wl,--target1-abs,--no-undefined \
                    -Wl,-Ttext,0x80000,-Tdata,0x1000000 -shared \
                    -Wl,--entry=_E32Startup -Wl,-u,_E32Startup
        add_extralibs -l:eexe.lib -l:usrt2_2.lib -l:dfpaeabi.dso \
                      -l:drtaeabi.dso -l:scppnwdl.dso -lsupc++ -lgcc \
                      -l:libc.dso -l:libm.dso -l:euser.dso -l:libcrt0.lib
        ;;
    osf1)
        add_cppflags -D_OSF_SOURCE -D_POSIX_PII -D_REENTRANT
        FFSERVERLDFLAGS=
        ;;
    minix)
        ;;
    plan9)
        add_cppflags -D_C99_SNPRINTF_EXTENSION  \
                     -D_REENTRANT_SOURCE        \
                     -D_RESEARCH_SOURCE         \
                     -DFD_SETSIZE=96            \
                     -DHAVE_SOCK_OPTS
        add_compat strtod.o strtod=avpriv_strtod
        network_extralibs='-lbsd'
        exeobjs=compat/plan9/main.o
        disable ffserver
        ln_s='ln -s -f'
        cp_f='cp'
        ;;
    none)
        ;;
    *)
        die "Unknown OS '$target_os'."
        ;;
esac

# determine libc flavour

if check_cpp_condition features.h "defined __UCLIBC__"; then
    libc_type=uclibc
    add_cppflags -D_POSIX_C_SOURCE=200112 -D_XOPEN_SOURCE=600
elif check_cpp_condition features.h "defined __GLIBC__"; then
    libc_type=glibc
    add_cppflags -D_POSIX_C_SOURCE=200112 -D_XOPEN_SOURCE=600
elif check_header _mingw.h; then
    libc_type=mingw
    check_cpp_condition _mingw.h \
        "defined (__MINGW64_VERSION_MAJOR) || (__MINGW32_MAJOR_VERSION > 3) || \
            (__MINGW32_MAJOR_VERSION == 3 && __MINGW32_MINOR_VERSION >= 15)" ||
        die "ERROR: MinGW runtime version must be >= 3.15."
    if check_cpp_condition _mingw.h "defined(__MINGW64_VERSION_MAJOR) && \
            __MINGW64_VERSION_MAJOR < 3"; then
        add_compat msvcrt/snprintf.o
        add_cflags "-include $source_path/compat/msvcrt/snprintf.h"
    fi
elif check_cpp_condition newlib.h "defined _NEWLIB_VERSION"; then
    libc_type=newlib
    add_cppflags -U__STRICT_ANSI__
elif check_func_headers stdlib.h _get_doserrno; then
    libc_type=msvcrt
    add_compat strtod.o strtod=avpriv_strtod
    add_compat msvcrt/snprintf.o snprintf=avpriv_snprintf   \
                                 _snprintf=avpriv_snprintf  \
                                 vsnprintf=avpriv_vsnprintf
elif check_cpp_condition stddef.h "defined __KLIBC__"; then
    libc_type=klibc
fi

test -n "$libc_type" && enable $libc_type

# hacks for compiler/libc/os combinations

if enabled_all tms470 glibc; then
    CPPFLAGS="-I${source_path}/compat/tms470 ${CPPFLAGS}"
    add_cppflags -D__USER_LABEL_PREFIX__=
    add_cppflags -D__builtin_memset=memset
    add_cppflags -D__gnuc_va_list=va_list -D_VA_LIST_DEFINED
    add_cflags   -pds=48    # incompatible redefinition of macro
fi

if enabled_all ccc glibc; then
    add_ldflags -Wl,-z,now  # calls to libots crash without this
fi

esc(){
    echo "$*" | sed 's/%/%25/g;s/:/%3a/g'
}

echo "config:$arch:$subarch:$cpu:$target_os:$(esc $cc_ident):$(esc $FFMPEG_CONFIGURATION)" >config.fate

check_cpp_condition stdlib.h "defined(__PIC__) || defined(__pic__) || defined(PIC)" && enable pic

set_default $PATHS_LIST
set_default nm

# we need to build at least one lib type
if ! enabled_any static shared; then
    cat <<EOF
At least one library type must be built.
Specify --enable-static to build the static libraries or --enable-shared to
build the shared libraries as well. To only build the shared libraries specify
--disable-static in addition to --enable-shared.
EOF
    exit 1;
fi

die_license_disabled() {
    enabled $1 || { enabled $2 && die "$2 is $1 and --enable-$1 is not specified."; }
}

die_license_disabled_gpl() {
    enabled $1 || { enabled $2 && die "$2 is incompatible with the gpl and --enable-$1 is not specified."; }
}

die_license_disabled gpl libcdio
die_license_disabled gpl libutvideo
die_license_disabled gpl libx264
die_license_disabled gpl libxavs
die_license_disabled gpl libxvid
die_license_disabled gpl x11grab

die_license_disabled nonfree libaacplus
die_license_disabled nonfree libfaac
enabled gpl && die_license_disabled_gpl nonfree libfdk_aac
enabled gpl && die_license_disabled_gpl nonfree openssl

die_license_disabled version3 libopencore_amrnb
die_license_disabled version3 libopencore_amrwb
die_license_disabled version3 libvo_aacenc
die_license_disabled version3 libvo_amrwbenc

enabled version3 && { enabled gpl && enable gplv3 || enable lgplv3; }

disabled optimizations || check_cflags -fomit-frame-pointer

enable_pic() {
    enable pic
    add_cppflags -DPIC
    add_cflags   -fPIC
    add_asflags  -fPIC
}

enabled pic && enable_pic

check_cc <<EOF || die "Symbol mangling check failed."
int ff_extern;
EOF
sym=$($nm $TMPO | awk '/ff_extern/{ print substr($0, match($0, /[^ \t]*ff_extern/)) }')
extern_prefix=${sym%%ff_extern*}

check_cc <<EOF && enable_weak inline_asm
void foo(void) { __asm__ volatile ("" ::); }
EOF

_restrict=
for restrict_keyword in restrict __restrict__ __restrict; do
    check_cc <<EOF && _restrict=$restrict_keyword && break
void foo(char * $restrict_keyword p);
EOF
done

check_cc <<EOF && enable attribute_packed
struct { int x; } __attribute__((packed)) x;
EOF

check_cc <<EOF && enable attribute_may_alias
union { int x; } __attribute__((may_alias)) x;
EOF

check_cc <<EOF || die "endian test failed"
unsigned int endian = 'B' << 24 | 'I' << 16 | 'G' << 8 | 'E';
EOF
od -t x1 $TMPO | grep -q '42 *49 *47 *45' && enable bigendian

if enabled alpha; then

    check_cflags -mieee

elif enabled arm; then

    enabled thumb && check_cflags -mthumb || check_cflags -marm
    nogas=die

    if     check_cpp_condition stddef.h "defined __ARM_PCS_VFP"; then
        enable vfp_args
    elif ! check_cpp_condition stddef.h "defined __ARM_PCS || defined __SOFTFP__"; then
        case "${cross_prefix:-$cc}" in
            *hardfloat*)         enable vfp_args;   fpabi=vfp ;;
            *) check_ld "cc" <<EOF && enable vfp_args && fpabi=vfp || fpabi=soft ;;
__asm__ (".eabi_attribute 28, 1");
int main(void) { return 0; }
EOF
        esac
        warn "Compiler does not indicate floating-point ABI, guessing $fpabi."
    fi

    enabled armv5te && check_inline_asm armv5te '"qadd r0, r0, r0"'
    enabled armv6   && check_inline_asm armv6   '"sadd16 r0, r0, r0"'
    enabled armv6t2 && check_inline_asm armv6t2 '"movt r0, #0"'
    enabled armvfp  && check_inline_asm armvfp  '"fadds s0, s0, s0"'
    enabled neon    && check_inline_asm neon    '"vadd.i16 q0, q0, q0"'
    enabled vfpv3   && check_inline_asm vfpv3   '"vmov.f32 s0, #1.0"'

    check_inline_asm asm_mod_q '"add r0, %Q0, %R0" :: "r"((long long)0)'
    check_inline_asm asm_mod_y '"vmul.i32 d0, d0, %y0" :: "x"(0)'

    enabled_all armv6t2 shared !pic && enable_pic

elif enabled mips; then

    check_inline_asm loongson '"dmult.g $1, $2, $3"'
    enabled mips32r2  && add_cflags "-mips32r2" && add_asflags "-mips32r2" &&
     check_inline_asm mips32r2  '"rotr $t0, $t1, 1"'
    enabled mipsdspr1 && add_cflags "-mdsp" && add_asflags "-mdsp" &&
     check_inline_asm mipsdspr1 '"addu.qb $t0, $t1, $t2"'
    enabled mipsdspr2 && add_cflags "-mdspr2" && add_asflags "-mdspr2" &&
     check_inline_asm mipsdspr2 '"absq_s.qb $t0, $t1"'
    enabled mipsfpu   && add_cflags "-mhard-float" && add_asflags "-mhard-float" &&
     check_inline_asm mipsfpu   '"madd.d $f0, $f2, $f4, $f6"'

elif enabled parisc; then

    if enabled gcc; then
        case $($cc -dumpversion) in
            4.[3-8].*) check_cflags -fno-optimize-sibling-calls ;;
        esac
    fi

elif enabled ppc; then

    enable local_aligned_8 local_aligned_16

    check_inline_asm dcbzl     '"dcbzl 0, %0" :: "r"(0)'
    check_inline_asm ibm_asm   '"add 0, 0, 0"'
    check_inline_asm ppc4xx    '"maclhw r10, r11, r12"'
    check_inline_asm xform_asm '"lwzx %1, %y0" :: "Z"(*(int*)0), "r"(0)'

    # AltiVec flags: The FSF version of GCC differs from the Apple version
    if enabled altivec; then
        nogas=warn
        check_cflags -maltivec -mabi=altivec &&
        { check_header altivec.h && inc_altivec_h="#include <altivec.h>" ; } ||
        check_cflags -faltivec

        # check if our compiler supports Motorola AltiVec C API
        check_cc <<EOF || disable altivec
$inc_altivec_h
int main(void) {
    vector signed int v1 = (vector signed int) { 0 };
    vector signed int v2 = (vector signed int) { 1 };
    v1 = vec_add(v1, v2);
    return 0;
}
EOF

        enabled altivec || warn "Altivec disabled, possibly missing --cpu flag"
    fi

elif enabled sparc; then

    enabled vis && check_inline_asm vis '"pdist %f0, %f0, %f0"'

elif enabled x86; then

    check_code ld intrin.h "__rdtsc()" "cc" && enable rdtsc

    check_code ld mmintrin.h "_mm_empty()" "cc" && enable mm_empty

    enable local_aligned_8 local_aligned_16

    # check whether EBP is available on x86
    # As 'i' is stored on the stack, this program will crash
    # if the base pointer is used to access it because the
    # base pointer is cleared in the inline assembly code.
    check_exec_crash <<EOF && enable ebp_available
volatile int i=0;
__asm__ volatile ("xorl %%ebp, %%ebp" ::: "%ebp");
return i;
EOF

    # check whether EBX is available on x86
    check_inline_asm ebx_available '""::"b"(0)' &&
        check_inline_asm ebx_available '"":::"%ebx"'

    # check whether xmm clobbers are supported
    check_inline_asm xmm_clobbers '"":::"%xmm0"'

    # check whether binutils is new enough to compile SSSE3/MMXEXT
    enabled ssse3  && check_inline_asm ssse3_inline  '"pabsw %xmm0, %xmm0"'
    enabled mmxext && check_inline_asm mmxext_inline '"pmaxub %mm0, %mm1"'

    if ! disabled_any asm mmx yasm; then
        if check_cmd $yasmexe --version; then
            enabled x86_64 && yasm_extra="-m amd64"
            yasm_debug="-g dwarf2"
        elif check_cmd nasm -v; then
            yasmexe=nasm
            yasm_debug="-g -F dwarf"
            enabled x86_64 && test "$objformat" = elf && objformat=elf64
        fi

        YASMFLAGS="-f $objformat $yasm_extra"
        enabled pic               && append YASMFLAGS "-DPIC"
        test -n "$extern_prefix"  && append YASMFLAGS "-DPREFIX"
        case "$objformat" in
            elf*) enabled debug && append YASMFLAGS $yasm_debug ;;
        esac

        check_yasm "pextrd [eax], xmm0, 1" && enable yasm ||
            die "yasm not found, use --disable-yasm for a crippled build"
        check_yasm "vextractf128 xmm0, ymm0, 0"      || disable avx_external
        check_yasm "vfmaddps ymm0, ymm1, ymm2, ymm3" || disable fma4_external
        check_yasm "CPU amdnop" && enable cpunop
    fi

    case "$cpu" in
        athlon*|opteron*|k8*|pentium|pentium-mmx|prescott|nocona|atom|geode)
            disable fast_clz
        ;;
    esac

fi

if enabled asm; then
    as=${gas:=$as}
    check_inline_asm gnu_as '".macro m n\n\\n:.int 0\n.endm\nm x"' ||
        $nogas "GNU assembler not found, install gas-preprocessor"
fi

check_ldflags -Wl,--as-needed

if check_func dlopen; then
    ldl=
elif check_func dlopen -ldl; then
    ldl=-ldl
fi

if enabled network; then
    check_type "sys/types.h sys/socket.h" socklen_t
    check_type netdb.h "struct addrinfo"
    check_type netinet/in.h "struct group_source_req" -D_BSD_SOURCE
    check_type netinet/in.h "struct ip_mreq_source" -D_BSD_SOURCE
    check_type netinet/in.h "struct ipv6_mreq" -D_DARWIN_C_SOURCE
    check_type netinet/in.h "struct sockaddr_in6"
    check_type poll.h "struct pollfd"
    check_type "sys/types.h sys/socket.h" "struct sockaddr_storage"
    check_struct "sys/types.h sys/socket.h" "struct sockaddr" sa_len
    check_type netinet/sctp.h "struct sctp_event_subscribe"
    check_func getaddrinfo $network_extralibs
    check_func getservbyport $network_extralibs
    # Prefer arpa/inet.h over winsock2
    if check_header arpa/inet.h ; then
        check_func closesocket
    elif check_header winsock2.h ; then
        check_func_headers winsock2.h closesocket -lws2 &&
            network_extralibs="-lws2" ||
        { check_func_headers winsock2.h closesocket -lws2_32 &&
            network_extralibs="-lws2_32"; }
        check_func_headers ws2tcpip.h getaddrinfo $network_extralibs
        check_type ws2tcpip.h socklen_t
        check_type ws2tcpip.h "struct addrinfo"
        check_type ws2tcpip.h "struct group_source_req"
        check_type ws2tcpip.h "struct ip_mreq_source"
        check_type ws2tcpip.h "struct ipv6_mreq"
        check_type winsock2.h "struct pollfd"
        check_type ws2tcpip.h "struct sockaddr_in6"
        check_type ws2tcpip.h "struct sockaddr_storage"
        check_struct winsock2.h "struct sockaddr" sa_len
    else
        disable network
    fi
fi

# Solaris has nanosleep in -lrt, OpenSolaris no longer needs that
check_func nanosleep || { check_func nanosleep -lrt && add_extralibs -lrt; }

check_func  access
check_func  clock_gettime || { check_func clock_gettime -lrt && add_extralibs -lrt; }
check_func  fcntl
check_func  fork
check_func  gethrtime
check_func  getopt
check_func  getrusage
check_struct "sys/time.h sys/resource.h" "struct rusage" ru_maxrss
check_func  gettimeofday
check_func  inet_aton $network_extralibs
check_func  isatty
check_func  localtime_r
check_func  ${malloc_prefix}memalign            && enable memalign
check_func  mkstemp
check_func  mmap
check_func  mprotect
check_func  ${malloc_prefix}posix_memalign      && enable posix_memalign
check_func_headers malloc.h _aligned_malloc     && enable aligned_malloc
check_func  setrlimit
check_func  strerror_r
check_func  sched_getaffinity
check_func  sysconf
check_func  sysctl
check_func  usleep
check_func_headers conio.h kbhit
check_func_headers windows.h PeekNamedPipe
check_func_headers io.h setmode
check_func_headers lzo/lzo1x.h lzo1x_999_compress
check_lib2 "windows.h shellapi.h" CommandLineToArgvW -lshell32
check_lib2 "windows.h wincrypt.h" CryptGenRandom -ladvapi32
check_lib2 "windows.h psapi.h" GetProcessMemoryInfo -lpsapi
check_func_headers windows.h GetProcessAffinityMask
check_func_headers windows.h GetProcessTimes
check_func_headers windows.h GetSystemTimeAsFileTime
check_func_headers windows.h MapViewOfFile
check_func_headers windows.h SetConsoleTextAttribute
check_func_headers windows.h Sleep
check_func_headers windows.h VirtualAlloc
check_func_headers glob.h glob

check_header direct.h
check_header dlfcn.h
check_header dxva.h
check_header dxva2api.h -D_WIN32_WINNT=0x0600
check_header io.h
check_header libcrystalhd/libcrystalhd_if.h
check_header malloc.h
check_header poll.h
check_header sys/mman.h
check_header sys/param.h
check_header sys/resource.h
check_header sys/select.h
check_header sys/time.h
check_header termios.h
check_header unistd.h
check_header vdpau/vdpau.h
check_header vdpau/vdpau_x11.h
check_header windows.h
check_header X11/extensions/XvMClib.h
check_header asm/types.h

disabled  zlib || check_lib   zlib.h      zlibVersion -lz   || disable  zlib
disabled bzlib || check_lib2 bzlib.h BZ2_bzlibVersion -lbz2 || disable bzlib

# check for VDA header
if ! disabled vda && ! enabled ppc; then
    if check_header VideoDecodeAcceleration/VDADecoder.h; then
        enable vda
        add_extralibs -framework CoreFoundation -framework VideoDecodeAcceleration -framework QuartzCore
    fi
fi

if ! disabled w32threads && ! enabled pthreads; then
    check_func_headers "windows.h process.h" _beginthreadex && enable w32threads
fi

# check for some common methods of building with pthread support
# do this before the optional library checks as some of them require pthreads
if ! disabled pthreads && ! enabled w32threads && ! enabled os2threads; then
    enable pthreads
    if check_func pthread_create; then
        :
    elif check_func pthread_create -pthread; then
        add_cflags -pthread
        add_extralibs -pthread
    elif check_func pthread_create -pthreads; then
        add_cflags -pthreads
        add_extralibs -pthreads
    elif check_func pthread_create -lpthreadGC2; then
        add_extralibs -lpthreadGC2
    elif ! check_lib pthread.h pthread_create -lpthread; then
        disable pthreads
    fi
fi

for thread in $THREADS_LIST; do
    if enabled $thread; then
        test -n "$thread_type" &&
            die "ERROR: Only one thread type must be selected." ||
            thread_type="$thread"
    fi
done

if enabled pthreads; then
  check_func pthread_cancel
fi

check_lib math.h sin -lm && LIBM="-lm"
disabled crystalhd || check_lib libcrystalhd/libcrystalhd_if.h DtsCrystalHDVersion -lcrystalhd || disable crystalhd
enabled vaapi && require vaapi va/va.h vaInitialize -lva

atan2f_args=2
ldexpf_args=2
powf_args=2

for func in $MATH_FUNCS; do
    eval check_mathfunc $func \${${func}_args:-1}
done

# these are off by default, so fail if requested and not available
enabled avisynth   && require2 vfw32 "windows.h vfw.h" AVIFileInit -lavifil32
enabled fontconfig && require_pkg_config fontconfig "fontconfig/fontconfig.h" FcInit
enabled frei0r     && { check_header frei0r.h || die "ERROR: frei0r.h header not found"; }
enabled gnutls     && require_pkg_config gnutls gnutls/gnutls.h gnutls_global_init
enabled libiec61883 && require libiec61883 libiec61883/iec61883.h iec61883_cmp_connect -lraw1394 -lavc1394 -lrom1394 -liec61883
enabled libaacplus && require  "libaacplus >= 2.0.0" aacplus.h aacplusEncOpen -laacplus
enabled libass     && require_pkg_config libass ass/ass.h ass_library_init
enabled libbluray  && require libbluray libbluray/bluray.h bd_open -lbluray
enabled libcdio    && require2 libcdio "cdio/cdda.h cdio/paranoia.h" cdio_cddap_open -lcdio_paranoia -lcdio_cdda -lcdio
enabled libcelt    && require libcelt celt/celt.h celt_decode -lcelt0 &&
                      { check_lib celt/celt.h celt_decoder_create_custom -lcelt0 ||
                        die "ERROR: libcelt must be installed and version must be >= 0.11.0."; }
enabled libcaca    && require_pkg_config caca caca.h caca_create_canvas
enabled libfaac    && require2 libfaac "stdint.h faac.h" faacEncGetVersion -lfaac
enabled libfdk_aac && require  libfdk_aac fdk-aac/aacenc_lib.h aacEncOpen -lfdk-aac
flite_libs="-lflite_cmu_time_awb -lflite_cmu_us_awb -lflite_cmu_us_kal -lflite_cmu_us_kal16 -lflite_cmu_us_rms -lflite_cmu_us_slt -lflite_usenglish -lflite_cmulex -lflite"
enabled libflite   && require2 libflite "flite/flite.h" flite_init $flite_libs
enabled libfreetype && require_pkg_config freetype2 "ft2build.h freetype/freetype.h" FT_Init_FreeType
enabled libgsm     && require  libgsm gsm/gsm.h gsm_create -lgsm
enabled libilbc    && require  libilbc ilbc.h WebRtcIlbcfix_InitDecode -lilbc
enabled libmodplug && require  libmodplug libmodplug/modplug.h ModPlug_Load -lmodplug
enabled libmp3lame && require  "libmp3lame >= 3.98.3" lame/lame.h lame_set_VBR_quality -lmp3lame
enabled libnut     && require  libnut libnut.h nut_demuxer_init -lnut
enabled libopencore_amrnb  && require libopencore_amrnb opencore-amrnb/interf_dec.h Decoder_Interface_init -lopencore-amrnb
enabled libopencore_amrwb  && require libopencore_amrwb opencore-amrwb/dec_if.h D_IF_init -lopencore-amrwb
enabled libopencv  && require_pkg_config opencv opencv/cxcore.h cvCreateImageHeader
enabled libopenjpeg && require libopenjpeg openjpeg.h opj_version -lopenjpeg
enabled libopus    && require_pkg_config opus opus_multistream.h opus_multistream_decoder_create
enabled libpulse && require_pkg_config libpulse-simple pulse/simple.h pa_simple_new
enabled librtmp    && require_pkg_config librtmp librtmp/rtmp.h RTMP_Socket
enabled libschroedinger && require_pkg_config schroedinger-1.0 schroedinger/schro.h schro_init
enabled libspeex   && require  libspeex speex/speex.h speex_decoder_init -lspeex
enabled libstagefright_h264  && require_cpp libstagefright_h264 "binder/ProcessState.h media/stagefright/MetaData.h
    media/stagefright/MediaBufferGroup.h media/stagefright/MediaDebug.h media/stagefright/MediaDefs.h
    media/stagefright/OMXClient.h media/stagefright/OMXCodec.h" android::OMXClient -lstagefright -lmedia -lutils -lbinder -lgnustl_static
enabled libtheora  && require  libtheora theora/theoraenc.h th_info_init -ltheoraenc -ltheoradec -logg
enabled libtwolame && require  libtwolame twolame.h twolame_init -ltwolame &&
                      { check_lib twolame.h twolame_encode_buffer_float32_interleaved -ltwolame ||
                        die "ERROR: libtwolame must be installed and version must be >= 0.3.10"; }
enabled libutvideo    && require_cpp utvideo "stdint.h stdlib.h utvideo/utvideo.h utvideo/Codec.h" 'CCodec*' -lutvideo -lstdc++
enabled libv4l2    && require_pkg_config libv4l2 libv4l2.h v4l2_ioctl
enabled libvo_aacenc && require libvo_aacenc vo-aacenc/voAAC.h voGetAACEncAPI -lvo-aacenc
enabled libvo_amrwbenc && require libvo_amrwbenc vo-amrwbenc/enc_if.h E_IF_init -lvo-amrwbenc
enabled libvorbis  && require  libvorbis vorbis/vorbisenc.h vorbis_info_init -lvorbisenc -lvorbis -logg
enabled libvpx     && {
    enabled libvpx_decoder && { check_lib2 "vpx/vpx_decoder.h vpx/vp8dx.h" vpx_codec_dec_init_ver -lvpx ||
                                die "ERROR: libvpx decoder must be installed and version must be >=0.9.1"; }
    enabled libvpx_encoder && { check_lib2 "vpx/vpx_encoder.h vpx/vp8cx.h" "vpx_codec_enc_init_ver VP8E_SET_MAX_INTRA_BITRATE_PCT" -lvpx ||
                                die "ERROR: libvpx encoder version must be >=0.9.7"; } }
enabled libx264    && require  libx264 x264.h x264_encoder_encode -lx264 &&
                      { check_cpp_condition x264.h "X264_BUILD >= 118" ||
                        die "ERROR: libx264 must be installed and version must be >= 0.118."; }
enabled libxavs    && require  libxavs xavs.h xavs_encoder_encode -lxavs
enabled libxvid    && require  libxvid xvid.h xvid_global -lxvidcore
enabled openal     && { { for al_libs in "${OPENAL_LIBS}" "-lopenal" "-lOpenAL32"; do
                        check_lib 'AL/al.h' alGetError "${al_libs}" && break; done } ||
                        die "ERROR: openal not found"; } &&
                      { check_cpp_condition "AL/al.h" "defined(AL_VERSION_1_1)" ||
                        die "ERROR: openal must be installed and version must be 1.1 or compatible"; }
enabled openssl    && { check_lib openssl/ssl.h SSL_library_init -lssl -lcrypto ||
                        check_lib openssl/ssl.h SSL_library_init -lssl32 -leay32 ||
                        check_lib openssl/ssl.h SSL_library_init -lssl -lcrypto -lws2_32 -lgdi32 ||
                        die "ERROR: openssl not found"; }

if enabled gnutls; then
    { check_lib nettle/bignum.h nettle_mpz_get_str_256 -lnettle -lhogweed -lgmp && enable nettle; } ||
    { check_lib gcrypt.h gcry_mpi_new -lgcrypt && enable gcrypt; }
fi

# libdc1394 check
if enabled libdc1394; then
    { check_lib dc1394/dc1394.h dc1394_new -ldc1394 -lraw1394 &&
        enable libdc1394_2; } ||
    { check_lib libdc1394/dc1394_control.h dc1394_create_handle -ldc1394_control -lraw1394 &&
        enable libdc1394_1; } ||
    die "ERROR: No version of libdc1394 found "
fi

SDL_CONFIG="${cross_prefix}sdl-config"
if check_pkg_config sdl SDL_events.h SDL_PollEvent; then
    check_cpp_condition SDL.h "(SDL_MAJOR_VERSION<<16 | SDL_MINOR_VERSION<<8 | SDL_PATCHLEVEL) >= 0x010201" $sdl_cflags &&
    enable sdl &&
    check_struct SDL.h SDL_VideoInfo current_w $sdl_cflags && enable sdl_video_size
else
  if "${SDL_CONFIG}" --version > /dev/null 2>&1; then
    sdl_cflags=$("${SDL_CONFIG}" --cflags)
    sdl_libs=$("${SDL_CONFIG}" --libs)
    check_func_headers SDL_version.h SDL_Linked_Version $sdl_cflags $sdl_libs &&
    check_cpp_condition SDL.h "(SDL_MAJOR_VERSION<<16 | SDL_MINOR_VERSION<<8 | SDL_PATCHLEVEL) >= 0x010201" $sdl_cflags &&
    enable sdl &&
    check_struct SDL.h SDL_VideoInfo current_w $sdl_cflags && enable sdl_video_size
  fi
fi
enabled sdl && add_cflags $sdl_cflags && add_extralibs $sdl_libs

texi2html --help 2> /dev/null | grep -q 'init-file' && enable texi2html || disable texi2html
makeinfo --version > /dev/null 2>&1 && enable makeinfo  || disable makeinfo
perl --version > /dev/null 2>&1 && enable perl || disable perl
pod2man --help > /dev/null 2>&1 && enable pod2man || disable pod2man

check_header linux/fb.h
check_header linux/videodev.h
check_header linux/videodev2.h
check_struct linux/videodev2.h "struct v4l2_frmivalenum" discrete

check_header sys/videoio.h

check_func_headers "windows.h vfw.h" capCreateCaptureWindow "$vfwcap_indev_extralibs"
# check that WM_CAP_DRIVER_CONNECT is defined to the proper value
# w32api 3.12 had it defined wrong
check_cpp_condition vfw.h "WM_CAP_DRIVER_CONNECT > WM_USER" && enable vfwcap_defines

check_type "dshow.h" IBaseFilter

# check for ioctl_meteor.h, ioctl_bt848.h and alternatives
{ check_header dev/bktr/ioctl_meteor.h &&
  check_header dev/bktr/ioctl_bt848.h; } ||
{ check_header machine/ioctl_meteor.h &&
  check_header machine/ioctl_bt848.h; } ||
{ check_header dev/video/meteor/ioctl_meteor.h &&
  check_header dev/video/bktr/ioctl_bt848.h; } ||
check_header dev/ic/bt8xx.h

check_header sndio.h
if check_struct sys/soundcard.h audio_buf_info bytes; then
    enable_safe sys/soundcard.h
else
    check_cc -D__BSD_VISIBLE -D__XSI_VISIBLE <<EOF && add_cppflags -D__BSD_VISIBLE -D__XSI_VISIBLE && enable_safe sys/soundcard.h
    #include <sys/soundcard.h>
    audio_buf_info abc;
EOF
fi
check_header soundcard.h

enabled_any alsa_indev alsa_outdev && check_lib2 alsa/asoundlib.h snd_pcm_htimestamp -lasound

enabled jack_indev && check_lib2 jack/jack.h jack_client_open -ljack && check_func sem_timedwait &&
    check_func jack_port_get_latency_range -ljack

enabled_any sndio_indev sndio_outdev && check_lib2 sndio.h sio_open -lsndio


enabled x11grab                                           &&
require X11 X11/Xlib.h XOpenDisplay -lX11                 &&
require Xext X11/extensions/XShm.h XShmCreateImage -lXext &&
require Xfixes X11/extensions/Xfixes.h XFixesGetCursorImage -lXfixes

if ! disabled vaapi; then
    check_lib va/va.h vaInitialize -lva && {
        check_cpp_condition va/va_version.h "VA_CHECK_VERSION(0,32,0)" ||
        warn "Please upgrade to VA-API >= 0.32 if you would like full VA-API support.";
    } || disable vaapi
fi

if ! disabled vdpau && enabled vdpau_vdpau_h; then
    check_cpp_condition vdpau/vdpau.h "defined VDP_DECODER_PROFILE_MPEG4_PART2_ASP" ||
        { echolog "Please upgrade to libvdpau >= 0.2 if you would like vdpau support." && disable vdpau; }
fi

enabled debug && add_cflags -g"$debuglevel" && add_asflags -g"$debuglevel"
enabled coverage && add_cflags "-fprofile-arcs -ftest-coverage" && add_ldflags "-fprofile-arcs -ftest-coverage"
test -n "$valgrind" && target_exec="$valgrind --error-exitcode=1 --malloc-fill=0x2a --track-origins=yes --leak-check=full --gen-suppressions=all --suppressions=$source_path/tests/fate-valgrind.supp"

# add some useful compiler flags if supported
check_cflags -Wdeclaration-after-statement
check_cflags -Wall
check_cflags -Wno-parentheses
check_cflags -Wno-switch
check_cflags -Wno-format-zero-length
check_cflags -Wdisabled-optimization
check_cflags -Wpointer-arith
check_cflags -Wredundant-decls
check_cflags -Wno-pointer-sign
check_cflags -Wwrite-strings
check_cflags -Wtype-limits
check_cflags -Wundef
check_cflags -Wmissing-prototypes
check_cflags -Wno-pointer-to-int-cast
check_cflags -Wstrict-prototypes
enabled extra_warnings && check_cflags -Winline

# add some linker flags
check_ldflags -Wl,--warn-common
check_ldflags -Wl,-rpath-link=libpostproc:libswresample:libswscale:libavfilter:libavdevice:libavformat:libavcodec:libavutil:libavresample
test_ldflags -Wl,-Bsymbolic && append SHFLAGS -Wl,-Bsymbolic

enabled xmm_clobber_test &&
    check_ldflags -Wl,--wrap,avcodec_open2              \
                  -Wl,--wrap,avcodec_decode_audio4      \
                  -Wl,--wrap,avcodec_decode_video2      \
                  -Wl,--wrap,avcodec_decode_subtitle2   \
                  -Wl,--wrap,avcodec_encode_audio2      \
                  -Wl,--wrap,avcodec_encode_video       \
                  -Wl,--wrap,avcodec_encode_subtitle    \
                  -Wl,--wrap,sws_scale ||
    disable xmm_clobber_test

echo "X{};" > $TMPV
if test_ldflags -Wl,--version-script,$TMPV; then
    append SHFLAGS '-Wl,--version-script,\$(SUBDIR)lib\$(NAME).ver'
    check_cc <<EOF && enable symver_asm_label
void ff_foo(void) __asm__ ("av_foo@VERSION");
void ff_foo(void) { ${inline_asm+__asm__($quotes);} }
EOF
    check_cc <<EOF && enable symver_gnu_asm
__asm__(".symver ff_foo,av_foo@VERSION");
void ff_foo(void) {}
EOF
fi

if [ -z "$optflags" ]; then
    if enabled small; then
        optflags=$cflags_size
    elif enabled optimizations; then
        optflags=$cflags_speed
    else
        optflags=$cflags_noopt
    fi
fi

check_optflags(){
    check_cflags "$@"
    enabled lto && check_ldflags "$@"
}


if enabled lto; then
    test "$cc_type" != "$ld_type" && die "LTO requires same compiler and linker"
    check_cflags  -flto
    check_ldflags -flto $cpuflags
fi

check_optflags $optflags
check_optflags -fno-math-errno
check_optflags -fno-signed-zeros

enabled ftrapv && check_cflags -ftrapv

check_cc -mno-red-zone <<EOF && noredzone_flags="-mno-red-zone"
int x;
EOF


if enabled icc; then
    # Just warnings, no remarks
    check_cflags -w1
    # -wd: Disable following warnings
    # 144, 167, 556: -Wno-pointer-sign
    # 1292: attribute "foo" ignored
    # 1419: external declaration in primary source file
    # 10006: ignoring unknown option -fno-signed-zeros
    # 10148: ignoring unknown option -Wno-parentheses
    # 10156: ignoring option '-W'; no argument required
    check_cflags -wd144,167,556,1292,1419,10006,10148,10156
    # 11030: Warning unknown option --as-needed
    # 10156: ignoring option '-export'; no argument required
    check_ldflags -wd10156,11030
    # Allow to compile with optimizations
    check_ldflags -march=$cpu
    # icc 11.0 and 11.1 work with ebp_available, but don't pass the test
    enable ebp_available
    if enabled x86_32; then
        icc_version=$($cc -dumpversion)
        test ${icc_version%%.*} -ge 11 &&
            check_cflags -falign-stack=maintain-16-byte ||
            disable aligned_stack
    fi
elif enabled ccc; then
    # disable some annoying warnings
    add_cflags -msg_disable bitnotint
    add_cflags -msg_disable mixfuncvoid
    add_cflags -msg_disable nonstandcast
    add_cflags -msg_disable unsupieee
elif enabled gcc; then
    check_optflags -fno-tree-vectorize
    check_cflags -Werror=implicit-function-declaration
    check_cflags -Werror=missing-prototypes
    check_cflags -Werror=vla
elif enabled llvm_gcc; then
    check_cflags -mllvm -stack-alignment=16
elif enabled clang; then
    check_cflags -mllvm -stack-alignment=16
    check_cflags -Qunused-arguments
    check_cflags -Werror=implicit-function-declaration
    check_cflags -Werror=missing-prototypes
elif enabled armcc; then
    # 2523: use of inline assembler is deprecated
    add_cflags -W${armcc_opt},--diag_suppress=2523
    add_cflags -W${armcc_opt},--diag_suppress=1207
    add_cflags -W${armcc_opt},--diag_suppress=1293 # assignment in condition
    add_cflags -W${armcc_opt},--diag_suppress=3343 # hardfp compat
    add_cflags -W${armcc_opt},--diag_suppress=167  # pointer sign
    add_cflags -W${armcc_opt},--diag_suppress=513  # pointer sign
elif enabled tms470; then
    add_cflags -pds=824 -pds=837
elif enabled pathscale; then
    add_cflags -fstrict-overflow -OPT:wrap_around_unsafe_opt=OFF
elif enabled msvc; then
    enabled x86_32 && disable aligned_stack
fi

case $target_os in
    osf1)
        enabled ccc && add_ldflags '-Wl,-expect_unresolved,*'
    ;;
    plan9)
        add_cppflags -Dmain=plan9_main
    ;;
esac

enabled_any $THREADS_LIST      && enable threads

enabled asm || { arch=c; disable $ARCH_LIST $ARCH_EXT_LIST; }

check_deps $CONFIG_LIST       \
           $CONFIG_EXTRA      \
           $HAVE_LIST         \
           $ALL_COMPONENTS    \


if test $target_os = "haiku"; then
    disable memalign
    disable posix_memalign
fi

! enabled_any memalign posix_memalign aligned_malloc &&
    enabled_any $need_memalign && enable memalign_hack

# add_dep lib dep
# -> enable ${lib}_deps_${dep}
# -> add $dep to ${lib}_deps only once
add_dep() {
    lib=$1
    dep=$2
    enabled "${lib}_deps_${dep}" && return 0
    enable  "${lib}_deps_${dep}"
    prepend "${lib}_deps" $dep
}

# merge deps lib components
# merge all ${component}_deps into ${lib}_deps and ${lib}_deps_*
merge_deps() {
    lib=$1
    shift
    for comp in $*; do
        enabled $comp || continue
        eval "dep=\"\$${comp}_deps\""
        for d in $dep; do
            add_dep $lib $d
        done
    done
}

merge_deps libavfilter $FILTER_LIST

echo "install prefix            $prefix"
echo "source path               $source_path"
echo "C compiler                $cc"
echo "ARCH                      $arch ($cpu)"
if test "$build_suffix" != ""; then
    echo "build suffix              $build_suffix"
fi
if test "$progs_suffix" != ""; then
    echo "progs suffix              $progs_suffix"
fi
if test "$extra_version" != ""; then
    echo "version string suffix     $extra_version"
fi
echo "big-endian                ${bigendian-no}"
echo "runtime cpu detection     ${runtime_cpudetect-no}"
if enabled x86; then
    echo "${yasmexe}                      ${yasm-no}"
    echo "MMX enabled               ${mmx-no}"
    echo "MMXEXT enabled            ${mmxext-no}"
    echo "3DNow! enabled            ${amd3dnow-no}"
    echo "3DNow! extended enabled   ${amd3dnowext-no}"
    echo "SSE enabled               ${sse-no}"
    echo "SSSE3 enabled             ${ssse3-no}"
    echo "AVX enabled               ${avx-no}"
    echo "FMA4 enabled              ${fma4-no}"
    echo "CMOV enabled              ${cmov-no}"
    echo "CMOV is fast              ${fast_cmov-no}"
    echo "EBX available             ${ebx_available-no}"
    echo "EBP available             ${ebp_available-no}"
fi
if enabled arm; then
    echo "ARMv5TE enabled           ${armv5te-no}"
    echo "ARMv6 enabled             ${armv6-no}"
    echo "ARMv6T2 enabled           ${armv6t2-no}"
    echo "ARM VFP enabled           ${armvfp-no}"
    echo "NEON enabled              ${neon-no}"
fi
if enabled mips; then
    echo "MIPS FPU enabled          ${mipsfpu-no}"
    echo "MIPS32R2 enabled          ${mips32r2-no}"
    echo "MIPS DSP R1 enabled       ${mipsdspr1-no}"
    echo "MIPS DSP R2 enabled       ${mipsdspr2-no}"
fi
if enabled ppc; then
    echo "AltiVec enabled           ${altivec-no}"
    echo "PPC 4xx optimizations     ${ppc4xx-no}"
    echo "dcbzl available           ${dcbzl-no}"
fi
if enabled sparc; then
    echo "VIS enabled               ${vis-no}"
fi
echo "debug symbols             ${debug-no}"
echo "strip symbols             ${stripping-no}"
echo "optimize for size         ${small-no}"
echo "optimizations             ${optimizations-no}"
echo "static                    ${static-no}"
echo "shared                    ${shared-no}"
echo "postprocessing support    ${postproc-no}"
echo "new filter support        ${avfilter-no}"
echo "network support           ${network-no}"
echo "threading support         ${thread_type-no}"
echo "safe bitstream reader     ${safe_bitstream_reader-no}"
echo "SDL support               ${sdl-no}"
echo "libdxva2 enabled          ${dxva2-no}"
echo "libva enabled             ${vaapi-no}"
echo "libvdpau enabled          ${vdpau-no}"
echo "AVISynth enabled          ${avisynth-no}"
echo "frei0r enabled            ${frei0r-no}"
echo "gnutls enabled            ${gnutls-no}"
echo "libaacplus enabled        ${libaacplus-no}"
echo "libass enabled            ${libass-no}"
echo "libcaca enabled           ${libcaca-no}"
echo "libcdio support           ${libcdio-no}"
echo "libcelt enabled           ${libcelt-no}"
echo "libdc1394 support         ${libdc1394-no}"
echo "libfaac enabled           ${libfaac-no}"
echo "libfdk-aac enabled        ${libfdk_aac-no}"
echo "libgsm enabled            ${libgsm-no}"
echo "libiec61883 support       ${libiec61883-no}"
echo "libilbc enabled           ${libilbc-no}"
echo "libmodplug enabled        ${libmodplug-no}"
echo "libmp3lame enabled        ${libmp3lame-no}"
echo "libnut enabled            ${libnut-no}"
echo "libopencore-amrnb support ${libopencore_amrnb-no}"
echo "libopencore-amrwb support ${libopencore_amrwb-no}"
echo "libopencv support         ${libopencv-no}"
echo "libopenjpeg enabled       ${libopenjpeg-no}"
echo "libopus enabled           ${libopus-no}"
echo "libpulse enabled          ${libpulse-no}"
echo "librtmp enabled           ${librtmp-no}"
echo "libschroedinger enabled   ${libschroedinger-no}"
echo "libspeex enabled          ${libspeex-no}"
echo "libstagefright-h264 enabled    ${libstagefright_h264-no}"
echo "libtheora enabled         ${libtheora-no}"
echo "libtwolame enabled        ${libtwolame-no}"
echo "libutvideo enabled        ${libutvideo-no}"
echo "libv4l2 enabled           ${libv4l2-no}"
echo "libvo-aacenc support      ${libvo_aacenc-no}"
echo "libvo-amrwbenc support    ${libvo_amrwbenc-no}"
echo "libvorbis enabled         ${libvorbis-no}"
echo "libvpx enabled            ${libvpx-no}"
echo "libx264 enabled           ${libx264-no}"
echo "libxavs enabled           ${libxavs-no}"
echo "libxvid enabled           ${libxvid-no}"
echo "openal enabled            ${openal-no}"
echo "openssl enabled           ${openssl-no}"
echo "zlib enabled              ${zlib-no}"
echo "bzlib enabled             ${bzlib-no}"
echo "texi2html enabled         ${texi2html-no}"
echo "perl enabled              ${perl-no}"
echo "pod2man enabled           ${pod2man-no}"
echo "makeinfo enabled          ${makeinfo-no}"
test -n "$random_seed" &&
    echo "random seed               ${random_seed}"
echo

for type in decoder encoder hwaccel parser demuxer muxer protocol filter bsf indev outdev; do
    echo "Enabled ${type}s:"
    eval list=\$$(toupper $type)_LIST
    print_enabled '_*' $list | sort | pr -r -3 -t
    echo
done

license="LGPL version 2.1 or later"
if enabled nonfree; then
    license="nonfree and unredistributable"
elif enabled gplv3; then
    license="GPL version 3 or later"
elif enabled lgplv3; then
    license="LGPL version 3 or later"
elif enabled gpl; then
    license="GPL version 2 or later"
fi

echo "License: $license"

echo "Creating config.mak and config.h..."

test -e Makefile || $ln_s "$source_path/Makefile" .

enabled stripping || strip="echo skipping strip"

config_files="$TMPH config.mak"

cat > config.mak <<EOF
# Automatically generated by configure - do not modify!
ifndef FFMPEG_CONFIG_MAK
FFMPEG_CONFIG_MAK=1
FFMPEG_CONFIGURATION=$FFMPEG_CONFIGURATION
prefix=$prefix
LIBDIR=\$(DESTDIR)$libdir
SHLIBDIR=\$(DESTDIR)$shlibdir
INCDIR=\$(DESTDIR)$incdir
BINDIR=\$(DESTDIR)$bindir
DATADIR=\$(DESTDIR)$datadir
MANDIR=\$(DESTDIR)$mandir
SRC_PATH=$source_path
ifndef MAIN_MAKEFILE
SRC_PATH:=\$(SRC_PATH:.%=..%)
endif
CC_IDENT=$cc_ident
ARCH=$arch
CC=$cc
CXX=$cxx
AS=$as
LD=$ld
DEPCC=$dep_cc
DEPCCFLAGS=$DEPCCFLAGS \$(CPPFLAGS)
DEPAS=$as
DEPASFLAGS=$DEPASFLAGS \$(CPPFLAGS)
YASM=$yasmexe
DEPYASM=$yasmexe
AR=$ar
ARFLAGS=$arflags
AR_O=$ar_o
RANLIB=$ranlib
CP=cp -p
LN_S=$ln_s
STRIP=$strip
CPPFLAGS=$CPPFLAGS
CFLAGS=$CFLAGS
CXXFLAGS=$CXXFLAGS
ASFLAGS=$ASFLAGS
AS_C=$AS_C
AS_O=$AS_O
CC_C=$CC_C
CC_E=$CC_E
CC_O=$CC_O
CXX_C=$CXX_C
CXX_O=$CXX_O
LD_O=$LD_O
LD_LIB=$LD_LIB
LD_PATH=$LD_PATH
DLLTOOL=$dlltool
LDFLAGS=$LDFLAGS
LDFLAGS-ffserver=$FFSERVERLDFLAGS
SHFLAGS=$SHFLAGS
YASMFLAGS=$YASMFLAGS
BUILDSUF=$build_suffix
PROGSSUF=$progs_suffix
FULLNAME=$FULLNAME
LIBPREF=$LIBPREF
LIBSUF=$LIBSUF
LIBNAME=$LIBNAME
SLIBPREF=$SLIBPREF
SLIBSUF=$SLIBSUF
EXESUF=$EXESUF
EXTRA_VERSION=$extra_version
CCDEP=$CCDEP
CXXDEP=$CXXDEP
CCDEP_FLAGS=$CCDEP_FLAGS
ASDEP=$ASDEP
ASDEP_FLAGS=$ASDEP_FLAGS
CC_DEPFLAGS=$CC_DEPFLAGS
AS_DEPFLAGS=$AS_DEPFLAGS
HOSTCC=$host_cc
HOSTLD=$host_ld
HOSTCFLAGS=$host_cflags
HOSTEXESUF=$HOSTEXESUF
HOSTLDFLAGS=$host_ldflags
HOSTLIBS=$host_libs
DEPHOSTCC=$host_cc
DEPHOSTCCFLAGS=$DEPHOSTCCFLAGS \$(HOSTCCFLAGS)
HOSTCCDEP=$HOSTCCDEP
HOSTCCDEP_FLAGS=$HOSTCCDEP_FLAGS
HOSTCC_DEPFLAGS=$HOSTCC_DEPFLAGS
HOSTCC_C=$HOSTCC_C
HOSTCC_O=$HOSTCC_O
HOSTLD_O=$HOSTLD_O
TARGET_EXEC=$target_exec
TARGET_PATH=$target_path
LIBS-ffplay=$sdl_libs
CFLAGS-ffplay=$sdl_cflags
ZLIB=$($ldflags_filter -lz)
LIB_INSTALL_EXTRA_CMD=$LIB_INSTALL_EXTRA_CMD
EXTRALIBS=$extralibs
COMPAT_OBJS=$compat_objs
EXEOBJS=$exeobjs
INSTALL=$install
LIBTARGET=${LIBTARGET}
SLIBNAME=${SLIBNAME}
SLIBNAME_WITH_VERSION=${SLIBNAME_WITH_VERSION}
SLIBNAME_WITH_MAJOR=${SLIBNAME_WITH_MAJOR}
SLIB_CREATE_DEF_CMD=${SLIB_CREATE_DEF_CMD}
SLIB_EXTRA_CMD=${SLIB_EXTRA_CMD}
SLIB_INSTALL_NAME=${SLIB_INSTALL_NAME}
SLIB_INSTALL_LINKS=${SLIB_INSTALL_LINKS}
SLIB_INSTALL_EXTRA_LIB=${SLIB_INSTALL_EXTRA_LIB}
SLIB_INSTALL_EXTRA_SHLIB=${SLIB_INSTALL_EXTRA_SHLIB}
SAMPLES:=${samples:-\$(FATE_SAMPLES)}
NOREDZONE_FLAGS=$noredzone_flags
EOF

get_version(){
    lcname=lib${1}
    name=$(toupper $lcname)
    file=$source_path/$lcname/version.h
    eval $(awk "/#define ${name}_VERSION_M/ { print \$2 \"=\" \$3 }" "$file")
    eval ${name}_VERSION=\$${name}_VERSION_MAJOR.\$${name}_VERSION_MINOR.\$${name}_VERSION_MICRO
    eval echo "${lcname}_VERSION=\$${name}_VERSION" >> config.mak
    eval echo "${lcname}_VERSION_MAJOR=\$${name}_VERSION_MAJOR" >> config.mak
}

get_version_old(){
    name=$1
    file=$source_path/$2
# This condition will be removed when we stop supporting old libpostproc versions
if ! test "$name" = LIBPOSTPROC || test "$postproc_version" = current; then
    eval $(grep "#define ${name}_VERSION_M" "$file" | awk '{ print $2"="$3 }')
    eval ${name}_VERSION=\$${name}_VERSION_MAJOR.\$${name}_VERSION_MINOR.\$${name}_VERSION_MICRO
fi
    lcname=$(tolower $name)
    eval echo "${lcname}_VERSION=\$${name}_VERSION" >> config.mak
    eval echo "${lcname}_VERSION_MAJOR=\$${name}_VERSION_MAJOR" >> config.mak
}

get_version_old LIBPOSTPROC libpostproc/version.h

map 'get_version $v' $LIBRARY_LIST

cat > $TMPH <<EOF
/* Automatically generated by configure - do not modify! */
#ifndef FFMPEG_CONFIG_H
#define FFMPEG_CONFIG_H
#define FFMPEG_CONFIGURATION "$(c_escape $FFMPEG_CONFIGURATION)"
#define FFMPEG_LICENSE "$(c_escape $license)"
#define FFMPEG_DATADIR "$(eval c_escape $datadir)"
#define AVCONV_DATADIR "$(eval c_escape $datadir)"
#define CC_IDENT "$(c_escape ${cc_ident:-Unknown compiler})"
#define av_restrict $_restrict
#define EXTERN_PREFIX "${extern_prefix}"
#define EXTERN_ASM ${extern_prefix}
#define SLIBSUF "$SLIBSUF"
#define HAVE_MMX2 HAVE_MMXEXT
EOF

test -n "$assert_level" &&
    echo "#define ASSERT_LEVEL $assert_level" >>$TMPH

test -n "$malloc_prefix" &&
    echo "#define MALLOC_PREFIX $malloc_prefix" >>$TMPH

if enabled yasm; then
    append config_files $TMPASM
    printf '' >$TMPASM
fi

print_config ARCH_   "$config_files" $ARCH_LIST
print_config HAVE_   "$config_files" $HAVE_LIST
print_config CONFIG_ "$config_files" $CONFIG_LIST       \
                                     $CONFIG_EXTRA      \
                                     $ALL_COMPONENTS    \

echo "#endif /* FFMPEG_CONFIG_H */" >> $TMPH
echo "endif # FFMPEG_CONFIG_MAK" >> config.mak

# Do not overwrite an unchanged config.h to avoid superfluous rebuilds.
cp_if_changed $TMPH config.h
touch .config

enabled yasm && cp_if_changed $TMPASM config.asm

cat > $TMPH <<EOF
/* Generated by ffconf */
#ifndef AVUTIL_AVCONFIG_H
#define AVUTIL_AVCONFIG_H
EOF

test "$postproc_version" != current && cat >> $TMPH <<EOF
#define LIBPOSTPROC_VERSION_MAJOR $LIBPOSTPROC_VERSION_MAJOR
#define LIBPOSTPROC_VERSION_MINOR $LIBPOSTPROC_VERSION_MINOR
#define LIBPOSTPROC_VERSION_MICRO $LIBPOSTPROC_VERSION_MICRO
EOF

print_config AV_HAVE_ $TMPH $HAVE_LIST_PUB

echo "#endif /* AVUTIL_AVCONFIG_H */" >> $TMPH

cp_if_changed $TMPH libavutil/avconfig.h

if test -n "$WARNINGS"; then
    printf "\n$WARNINGS"
    enabled fatal_warnings && exit 1
fi

# build pkg-config files

pkgconfig_generate(){
    name=$1
    shortname=${name#lib}${build_suffix}
    comment=$2
    version=$3
    libs=$4
    requires=$5
    enabled ${name#lib} || return 0
    mkdir -p $name
    cat <<EOF > $name/$name.pc
prefix=$prefix
exec_prefix=\${prefix}
libdir=$libdir
includedir=$incdir

Name: $name
Description: $comment
Version: $version
Requires: $(enabled shared || echo $requires)
Requires.private: $(enabled shared && echo $requires)
Conflicts:
Libs: -L\${libdir} -l${shortname} $(enabled shared || echo $libs)
Libs.private: $(enabled shared && echo $libs)
Cflags: -I\${includedir}
EOF

mkdir -p doc/examples/pc-uninstalled
includedir=${source_path}
[ "$includedir" = . ] && includedir="\${pcfiledir}/../../.."
    cat <<EOF > doc/examples/pc-uninstalled/$name.pc
prefix=
exec_prefix=
libdir=\${pcfiledir}/../../../$name
includedir=${includedir}

Name: $name
Description: $comment
Version: $version
Requires: $requires
Conflicts:
Libs: -L\${libdir} -l${shortname} $(enabled shared || echo $libs)
Cflags: -I\${includedir}
EOF
}

libavfilter_pc_deps="libavutil = $LIBAVUTIL_VERSION"
enabled libavfilter_deps_avcodec    && prepend libavfilter_pc_deps "libavcodec = $LIBAVCODEC_VERSION,"
enabled libavfilter_deps_avformat   && prepend libavfilter_pc_deps "libavformat = $LIBAVFORMAT_VERSION,"
enabled libavfilter_deps_avresample && prepend libavfilter_pc_deps "libavresample = $LIBAVRESAMPLE_VERSION,"
enabled libavfilter_deps_swscale    && prepend libavfilter_pc_deps "libswscale = $LIBSWSCALE_VERSION,"
enabled libavfilter_deps_swresample && prepend libavfilter_pc_deps "libswresample = $LIBSWRESAMPLE_VERSION,"
enabled libavfilter_deps_postproc   && prepend libavfilter_pc_deps "libpostproc = $LIBPOSTPROC_VERSION,"
libavfilter_pc_deps=${libavfilter_pc_deps%, }

libavdevice_pc_deps="libavformat = $LIBAVFORMAT_VERSION"
enabled lavfi_indev && prepend libavdevice_pc_deps "libavfilter = $LIBAVFILTER_VERSION,"

pkgconfig_generate libavutil "FFmpeg utility library" "$LIBAVUTIL_VERSION" "$LIBM"
pkgconfig_generate libavcodec "FFmpeg codec library" "$LIBAVCODEC_VERSION" "$extralibs" "libavutil = $LIBAVUTIL_VERSION"
pkgconfig_generate libavformat "FFmpeg container format library" "$LIBAVFORMAT_VERSION" "$extralibs" "libavcodec = $LIBAVCODEC_VERSION"
pkgconfig_generate libavdevice "FFmpeg device handling library" "$LIBAVDEVICE_VERSION" "$extralibs" "$libavdevice_pc_deps"
pkgconfig_generate libavfilter "FFmpeg video filtering library" "$LIBAVFILTER_VERSION" "$extralibs" "$libavfilter_pc_deps"
pkgconfig_generate libpostproc "FFmpeg postprocessing library" "$LIBPOSTPROC_VERSION" "" "libavutil = $LIBAVUTIL_VERSION"
pkgconfig_generate libavresample "Libav audio resampling library" "$LIBAVRESAMPLE_VERSION" "$extralibs" "libavutil = $LIBAVUTIL_VERSION"
pkgconfig_generate libswscale "FFmpeg image rescaling library" "$LIBSWSCALE_VERSION" "$LIBM" "libavutil = $LIBAVUTIL_VERSION"
pkgconfig_generate libswresample "FFmpeg audio resampling library" "$LIBSWRESAMPLE_VERSION" "$LIBM" "libavutil = $LIBAVUTIL_VERSION"

fix_ffmpeg_remote(){
    git_remote_from=$1
    git_remote_to=$2
    fixme_remote=$(git --git-dir=$source_path/.git --work-tree=$source_path remote -v | grep $git_remote_from | cut -f 1 | sort | uniq)
    if [ "$fixme_remote" != "" ]; then
        echolog "
Outdated domain in git config, the official domain for ffmpeg git is since
November 2011, source.ffmpeg.org, both the old and the new point to the same
repository and server. To update it enter the following commands:
"
        for remote in $fixme_remote; do
            echolog "git remote set-url $remote $git_remote_to"
        done
    fi
}

if test -f "$source_path/.git/config"; then
    remote_from=git.videolan.org
    remote_to=source.ffmpeg.org
    fix_ffmpeg_remote git@$remote_from:ffmpeg   git@$remote_to:ffmpeg
    fix_ffmpeg_remote git://$remote_from/ffmpeg git://$remote_to/ffmpeg
fi<|MERGE_RESOLUTION|>--- conflicted
+++ resolved
@@ -2202,72 +2202,6 @@
 for opt do
     optval="${opt#*=}"
     case "$opt" in
-<<<<<<< HEAD
-    --extra-ldflags=*) add_ldflags $optval
-    ;;
-    --extra-libs=*) add_extralibs $optval
-    ;;
-    --disable-devices) disable $INDEV_LIST $OUTDEV_LIST
-    ;;
-    --enable-debug=*) debuglevel="$optval"
-    ;;
-    --disable-programs)
-    disable $PROGRAM_LIST
-    ;;
-    --disable-everything)
-    map 'eval unset \${$(toupper ${v%s})_LIST}' $COMPONENT_LIST
-    ;;
-    --enable-random|--disable-random)
-    action=${opt%%-random}
-    do_random ${action#--} $COMPONENT_LIST
-    ;;
-    --enable-random=*|--disable-random=*)
-    action=${opt%%-random=*}
-    do_random ${action#--} $optval
-    ;;
-    --enable-*=*|--disable-*=*)
-    eval $(echo "${opt%%=*}" | sed 's/--/action=/;s/-/ thing=/')
-    is_in "${thing}s" $COMPONENT_LIST || die_unknown "$opt"
-    eval list=\$$(toupper $thing)_LIST
-    name=$(echo "${optval}" | sed "s/,/_${thing}|/g")_${thing}
-    list=$(filter "$name" $list)
-    [ "$list" = "" ] && warn "Option $opt did not match anything"
-    $action $list
-    ;;
-    --enable-?*|--disable-?*)
-    eval $(echo "$opt" | sed 's/--/action=/;s/-/ option=/;s/-/_/g')
-    if is_in $option $COMPONENT_LIST; then
-        test $action = disable && action=unset
-        eval $action \$$(toupper ${option%s})_LIST
-    elif is_in $option $CMDLINE_SELECT; then
-        $action $option
-    else
-        die_unknown $opt
-    fi
-    ;;
-    --list-*)
-        NAME="${opt#--list-}"
-        is_in $NAME $COMPONENT_LIST || die_unknown $opt
-        NAME=${NAME%s}
-        eval show_list $NAME \$$(toupper $NAME)_LIST
-    ;;
-    --help|-h) show_help
-    ;;
-    --fatal-warnings) enable fatal_warnings
-    ;;
-    *)
-    optname="${opt%%=*}"
-    optname="${optname#--}"
-    optname=$(echo "$optname" | sed 's/-/_/g')
-    if is_in $optname $CMDLINE_SET; then
-        eval $optname='$optval'
-    elif is_in $optname $CMDLINE_APPEND; then
-        append $optname "$optval"
-    else
-         die_unknown $opt
-    fi
-    ;;
-=======
         --extra-ldflags=*) add_ldflags $optval
         ;;
         --extra-libs=*) add_extralibs $optval
@@ -2295,7 +2229,9 @@
             is_in "${thing}s" $COMPONENT_LIST || die_unknown "$opt"
             eval list=\$$(toupper $thing)_LIST
             name=$(echo "${optval}" | sed "s/,/_${thing}|/g")_${thing}
-            $action $(filter "$name" $list)
+            list=$(filter "$name" $list)
+            [ "$list" = "" ] && warn "Option $opt did not match anything"
+            $action $list
         ;;
         --enable-?*|--disable-?*)
             eval $(echo "$opt" | sed 's/--/action=/;s/-/ option=/;s/-/_/g')
@@ -2315,6 +2251,8 @@
             eval show_list $NAME \$$(toupper $NAME)_LIST
         ;;
         --help|-h) show_help
+        ;;
+        --fatal-warnings) enable fatal_warnings
         ;;
         *)
             optname="${opt%%=*}"
@@ -2328,7 +2266,6 @@
                 die_unknown $opt
             fi
         ;;
->>>>>>> 7e9e7cc2
     esac
 done
 
