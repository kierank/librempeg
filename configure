#!/bin/sh
#
# FFmpeg configure script
#
# Copyright (c) 2000-2002 Fabrice Bellard
# Copyright (c) 2005-2008 Diego Biurrun
# Copyright (c) 2005-2008 Mans Rullgard
#

# Prevent locale nonsense from breaking basic text processing.
LC_ALL=C
export LC_ALL

# make sure we are running under a compatible shell
# try to make this part work with most shells

try_exec(){
    echo "Trying shell $1"
    type "$1" > /dev/null 2>&1 && exec "$@"
}

unset foo
(: ${foo%%bar}) 2> /dev/null
E1="$?"

(: ${foo?}) 2> /dev/null
E2="$?"

if test "$E1" != 0 || test "$E2" = 0; then
    echo "Broken shell detected.  Trying alternatives."
    export FF_CONF_EXEC
    if test "0$FF_CONF_EXEC" -lt 1; then
        FF_CONF_EXEC=1
        try_exec bash "$0" "$@"
    fi
    if test "0$FF_CONF_EXEC" -lt 2; then
        FF_CONF_EXEC=2
        try_exec ksh "$0" "$@"
    fi
    if test "0$FF_CONF_EXEC" -lt 3; then
        FF_CONF_EXEC=3
        try_exec /usr/xpg4/bin/sh "$0" "$@"
    fi
    echo "No compatible shell script interpreter found."
    echo "This configure script requires a POSIX-compatible shell"
    echo "such as bash or ksh."
    echo "THIS IS NOT A BUG IN FFMPEG, DO NOT REPORT IT AS SUCH."
    echo "Instead, install a working POSIX-compatible shell."
    echo "Disabling this configure test will create a broken FFmpeg."
    if test "$BASH_VERSION" = '2.04.0(1)-release'; then
        echo "This bash version ($BASH_VERSION) is broken on your platform."
        echo "Upgrade to a later version if available."
    fi
    exit 1
fi

test -d /usr/xpg4/bin && PATH=/usr/xpg4/bin:$PATH

show_help(){
    cat <<EOF
Usage: configure [options]
Options: [defaults in brackets after descriptions]

Help options:
  --help                   print this message
  --quiet                  Suppress showing informative output
  --list-decoders          show all available decoders
  --list-encoders          show all available encoders
  --list-hwaccels          show all available hardware accelerators
  --list-demuxers          show all available demuxers
  --list-muxers            show all available muxers
  --list-parsers           show all available parsers
  --list-protocols         show all available protocols
  --list-bsfs              show all available bitstream filters
  --list-indevs            show all available input devices
  --list-outdevs           show all available output devices
  --list-filters           show all available filters

Standard options:
  --logfile=FILE           log tests and output to FILE [ffbuild/config.log]
  --disable-logging        do not log configure debug information
  --fatal-warnings         fail if any configure warning is generated
  --prefix=PREFIX          install in PREFIX [$prefix_default]
  --bindir=DIR             install binaries in DIR [PREFIX/bin]
  --datadir=DIR            install data files in DIR [PREFIX/share/ffmpeg]
  --docdir=DIR             install documentation in DIR [PREFIX/share/doc/ffmpeg]
  --libdir=DIR             install libs in DIR [PREFIX/lib]
  --shlibdir=DIR           install shared libs in DIR [LIBDIR]
  --incdir=DIR             install includes in DIR [PREFIX/include]
  --mandir=DIR             install man page in DIR [PREFIX/share/man]
  --pkgconfigdir=DIR       install pkg-config files in DIR [LIBDIR/pkgconfig]
  --enable-rpath           use rpath to allow installing libraries in paths
                           not part of the dynamic linker search path
                           use rpath when linking programs (USE WITH CARE)
  --install-name-dir=DIR   Darwin directory name for installed targets

Licensing options:
  --enable-gpl             allow use of GPL code, the resulting libs
                           and binaries will be under GPL [no]
  --enable-version3        upgrade (L)GPL to version 3 [no]
  --enable-nonfree         allow use of nonfree code, the resulting libs
                           and binaries will be unredistributable [no]

Configuration options:
  --disable-static         do not build static libraries [no]
  --enable-shared          build shared libraries [no]
  --enable-small           optimize for size instead of speed
  --disable-runtime-cpudetect disable detecting CPU capabilities at runtime (smaller binary)
  --enable-gray            enable full grayscale support (slower color)
  --disable-swscale-alpha  disable alpha channel support in swscale
  --disable-all            disable building components, libraries and programs
  --disable-autodetect     disable automatically detected external libraries [no]

Program options:
  --disable-programs       do not build command line programs
  --disable-ffmpeg         disable ffmpeg build
  --disable-ffplay         disable ffplay build
  --disable-ffprobe        disable ffprobe build
  --disable-ffserver       disable ffserver build

Documentation options:
  --disable-doc            do not build documentation
  --disable-htmlpages      do not build HTML documentation pages
  --disable-manpages       do not build man documentation pages
  --disable-podpages       do not build POD documentation pages
  --disable-txtpages       do not build text documentation pages

Component options:
  --disable-avdevice       disable libavdevice build
  --disable-avcodec        disable libavcodec build
  --disable-avformat       disable libavformat build
  --disable-swresample     disable libswresample build
  --disable-swscale        disable libswscale build
  --disable-postproc       disable libpostproc build
  --disable-avfilter       disable libavfilter build
  --enable-avresample      enable libavresample build [no]
  --disable-pthreads       disable pthreads [autodetect]
  --disable-w32threads     disable Win32 threads [autodetect]
  --disable-os2threads     disable OS/2 threads [autodetect]
  --disable-network        disable network support [no]
  --disable-dct            disable DCT code
  --disable-dwt            disable DWT code
  --disable-error-resilience disable error resilience code
  --disable-lsp            disable LSP code
  --disable-lzo            disable LZO decoder code
  --disable-mdct           disable MDCT code
  --disable-rdft           disable RDFT code
  --disable-fft            disable FFT code
  --disable-faan           disable floating point AAN (I)DCT code
  --disable-pixelutils     disable pixel utils in libavutil

Individual component options:
  --disable-everything     disable all components listed below
  --disable-encoder=NAME   disable encoder NAME
  --enable-encoder=NAME    enable encoder NAME
  --disable-encoders       disable all encoders
  --disable-decoder=NAME   disable decoder NAME
  --enable-decoder=NAME    enable decoder NAME
  --disable-decoders       disable all decoders
  --disable-hwaccel=NAME   disable hwaccel NAME
  --enable-hwaccel=NAME    enable hwaccel NAME
  --disable-hwaccels       disable all hwaccels
  --disable-muxer=NAME     disable muxer NAME
  --enable-muxer=NAME      enable muxer NAME
  --disable-muxers         disable all muxers
  --disable-demuxer=NAME   disable demuxer NAME
  --enable-demuxer=NAME    enable demuxer NAME
  --disable-demuxers       disable all demuxers
  --enable-parser=NAME     enable parser NAME
  --disable-parser=NAME    disable parser NAME
  --disable-parsers        disable all parsers
  --enable-bsf=NAME        enable bitstream filter NAME
  --disable-bsf=NAME       disable bitstream filter NAME
  --disable-bsfs           disable all bitstream filters
  --enable-protocol=NAME   enable protocol NAME
  --disable-protocol=NAME  disable protocol NAME
  --disable-protocols      disable all protocols
  --enable-indev=NAME      enable input device NAME
  --disable-indev=NAME     disable input device NAME
  --disable-indevs         disable input devices
  --enable-outdev=NAME     enable output device NAME
  --disable-outdev=NAME    disable output device NAME
  --disable-outdevs        disable output devices
  --disable-devices        disable all devices
  --enable-filter=NAME     enable filter NAME
  --disable-filter=NAME    disable filter NAME
  --disable-filters        disable all filters
  --disable-v4l2_m2m       disable V4L2 mem2mem code [autodetect]

External library support:

  Using any of the following switches will allow FFmpeg to link to the
  corresponding external library. All the components depending on that library
  will become enabled, if all their other dependencies are met and they are not
  explicitly disabled. E.g. --enable-libwavpack will enable linking to
  libwavpack and allow the libwavpack encoder to be built, unless it is
  specifically disabled with --disable-encoder=libwavpack.

  Note that only the system libraries are auto-detected. All the other external
  libraries must be explicitly enabled.

  Also note that the following help text describes the purpose of the libraries
  themselves, not all their features will necessarily be usable by FFmpeg.

  --disable-alsa           disable ALSA support [autodetect]
  --disable-appkit         disable Apple AppKit framework [autodetect]
  --disable-avfoundation   disable Apple AVFoundation framework [autodetect]
  --enable-avisynth        enable reading of AviSynth script files [no]
  --disable-bzlib          disable bzlib [autodetect]
  --disable-coreimage      disable Apple CoreImage framework [autodetect]
  --enable-chromaprint     enable audio fingerprinting with chromaprint [no]
  --enable-frei0r          enable frei0r video filtering [no]
  --enable-gcrypt          enable gcrypt, needed for rtmp(t)e support
                           if openssl, librtmp or gmp is not used [no]
  --enable-gmp             enable gmp, needed for rtmp(t)e support
                           if openssl or librtmp is not used [no]
  --enable-gnutls          enable gnutls, needed for https support
                           if openssl is not used [no]
  --disable-iconv          disable iconv [autodetect]
  --disable-jack           disable libjack support [autodetect]
  --enable-jni             enable JNI support [no]
  --enable-ladspa          enable LADSPA audio filtering [no]
  --enable-libass          enable libass subtitles rendering,
                           needed for subtitles and ass filter [no]
  --enable-libbluray       enable BluRay reading using libbluray [no]
  --enable-libbs2b         enable bs2b DSP library [no]
  --enable-libcaca         enable textual display using libcaca [no]
  --enable-libcelt         enable CELT decoding via libcelt [no]
  --enable-libcdio         enable audio CD grabbing with libcdio [no]
  --enable-libdc1394       enable IIDC-1394 grabbing using libdc1394
                           and libraw1394 [no]
  --enable-libfdk-aac      enable AAC de/encoding via libfdk-aac [no]
  --enable-libflite        enable flite (voice synthesis) support via libflite [no]
  --enable-libfontconfig   enable libfontconfig, useful for drawtext filter [no]
  --enable-libfreetype     enable libfreetype, needed for drawtext filter [no]
  --enable-libfribidi      enable libfribidi, improves drawtext filter [no]
  --enable-libgme          enable Game Music Emu via libgme [no]
  --enable-libgsm          enable GSM de/encoding via libgsm [no]
  --enable-libiec61883     enable iec61883 via libiec61883 [no]
  --enable-libilbc         enable iLBC de/encoding via libilbc [no]
  --enable-libkvazaar      enable HEVC encoding via libkvazaar [no]
  --enable-libmodplug      enable ModPlug via libmodplug [no]
  --enable-libmp3lame      enable MP3 encoding via libmp3lame [no]
  --enable-libopencore-amrnb enable AMR-NB de/encoding via libopencore-amrnb [no]
  --enable-libopencore-amrwb enable AMR-WB decoding via libopencore-amrwb [no]
  --enable-libopencv       enable video filtering via libopencv [no]
  --enable-libopenh264     enable H.264 encoding via OpenH264 [no]
  --enable-libopenjpeg     enable JPEG 2000 de/encoding via OpenJPEG [no]
  --enable-libopenmpt      enable decoding tracked files via libopenmpt [no]
  --enable-libopus         enable Opus de/encoding via libopus [no]
  --enable-libpulse        enable Pulseaudio input via libpulse [no]
  --enable-librsvg         enable SVG rasterization via librsvg [no]
  --enable-librubberband   enable rubberband needed for rubberband filter [no]
  --enable-librtmp         enable RTMP[E] support via librtmp [no]
  --enable-libshine        enable fixed-point MP3 encoding via libshine [no]
  --enable-libsmbclient    enable Samba protocol via libsmbclient [no]
  --enable-libsnappy       enable Snappy compression, needed for hap encoding [no]
  --enable-libsoxr         enable Include libsoxr resampling [no]
  --enable-libspeex        enable Speex de/encoding via libspeex [no]
  --enable-libssh          enable SFTP protocol via libssh [no]
  --enable-libtesseract    enable Tesseract, needed for ocr filter [no]
  --enable-libtheora       enable Theora encoding via libtheora [no]
  --enable-libtwolame      enable MP2 encoding via libtwolame [no]
  --enable-libv4l2         enable libv4l2/v4l-utils [no]
  --enable-libvidstab      enable video stabilization using vid.stab [no]
  --enable-libvmaf         enable vmaf filter via libvmaf [no]
  --enable-libvo-amrwbenc  enable AMR-WB encoding via libvo-amrwbenc [no]
  --enable-libvorbis       enable Vorbis en/decoding via libvorbis,
                           native implementation exists [no]
  --enable-libvpx          enable VP8 and VP9 de/encoding via libvpx [no]
  --enable-libwavpack      enable wavpack encoding via libwavpack [no]
  --enable-libwebp         enable WebP encoding via libwebp [no]
  --enable-libx264         enable H.264 encoding via x264 [no]
  --enable-libx265         enable HEVC encoding via x265 [no]
  --enable-libxavs         enable AVS encoding via xavs [no]
  --enable-libxcb          enable X11 grabbing using XCB [autodetect]
  --enable-libxcb-shm      enable X11 grabbing shm communication [autodetect]
  --enable-libxcb-xfixes   enable X11 grabbing mouse rendering [autodetect]
  --enable-libxcb-shape    enable X11 grabbing shape rendering [autodetect]
  --enable-libxvid         enable Xvid encoding via xvidcore,
                           native MPEG-4/Xvid encoder exists [no]
  --enable-libxml2         enable XML parsing using the C library libxml2 [no]
  --enable-libzimg         enable z.lib, needed for zscale filter [no]
  --enable-libzmq          enable message passing via libzmq [no]
  --enable-libzvbi         enable teletext support via libzvbi [no]
  --disable-lzma           disable lzma [autodetect]
  --enable-decklink        enable Blackmagic DeckLink I/O support [no]
  --enable-libndi_newtek   enable Newteck NDI I/O support [no]
  --enable-mediacodec      enable Android MediaCodec support [no]
  --enable-libmysofa       enable libmysofa, needed for sofalizer filter [no]
  --enable-openal          enable OpenAL 1.1 capture support [no]
  --enable-opencl          enable OpenCL code
  --enable-opengl          enable OpenGL rendering [no]
  --enable-openssl         enable openssl, needed for https support
                           if gnutls is not used [no]
  --disable-sndio          disable sndio support [autodetect]
  --disable-schannel       disable SChannel SSP, needed for TLS support on
                           Windows if openssl and gnutls are not used [autodetect]
  --disable-sdl2           disable sdl2 [autodetect]
  --disable-securetransport disable Secure Transport, needed for TLS support
                           on OSX if openssl and gnutls are not used [autodetect]
  --disable-xlib           disable xlib [autodetect]
  --disable-zlib           disable zlib [autodetect]

  The following libraries provide various hardware acceleration features:
  --disable-audiotoolbox   disable Apple AudioToolbox code [autodetect]
  --disable-cuda           disable dynamically linked Nvidia CUDA code [autodetect]
  --enable-cuda-sdk        enable CUDA features that require the CUDA SDK [no]
  --disable-cuvid          disable Nvidia CUVID support [autodetect]
  --disable-d3d11va        disable Microsoft Direct3D 11 video acceleration code [autodetect]
  --disable-dxva2          disable Microsoft DirectX 9 video acceleration code [autodetect]
  --enable-libdrm          enable DRM code (Linux) [no]
  --enable-libmfx          enable Intel MediaSDK (AKA Quick Sync Video) code via libmfx [no]
  --enable-libnpp          enable Nvidia Performance Primitives-based code [no]
  --enable-mmal            enable Broadcom Multi-Media Abstraction Layer (Raspberry Pi) via MMAL [no]
  --disable-nvenc          disable Nvidia video encoding code [autodetect]
  --enable-omx             enable OpenMAX IL code [no]
  --enable-omx-rpi         enable OpenMAX IL code for Raspberry Pi [no]
  --enable-rkmpp           enable Rockchip Media Process Platform code [no]
  --disable-vaapi          disable Video Acceleration API (mainly Unix/Intel) code [autodetect]
  --disable-vda            disable Apple Video Decode Acceleration code [autodetect]
  --disable-vdpau          disable Nvidia Video Decode and Presentation API for Unix code [autodetect]
  --disable-videotoolbox   disable VideoToolbox code [autodetect]

Toolchain options:
  --arch=ARCH              select architecture [$arch]
  --cpu=CPU                select the minimum required CPU (affects
                           instruction selection, may crash on older CPUs)
  --cross-prefix=PREFIX    use PREFIX for compilation tools [$cross_prefix]
  --progs-suffix=SUFFIX    program name suffix []
  --enable-cross-compile   assume a cross-compiler is used
  --sysroot=PATH           root of cross-build tree
  --sysinclude=PATH        location of cross-build system headers
  --target-os=OS           compiler targets OS [$target_os]
  --target-exec=CMD        command to run executables on target
  --target-path=DIR        path to view of build directory on target
  --target-samples=DIR     path to samples directory on target
  --tempprefix=PATH        force fixed dir/prefix instead of mktemp for checks
  --toolchain=NAME         set tool defaults according to NAME
  --nm=NM                  use nm tool NM [$nm_default]
  --ar=AR                  use archive tool AR [$ar_default]
  --as=AS                  use assembler AS [$as_default]
  --ln_s=LN_S              use symbolic link tool LN_S [$ln_s_default]
  --strip=STRIP            use strip tool STRIP [$strip_default]
  --windres=WINDRES        use windows resource compiler WINDRES [$windres_default]
  --x86asmexe=EXE          use nasm-compatible assembler EXE [$x86asmexe_default]
  --cc=CC                  use C compiler CC [$cc_default]
  --cxx=CXX                use C compiler CXX [$cxx_default]
  --objcc=OCC              use ObjC compiler OCC [$cc_default]
  --dep-cc=DEPCC           use dependency generator DEPCC [$cc_default]
  --nvcc=NVCC              use Nvidia CUDA compiler NVCC [$nvcc_default]
  --ld=LD                  use linker LD [$ld_default]
  --pkg-config=PKGCONFIG   use pkg-config tool PKGCONFIG [$pkg_config_default]
  --pkg-config-flags=FLAGS pass additional flags to pkgconf []
  --ranlib=RANLIB          use ranlib RANLIB [$ranlib_default]
  --doxygen=DOXYGEN        use DOXYGEN to generate API doc [$doxygen_default]
  --host-cc=HOSTCC         use host C compiler HOSTCC
  --host-cflags=HCFLAGS    use HCFLAGS when compiling for host
  --host-cppflags=HCPPFLAGS use HCPPFLAGS when compiling for host
  --host-ld=HOSTLD         use host linker HOSTLD
  --host-ldflags=HLDFLAGS  use HLDFLAGS when linking for host
  --host-libs=HLIBS        use libs HLIBS when linking for host
  --host-os=OS             compiler host OS [$target_os]
  --extra-cflags=ECFLAGS   add ECFLAGS to CFLAGS [$CFLAGS]
  --extra-cxxflags=ECFLAGS add ECFLAGS to CXXFLAGS [$CXXFLAGS]
  --extra-objcflags=FLAGS  add FLAGS to OBJCFLAGS [$CFLAGS]
  --extra-ldflags=ELDFLAGS add ELDFLAGS to LDFLAGS [$LDFLAGS]
  --extra-ldexeflags=ELDFLAGS add ELDFLAGS to LDEXEFLAGS [$LDEXEFLAGS]
  --extra-ldlibflags=ELDFLAGS add ELDFLAGS to LDLIBFLAGS [$LDLIBFLAGS]
  --extra-libs=ELIBS       add ELIBS [$ELIBS]
  --extra-version=STRING   version string suffix []
  --optflags=OPTFLAGS      override optimization-related compiler flags
  --nvccflags=NVCCFLAGS    override nvcc flags [$nvccflags_default]
  --build-suffix=SUFFIX    library name suffix []
  --enable-pic             build position-independent code
  --enable-thumb           compile for Thumb instruction set
  --enable-lto             use link-time optimization
  --env="ENV=override"     override the environment variables

Advanced options (experts only):
  --malloc-prefix=PREFIX   prefix malloc and related names with PREFIX
  --custom-allocator=NAME  use a supported custom allocator
  --disable-symver         disable symbol versioning
  --enable-hardcoded-tables use hardcoded tables instead of runtime generation
  --disable-safe-bitstream-reader
                           disable buffer boundary checking in bitreaders
                           (faster, but may crash)
  --sws-max-filter-size=N  the max filter size swscale uses [$sws_max_filter_size_default]

Optimization options (experts only):
  --disable-asm            disable all assembly optimizations
  --disable-altivec        disable AltiVec optimizations
  --disable-vsx            disable VSX optimizations
  --disable-power8         disable POWER8 optimizations
  --disable-amd3dnow       disable 3DNow! optimizations
  --disable-amd3dnowext    disable 3DNow! extended optimizations
  --disable-mmx            disable MMX optimizations
  --disable-mmxext         disable MMXEXT optimizations
  --disable-sse            disable SSE optimizations
  --disable-sse2           disable SSE2 optimizations
  --disable-sse3           disable SSE3 optimizations
  --disable-ssse3          disable SSSE3 optimizations
  --disable-sse4           disable SSE4 optimizations
  --disable-sse42          disable SSE4.2 optimizations
  --disable-avx            disable AVX optimizations
  --disable-xop            disable XOP optimizations
  --disable-fma3           disable FMA3 optimizations
  --disable-fma4           disable FMA4 optimizations
  --disable-avx2           disable AVX2 optimizations
  --disable-aesni          disable AESNI optimizations
  --disable-armv5te        disable armv5te optimizations
  --disable-armv6          disable armv6 optimizations
  --disable-armv6t2        disable armv6t2 optimizations
  --disable-vfp            disable VFP optimizations
  --disable-neon           disable NEON optimizations
  --disable-inline-asm     disable use of inline assembly
  --disable-x86asm         disable use of standalone x86 assembly
  --disable-mipsdsp        disable MIPS DSP ASE R1 optimizations
  --disable-mipsdspr2      disable MIPS DSP ASE R2 optimizations
  --disable-msa            disable MSA optimizations
  --disable-mipsfpu        disable floating point MIPS optimizations
  --disable-mmi            disable Loongson SIMD optimizations
  --disable-fast-unaligned consider unaligned accesses slow

Developer options (useful when working on FFmpeg itself):
  --disable-debug          disable debugging symbols
  --enable-debug=LEVEL     set the debug level [$debuglevel]
  --disable-optimizations  disable compiler optimizations
  --enable-extra-warnings  enable more compiler warnings
  --disable-stripping      disable stripping of executables and shared libraries
  --assert-level=level     0(default), 1 or 2, amount of assertion testing,
                           2 causes a slowdown at runtime.
  --enable-memory-poisoning fill heap uninitialized allocated space with arbitrary data
  --valgrind=VALGRIND      run "make fate" tests through valgrind to detect memory
                           leaks and errors, using the specified valgrind binary.
                           Cannot be combined with --target-exec
  --enable-ftrapv          Trap arithmetic overflows
  --samples=PATH           location of test samples for FATE, if not set use
                           \$FATE_SAMPLES at make invocation time.
  --enable-neon-clobber-test check NEON registers for clobbering (should be
                           used only for debugging purposes)
  --enable-xmm-clobber-test check XMM registers for clobbering (Win64-only;
                           should be used only for debugging purposes)
  --enable-random          randomly enable/disable components
  --disable-random
  --enable-random=LIST     randomly enable/disable specific components or
  --disable-random=LIST    component groups. LIST is a comma-separated list
                           of NAME[:PROB] entries where NAME is a component
                           (group) and PROB the probability associated with
                           NAME (default 0.5).
  --random-seed=VALUE      seed value for --enable/disable-random
  --disable-valgrind-backtrace do not print a backtrace under Valgrind
                           (only applies to --disable-optimizations builds)
  --enable-osfuzz          Enable building fuzzer tool
  --libfuzzer=PATH         path to libfuzzer
  --ignore-tests=TESTS     comma-separated list (without "fate-" prefix
                           in the name) of tests whose result is ignored
  --enable-linux-perf      enable Linux Performance Monitor API

NOTE: Object files are built at the place where configure is launched.
EOF
  exit 0
}

quotes='""'
if test -t 1 && which tput >/dev/null 2>&1; then
    ncolors=$(tput colors)
    if test -n "$ncolors" && test $ncolors -ge 8; then
        bold_color=$(tput bold)
        warn_color=$(tput setaf 3)
        error_color=$(tput setaf 1)
        reset_color=$(tput sgr0)
    fi
    # 72 used instead of 80 since that's the default of pr
    ncols=$(tput cols)
fi
: ${ncols:=72}

log(){
    echo "$@" >> $logfile
}

log_file(){
    log BEGIN $1
    pr -n -t $1 >> $logfile
    log END $1
}

warn(){
    log "WARNING: $*"
    WARNINGS="${WARNINGS}WARNING: $*\n"
}

die(){
    log "$@"
    echo "$error_color$bold_color$@$reset_color"
    cat <<EOF

If you think configure made a mistake, make sure you are using the latest
version from Git.  If the latest version fails, report the problem to the
ffmpeg-user@ffmpeg.org mailing list or IRC #ffmpeg on irc.freenode.net.
EOF
    if disabled logging; then
        cat <<EOF
Rerun configure with logging enabled (do not use --disable-logging), and
include the log this produces with your report.
EOF
    else
        cat <<EOF
Include the log file "$logfile" produced by configure as this will help
solve the problem.
EOF
    fi
    exit 1
}

# Avoid locale weirdness, besides we really just want to translate ASCII.
toupper(){
    echo "$@" | tr abcdefghijklmnopqrstuvwxyz ABCDEFGHIJKLMNOPQRSTUVWXYZ
}

tolower(){
    echo "$@" | tr ABCDEFGHIJKLMNOPQRSTUVWXYZ abcdefghijklmnopqrstuvwxyz
}

c_escape(){
    echo "$*" | sed 's/["\\]/\\\0/g'
}

sh_quote(){
    v=$(echo "$1" | sed "s/'/'\\\\''/g")
    test "x$v" = "x${v#*[!A-Za-z0-9_/.+-]}" || v="'$v'"
    echo "$v"
}

cleanws(){
    echo "$@" | sed 's/^ *//;s/[[:space:]][[:space:]]*/ /g;s/ *$//'
}

filter(){
    pat=$1
    shift
    for v; do
        eval "case $v in $pat) printf '%s ' $v ;; esac"
    done
}

filter_out(){
    pat=$1
    shift
    for v; do
        eval "case $v in $pat) ;; *) printf '%s ' $v ;; esac"
    done
}

map(){
    m=$1
    shift
    for v; do eval $m; done
}

add_suffix(){
    suffix=$1
    shift
    for v; do echo ${v}${suffix}; done
}

set_all(){
    value=$1
    shift
    for var in $*; do
        eval $var=$value
    done
}

set_weak(){
    value=$1
    shift
    for var; do
        eval : \${$var:=$value}
    done
}

sanitize_var_name(){
    echo $@ | sed 's/[^A-Za-z0-9_]/_/g'
}

set_safe(){
    var=$1
    shift
    eval $(sanitize_var_name "$var")='$*'
}

get_safe(){
    eval echo \$$(sanitize_var_name "$1")
}

pushvar(){
    for pvar in $*; do
        eval level=\${${pvar}_level:=0}
        eval ${pvar}_${level}="\$$pvar"
        eval ${pvar}_level=$(($level+1))
    done
}

popvar(){
    for pvar in $*; do
        eval level=\${${pvar}_level:-0}
        test $level = 0 && continue
        eval level=$(($level-1))
        eval $pvar="\${${pvar}_${level}}"
        eval ${pvar}_level=$level
        eval unset ${pvar}_${level}
    done
}

request(){
    for var in $*; do
        eval ${var}_requested=yes
        eval $var=
    done
}

enable(){
    set_all yes $*
}

disable(){
    set_all no $*
}

enable_weak(){
    set_weak yes $*
}

disable_weak(){
    set_weak no $*
}

enable_safe(){
    for var; do
        enable $(echo "$var" | sed 's/[^A-Za-z0-9_]/_/g')
    done
}

disable_safe(){
    for var; do
        disable $(echo "$var" | sed 's/[^A-Za-z0-9_]/_/g')
    done
}

do_enable_deep(){
    for var; do
        enabled $var && continue
        eval sel="\$${var}_select"
        eval sgs="\$${var}_suggest"
        pushvar var sgs
        enable_deep $sel
        popvar sgs
        enable_deep_weak $sgs
        popvar var
    done
}

enable_deep(){
    do_enable_deep $*
    enable $*
}

enable_deep_weak(){
    for var; do
        disabled $var && continue
        pushvar var
        do_enable_deep $var
        popvar var
        enable_weak $var
    done
}

requested(){
    test "${1#!}" = "$1" && op='=' || op=!=
    eval test "x\$${1#!}_requested" $op "xyes"
}

enabled(){
    test "${1#!}" = "$1" && op='=' || op=!=
    eval test "x\$${1#!}" $op "xyes"
}

disabled(){
    test "${1#!}" = "$1" && op='=' || op=!=
    eval test "x\$${1#!}" $op "xno"
}

enabled_all(){
    for opt; do
        enabled $opt || return 1
    done
}

disabled_all(){
    for opt; do
        disabled $opt || return 1
    done
}

enabled_any(){
    for opt; do
        enabled $opt && return 0
    done
}

disabled_any(){
    for opt; do
        disabled $opt && return 0
    done
    return 1
}

set_default(){
    for opt; do
        eval : \${$opt:=\$${opt}_default}
    done
}

is_in(){
    value=$1
    shift
    for var in $*; do
        [ $var = $value ] && return 0
    done
    return 1
}

do_check_deps(){
    for cfg; do
        enabled ${cfg}_checking && die "Circular dependency for $cfg."
        disabled ${cfg}_checking && continue
        enable ${cfg}_checking
        append allopts $cfg

        eval dep_all="\$${cfg}_deps"
        eval dep_any="\$${cfg}_deps_any"
        eval dep_con="\$${cfg}_conflict"
        eval dep_sel="\$${cfg}_select"
        eval dep_sgs="\$${cfg}_suggest"
        eval dep_ifa="\$${cfg}_if"
        eval dep_ifn="\$${cfg}_if_any"

        pushvar cfg dep_all dep_any dep_con dep_sel dep_sgs dep_ifa dep_ifn
        do_check_deps $dep_all $dep_any $dep_con $dep_sel $dep_sgs $dep_ifa $dep_ifn
        popvar cfg dep_all dep_any dep_con dep_sel dep_sgs dep_ifa dep_ifn

        [ -n "$dep_ifa" ] && { enabled_all $dep_ifa && enable_weak $cfg; }
        [ -n "$dep_ifn" ] && { enabled_any $dep_ifn && enable_weak $cfg; }
        enabled_all  $dep_all || { disable $cfg && requested $cfg && die "ERROR: $cfg requested, but not all dependencies are satisfied: $dep_all"; }
        enabled_any  $dep_any || { disable $cfg && requested $cfg && die "ERROR: $cfg requested, but not any dependency is satisfied: $dep_any"; }
        disabled_all $dep_con || { disable $cfg && requested $cfg && die "ERROR: $cfg requested, but some conflicting dependencies are unsatisfied: $dep_con"; }
        disabled_any $dep_sel && { disable $cfg && requested $cfg && die "ERROR: $cfg requested, but some selected dependency is unsatisfied: $dep_sel"; }

        if enabled $cfg; then
            enable_deep $dep_sel
            enable_deep_weak $dep_sgs
        fi

        disable ${cfg}_checking
    done
}

check_deps(){
    unset allopts

    do_check_deps "$@"

    for cfg in $allopts; do
        enabled $cfg || continue
        eval dep_extralibs="\$${cfg}_extralibs"
        test -n "$dep_extralibs" && add_extralibs $dep_extralibs
    done
}

print_config(){
    pfx=$1
    files=$2
    shift 2
    map 'eval echo "$v \${$v:-no}"' "$@" |
    awk "BEGIN { split(\"$files\", files) }
        {
            c = \"$pfx\" toupper(\$1);
            v = \$2;
            sub(/yes/, 1, v);
            sub(/no/,  0, v);
            for (f in files) {
                file = files[f];
                if (file ~ /\\.h\$/) {
                    printf(\"#define %s %d\\n\", c, v) >>file;
                } else if (file ~ /\\.asm\$/) {
                    printf(\"%%define %s %d\\n\", c, v) >>file;
                } else if (file ~ /\\.mak\$/) {
                    n = -v ? \"\" : \"!\";
                    printf(\"%s%s=yes\\n\", n, c) >>file;
                } else if (file ~ /\\.texi\$/) {
                    pre = -v ? \"\" : \"@c \";
                    yesno = \$2;
                    c2 = tolower(c);
                    gsub(/_/, \"-\", c2);
                    printf(\"%s@set %s %s\\n\", pre, c2, yesno) >>file;
                }
            }
        }"
}

print_enabled(){
    suf=$1
    shift
    for v; do
        enabled $v && printf "%s\n" ${v%$suf}
    done
}

append(){
    var=$1
    shift
    eval "$var=\"\$$var $*\""
}

prepend(){
    var=$1
    shift
    eval "$var=\"$* \$$var\""
}

unique(){
    var=$1
    uniq_list=""
    for tok in $(eval echo \$$var); do
        uniq_list="$(filter_out $tok $uniq_list) $tok"
    done
    eval "$var=\"${uniq_list}\""
}

add_cppflags(){
    append CPPFLAGS "$@"
}

add_cflags(){
    append CFLAGS $($cflags_filter "$@")
}

add_cflags_headers(){
    append CFLAGS_HEADERS $($cflags_filter "$@")
}

add_cxxflags(){
    append CXXFLAGS $($cflags_filter "$@")
}

add_asflags(){
    append ASFLAGS $($asflags_filter "$@")
}

add_objcflags(){
    append OBJCFLAGS $($objcflags_filter "$@")
}

add_ldflags(){
    append LDFLAGS $($ldflags_filter "$@")
}

add_ldexeflags(){
    append LDEXEFLAGS $($ldflags_filter "$@")
}

add_ldlibflags(){
    append LDLIBFLAGS $($ldflags_filter "$@")
}

add_stripflags(){
    append ASMSTRIPFLAGS "$@"
}

add_extralibs(){
    prepend extralibs $($ldflags_filter "$@")
}

add_host_cppflags(){
    append host_cppflags "$@"
}

add_host_cflags(){
    append host_cflags $($host_cflags_filter "$@")
}

add_host_ldflags(){
    append host_ldflags $($host_ldflags_filter "$@")
}

add_compat(){
    append compat_objs $1
    shift
    map 'add_cppflags -D$v' "$@"
}

check_cmd(){
    log "$@"
    "$@" >> $logfile 2>&1
}

check_stat(){
    log check_stat "$@"
    stat "$1" >> $logfile 2>&1
}

cc_o(){
    eval printf '%s\\n' $CC_O
}

cc_e(){
    eval printf '%s\\n' $CC_E
}

check_cc(){
    log check_cc "$@"
    cat > $TMPC
    log_file $TMPC
    check_cmd $cc $CPPFLAGS $CFLAGS "$@" $CC_C $(cc_o $TMPO) $TMPC
}

check_cxx(){
    log check_cxx "$@"
    cat > $TMPCPP
    log_file $TMPCPP
    check_cmd $cxx $CPPFLAGS $CFLAGS $CXXFLAGS "$@" $CXX_C -o $TMPO $TMPCPP
}

check_objcc(){
    log check_objcc "$@"
    cat > $TMPM
    log_file $TMPM
    check_cmd $objcc -Werror=missing-prototypes $CPPFLAGS $CFLAGS $OBJCFLAGS "$@" $OBJCC_C $(cc_o $TMPO) $TMPM
}

check_cpp(){
    log check_cpp "$@"
    cat > $TMPC
    log_file $TMPC
    check_cmd $cc $CPPFLAGS $CFLAGS "$@" $(cc_e $TMPO) $TMPC
}

as_o(){
    eval printf '%s\\n' $AS_O
}

check_as(){
    log check_as "$@"
    cat > $TMPS
    log_file $TMPS
    check_cmd $as $CPPFLAGS $ASFLAGS "$@" $AS_C $(as_o $TMPO) $TMPS
}

check_inline_asm(){
    log check_inline_asm "$@"
    name="$1"
    code="$2"
    shift 2
    disable $name
    check_cc "$@" <<EOF && enable $name
void foo(void){ __asm__ volatile($code); }
EOF
}

check_inline_asm_flags(){
    log check_inline_asm_flags "$@"
    name="$1"
    code="$2"
    flags=''
    shift 2
    while [ "$1" != "" ]; do
      append flags $1
      shift
    done;
    disable $name
    cat > $TMPC <<EOF
void foo(void){ __asm__ volatile($code); }
EOF
    log_file $TMPC
    check_cmd $cc $CPPFLAGS $CFLAGS $flags "$@" $CC_C $(cc_o $TMPO) $TMPC &&
    enable $name && add_cflags $flags && add_asflags $flags && add_ldflags $flags
}

check_insn(){
    log check_insn "$@"
    check_inline_asm ${1}_inline "\"$2\""
    echo "$2" | check_as && enable ${1}_external || disable ${1}_external
}

check_x86asm(){
    log check_x86asm "$@"
    echo "$1" > $TMPS
    log_file $TMPS
    shift 1
    check_cmd $x86asmexe $X86ASMFLAGS -Werror "$@" -o $TMPO $TMPS
}

ld_o(){
    eval printf '%s\\n' $LD_O
}

check_ld(){
    log check_ld "$@"
    type=$1
    shift 1
    flags=$(filter_out '-l*|*.so' $@)
    libs=$(filter '-l*|*.so' $@)
    check_$type $($cflags_filter $flags) || return
    flags=$($ldflags_filter $flags)
    libs=$($ldflags_filter $libs)
    check_cmd $ld $LDFLAGS $LDEXEFLAGS $flags $(ld_o $TMPE) $TMPO $libs $extralibs
}

print_include(){
    hdr=$1
    test "${hdr%.h}" = "${hdr}" &&
        echo "#include $hdr"    ||
        echo "#include <$hdr>"
}

check_code(){
    log check_code "$@"
    check=$1
    headers=$2
    code=$3
    shift 3
    {
        for hdr in $headers; do
            print_include $hdr
        done
        echo "int main(void) { $code; return 0; }"
    } | check_$check "$@"
}

check_cppflags(){
    log check_cppflags "$@"
    check_cpp "$@" <<EOF && append CPPFLAGS "$@"
#include <stdlib.h>
EOF
}

test_cflags(){
    log test_cflags "$@"
    set -- $($cflags_filter "$@")
    check_cc "$@" <<EOF
int x;
EOF
}

check_cflags(){
    log check_cflags "$@"
    test_cflags "$@" && add_cflags "$@"
}

check_cxxflags(){
    log check_cxxflags "$@"
    set -- $($cflags_filter "$@")
    check_cxx "$@" <<EOF && append CXXFLAGS "$@"
int x;
EOF
}

test_objcflags(){
    log test_objcflags "$@"
    set -- $($objcflags_filter "$@")
    check_objcc "$@" <<EOF
int x;
EOF
}

check_objcflags(){
    log check_objcflags "$@"
    test_objcflags "$@" && add_objcflags "$@"
}

test_ldflags(){
    log test_ldflags "$@"
    check_ld "cc" "$@" <<EOF
int main(void){ return 0; }
EOF
}

check_ldflags(){
    log check_ldflags "$@"
    test_ldflags "$@" && add_ldflags "$@"
}

test_stripflags(){
    log test_stripflags "$@"
    # call check_cc to get a fresh TMPO
    check_cc <<EOF
int main(void) { return 0; }
EOF
    check_cmd $strip $ASMSTRIPFLAGS "$@" $TMPO
}

check_stripflags(){
    log check_stripflags "$@"
    test_stripflags "$@" && add_stripflags "$@"
}

check_header(){
    log check_header "$@"
    header=$1
    shift
    disable_safe $header
    check_cpp "$@" <<EOF && enable_safe $header
#include <$header>
int x;
EOF
}

check_header_objcc(){
    log check_header_objcc "$@"
    rm -f -- "$TMPO"
    header=$1
    shift
    disable_safe $header
    {
       echo "#include <$header>"
       echo "int main(void) { return 0; }"
    } | check_objcc && check_stat "$TMPO" && enable_safe $header
}

check_apple_framework(){
    log check_apple_framework "$@"
    framework="$1"
    name="$(tolower $framework)"
    header="${framework}/${framework}.h"
    disable $name
    check_header_objcc $header && enable $name && add_extralibs "-framework $framework"
}

check_func(){
    log check_func "$@"
    func=$1
    shift
    disable $func
    check_ld "cc" "$@" <<EOF && enable $func
extern int $func();
int main(void){ $func(); }
EOF
}

check_complexfunc(){
    log check_complexfunc "$@"
    func=$1
    narg=$2
    shift 2
    test $narg = 2 && args="f, g" || args="f * I"
    disable $func
    check_ld "cc" "$@" <<EOF && enable $func
#include <complex.h>
#include <math.h>
float foo(complex float f, complex float g) { return $func($args); }
int main(void){ return (int) foo; }
EOF
}

check_mathfunc(){
    log check_mathfunc "$@"
    func=$1
    narg=$2
    shift 2
    test $narg = 2 && args="f, g" || args="f"
    disable $func
    check_ld "cc" "$@" <<EOF && enable $func
#include <math.h>
float foo(float f, float g) { return $func($args); }
int main(void){ return (int) foo; }
EOF
}

check_func_headers(){
    log check_func_headers "$@"
    headers=$1
    funcs=$2
    shift 2
    {
        for hdr in $headers; do
            print_include $hdr
        done
        echo "#include <stdint.h>"
        for func in $funcs; do
            echo "long check_$func(void) { return (long) $func; }"
        done
        echo "int main(void) { int ret = 0;"
        # LTO could optimize out the test functions without this
        for func in $funcs; do
            echo " ret |= ((intptr_t)check_$func) & 0xFFFF;"
        done
        echo "return ret; }"
    } | check_ld "cc" "$@" && enable $funcs && enable_safe $headers
}

check_class_headers_cpp(){
    log check_class_headers_cpp "$@"
    headers=$1
    classes=$2
    shift 2
    {
        for hdr in $headers; do
            echo "#include <$hdr>"
        done
        echo "int main(void) { "
        i=1
        for class in $classes; do
            echo "$class obj$i;"
            i=$(expr $i + 1)
        done
        echo "return 0; }"
    } | check_ld "cxx" "$@" && enable $funcs && enable_safe $headers
}

check_cpp_condition(){
    log check_cpp_condition "$@"
    header=$1
    condition=$2
    shift 2
    check_cpp "$@" <<EOF
#include <$header>
#if !($condition)
#error "unsatisfied condition: $condition"
#endif
EOF
}

test_cflags_cc(){
    log test_cflags_cc "$@"
    flags=$1
    header=$2
    condition=$3
    shift 3
    set -- $($cflags_filter "$flags")
    check_cc "$@" <<EOF
#include <$header>
#if !($condition)
#error "unsatisfied condition: $condition"
#endif
EOF
}

check_lib(){
    log check_lib "$@"
    name="$1"
    headers="$2"
    funcs="$3"
    shift 3
    disable $name
    check_func_headers "$headers" "$funcs" "$@" &&
        enable $name && add_extralibs "$@"
}

check_lib_cpp(){
    log check_lib_cpp "$@"
    headers="$1"
    classes="$2"
    shift 2
    check_class_headers_cpp "$headers" "$classes" "$@" && add_extralibs "$@"
}

check_pkg_config(){
    log check_pkg_config "$@"
    name="$1"
    pkg_version="$2"
    pkg="${2%% *}"
    headers="$3"
    funcs="$4"
    shift 4
    disable $name
    check_cmd $pkg_config --exists --print-errors $pkg_version || return
    pkg_cflags=$($pkg_config --cflags $pkg_config_flags $pkg)
    pkg_libs=$($pkg_config --libs $pkg_config_flags $pkg)
    check_func_headers "$headers" "$funcs" $pkg_cflags $pkg_libs "$@" &&
        enable $name &&
        set_safe "${pkg}_cflags"    $pkg_cflags &&
        set_safe "${pkg}_extralibs" $pkg_libs
}

check_exec(){
    check_ld "cc" "$@" && { enabled cross_compile || $TMPE >> $logfile 2>&1; }
}

check_exec_crash(){
    log check_exec_crash "$@"
    code=$(cat)

    # exit() is not async signal safe.  _Exit (C99) and _exit (POSIX)
    # are safe but may not be available everywhere.  Thus we use
    # raise(SIGTERM) instead.  The check is run in a subshell so we
    # can redirect the "Terminated" message from the shell.  SIGBUS
    # is not defined by standard C so it is used conditionally.

    (check_exec "$@") >> $logfile 2>&1 <<EOF
#include <signal.h>
static void sighandler(int sig){
    raise(SIGTERM);
}
int foo(void){
    $code
}
int (*func_ptr)(void) = foo;
int main(void){
    signal(SIGILL, sighandler);
    signal(SIGFPE, sighandler);
    signal(SIGSEGV, sighandler);
#ifdef SIGBUS
    signal(SIGBUS, sighandler);
#endif
    return func_ptr();
}
EOF
}

check_type(){
    log check_type "$@"
    headers=$1
    type=$2
    shift 2
    disable_safe "$type"
    check_code cc "$headers" "$type v" "$@" && enable_safe "$type"
}

check_struct(){
    log check_struct "$@"
    headers=$1
    struct=$2
    member=$3
    shift 3
    disable_safe "${struct}_${member}"
    check_code cc "$headers" "const void *p = &(($struct *)0)->$member" "$@" &&
        enable_safe "${struct}_${member}"
}

check_builtin(){
    log check_builtin "$@"
    name=$1
    headers=$2
    builtin=$3
    shift 3
    disable "$name"
    check_code ld "$headers" "$builtin" "cc" "$@" && enable "$name"
}

check_compile_assert(){
    log check_compile_assert "$@"
    name=$1
    headers=$2
    condition=$3
    shift 3
    disable "$name"
    check_code cc "$headers" "char c[2 * !!($condition) - 1]" "$@" && enable "$name"
}

require(){
    log require "$@"
    name_version="$1"
    name="${1%% *}"
    headers="$2"
    func="$3"
    shift 3
    check_lib $name "$headers" $func "$@" || die "ERROR: $name_version not found"
}

require_cpp(){
    name="$1"
    headers="$2"
    classes="$3"
    shift 3
    check_lib_cpp "$headers" "$classes" "$@" || die "ERROR: $name not found"
}

require_header(){
    log require "$@"
    header="$1"
    shift
    check_header "$header" "$@" || die "ERROR: $header header not found"
}

require_cpp_condition(){
    log require "$@"
    header="$1"
    condition="$2"
    shift 2
    check_cpp_condition "$header" "$condition" "$@" || die "ERROR: $condition not satisfied"
}

use_pkg_config(){
    log use_pkg_config "$@"
    pkg="${2%% *}"
    check_pkg_config "$@" || return 1
    add_cflags    $(get_safe "${pkg}_cflags")
    add_extralibs $(get_safe "${pkg}_extralibs")
}

require_pkg_config(){
    log require_pkg_config "$@"
    pkg_version="$2"
    use_pkg_config "$@" || die "ERROR: $pkg_version not found using pkg-config$pkg_config_fail_message"
}

hostcc_e(){
    eval printf '%s\\n' $HOSTCC_E
}

hostcc_o(){
    eval printf '%s\\n' $HOSTCC_O
}

check_host_cc(){
    log check_host_cc "$@"
    cat > $TMPC
    log_file $TMPC
    check_cmd $host_cc $host_cflags "$@" $HOSTCC_C $(hostcc_o $TMPO) $TMPC
}

check_host_cpp(){
    log check_host_cpp "$@"
    cat > $TMPC
    log_file $TMPC
    check_cmd $host_cc $host_cppflags $host_cflags "$@" $(hostcc_e $TMPO) $TMPC
}

check_host_cppflags(){
    log check_host_cppflags "$@"
    check_host_cpp "$@" <<EOF && append host_cppflags "$@"
#include <stdlib.h>
EOF
}

check_host_cflags(){
    log check_host_cflags "$@"
    set -- $($host_cflags_filter "$@")
    check_host_cc "$@" <<EOF && append host_cflags "$@"
int x;
EOF
}

check_host_cpp_condition(){
    log check_host_cpp_condition "$@"
    header=$1
    condition=$2
    shift 2
    check_host_cpp "$@" <<EOF
#include <$header>
#if !($condition)
#error "unsatisfied condition: $condition"
#endif
EOF
}

cp_if_changed(){
    cmp -s "$1" "$2" && { test "$quiet" != "yes" && echo "$2 is unchanged"; } && return
    mkdir -p "$(dirname $2)"
    cp -f "$1" "$2"
}

# CONFIG_LIST contains configurable options, while HAVE_LIST is for
# system-dependent things.

AVCODEC_COMPONENTS="
    bsfs
    decoders
    encoders
    hwaccels
    parsers
"

AVDEVICE_COMPONENTS="
    indevs
    outdevs
"

AVFILTER_COMPONENTS="
    filters
"

AVFORMAT_COMPONENTS="
    demuxers
    muxers
    protocols
"

AVRESAMPLE_COMPONENTS=""

AVUTIL_COMPONENTS=""

COMPONENT_LIST="
    $AVCODEC_COMPONENTS
    $AVDEVICE_COMPONENTS
    $AVFILTER_COMPONENTS
    $AVFORMAT_COMPONENTS
    $AVRESAMPLE_COMPONENTS
    $AVUTIL_COMPONENTS
"

EXAMPLE_LIST="
    avio_dir_cmd_example
    avio_reading_example
    decode_audio_example
    decode_video_example
    demuxing_decoding_example
    encode_audio_example
    encode_video_example
    extract_mvs_example
    filter_audio_example
    filtering_audio_example
    filtering_video_example
    http_multiclient_example
    hw_decode_example
    metadata_example
    muxing_example
    qsvdec_example
    remuxing_example
    resampling_audio_example
    scaling_video_example
    transcode_aac_example
    transcoding_example
"

EXTERNAL_AUTODETECT_LIBRARY_LIST="
    alsa
    appkit
    avfoundation
    bzlib
    coreimage
    iconv
    jack
    libxcb
    libxcb_shm
    libxcb_shape
    libxcb_xfixes
    lzma
    schannel
    sdl2
    securetransport
    sndio
    xlib
    zlib
"

EXTERNAL_LIBRARY_GPL_LIST="
    avisynth
    frei0r
    libcdio
    librubberband
    libvidstab
    libx264
    libx265
    libxavs
    libxvid
"

EXTERNAL_LIBRARY_NONFREE_LIST="
    decklink
    libndi_newtek
    libfdk_aac
    openssl
"

EXTERNAL_LIBRARY_VERSION3_LIST="
    gmp
    libopencore_amrnb
    libopencore_amrwb
    libvo_amrwbenc
    rkmpp
"

EXTERNAL_LIBRARY_GPLV3_LIST="
    libsmbclient
"

EXTERNAL_LIBRARY_LIST="
    $EXTERNAL_AUTODETECT_LIBRARY_LIST
    $EXTERNAL_LIBRARY_GPL_LIST
    $EXTERNAL_LIBRARY_NONFREE_LIST
    $EXTERNAL_LIBRARY_VERSION3_LIST
    $EXTERNAL_LIBRARY_GPLV3_LIST
    chromaprint
    gcrypt
    gnutls
    jni
    ladspa
    libass
    libbluray
    libbs2b
    libcaca
    libcelt
    libdc1394
    libdrm
    libflite
    libfontconfig
    libfreetype
    libfribidi
    libgme
    libgsm
    libiec61883
    libilbc
    libkvazaar
    libmodplug
    libmp3lame
    libmysofa
    libopencv
    libopenh264
    libopenjpeg
    libopenmpt
    libopus
    libpulse
    librsvg
    librtmp
    libshine
    libsmbclient
    libsnappy
    libsoxr
    libspeex
    libssh
    libtesseract
    libtheora
    libtwolame
    libv4l2
    libvmaf
    libvorbis
    libvpx
    libwavpack
    libwebp
    libxml2
    libzimg
    libzmq
    libzvbi
    mediacodec
    openal
    opencl
    opengl
"

HWACCEL_AUTODETECT_LIBRARY_LIST="
    audiotoolbox
    crystalhd
    cuda
    cuvid
    d3d11va
    dxva2
    nvenc
    vaapi
    vda
    vdpau
    videotoolbox
    v4l2_m2m
    xvmc
"

HWACCEL_LIBRARY_NONFREE_LIST="
    cuda_sdk
    libnpp
"

HWACCEL_LIBRARY_LIST="
    $HWACCEL_AUTODETECT_LIBRARY_LIST
    $HWACCEL_LIBRARY_NONFREE_LIST
    libmfx
    mmal
    omx
"

DOCUMENT_LIST="
    doc
    htmlpages
    manpages
    podpages
    txtpages
"

FEATURE_LIST="
    ftrapv
    gray
    hardcoded_tables
    omx_rpi
    runtime_cpudetect
    safe_bitstream_reader
    shared
    small
    static
    swscale_alpha
"

LIBRARY_LIST="
    avcodec
    avdevice
    avfilter
    avformat
    avresample
    avutil
    postproc
    swresample
    swscale
"

LICENSE_LIST="
    gpl
    nonfree
    version3
"

PROGRAM_LIST="
    ffplay
    ffprobe
    ffserver
    ffmpeg
"

SUBSYSTEM_LIST="
    dct
    dwt
    error_resilience
    faan
    fast_unaligned
    fft
    lsp
    lzo
    mdct
    pixelutils
    network
    rdft
"

# COMPONENT_LIST needs to come last to ensure correct dependency checking
CONFIG_LIST="
    $DOCUMENT_LIST
    $EXAMPLE_LIST
    $EXTERNAL_LIBRARY_LIST
    $HWACCEL_LIBRARY_LIST
    $FEATURE_LIST
    $LICENSE_LIST
    $LIBRARY_LIST
    $PROGRAM_LIST
    $SUBSYSTEM_LIST
    autodetect
    fontconfig
    linux_perf
    memory_poisoning
    neon_clobber_test
    ossfuzz
    pic
    thumb
    valgrind_backtrace
    xmm_clobber_test
    $COMPONENT_LIST
"

THREADS_LIST="
    pthreads
    os2threads
    w32threads
"

ATOMICS_LIST="
    atomics_gcc
    atomics_suncc
    atomics_win32
"

AUTODETECT_LIBS="
    $EXTERNAL_AUTODETECT_LIBRARY_LIST
    $HWACCEL_AUTODETECT_LIBRARY_LIST
    $THREADS_LIST
"

ARCH_LIST="
    aarch64
    alpha
    arm
    avr32
    avr32_ap
    avr32_uc
    bfin
    ia64
    m68k
    mips
    mips64
    parisc
    ppc
    ppc64
    s390
    sh4
    sparc
    sparc64
    tilegx
    tilepro
    tomi
    x86
    x86_32
    x86_64
"

ARCH_EXT_LIST_ARM="
    armv5te
    armv6
    armv6t2
    armv8
    neon
    vfp
    vfpv3
    setend
"

ARCH_EXT_LIST_MIPS="
    mipsfpu
    mips32r2
    mips32r5
    mips64r2
    mips32r6
    mips64r6
    mipsdsp
    mipsdspr2
    msa
"

ARCH_EXT_LIST_LOONGSON="
    loongson2
    loongson3
    mmi
"

ARCH_EXT_LIST_X86_SIMD="
    aesni
    amd3dnow
    amd3dnowext
    avx
    avx2
    fma3
    fma4
    mmx
    mmxext
    sse
    sse2
    sse3
    sse4
    sse42
    ssse3
    xop
"

ARCH_EXT_LIST_PPC="
    altivec
    dcbzl
    ldbrx
    power8
    ppc4xx
    vsx
"

ARCH_EXT_LIST_X86="
    $ARCH_EXT_LIST_X86_SIMD
    cpunop
    i686
"

ARCH_EXT_LIST="
    $ARCH_EXT_LIST_ARM
    $ARCH_EXT_LIST_PPC
    $ARCH_EXT_LIST_X86
    $ARCH_EXT_LIST_MIPS
    $ARCH_EXT_LIST_LOONGSON
"

ARCH_FEATURES="
    aligned_stack
    fast_64bit
    fast_clz
    fast_cmov
    local_aligned_8
    local_aligned_16
    local_aligned_32
    simd_align_16
    simd_align_32
"

BUILTIN_LIST="
    atomic_cas_ptr
    machine_rw_barrier
    MemoryBarrier
    mm_empty
    rdtsc
    sarestart
    sem_timedwait
    sync_val_compare_and_swap
"
HAVE_LIST_CMDLINE="
    inline_asm
    symver
    x86asm
"

HAVE_LIST_PUB="
    bigendian
    fast_unaligned
"

HEADERS_LIST="
    altivec_h
    arpa_inet_h
    asm_types_h
    cdio_paranoia_h
    cdio_paranoia_paranoia_h
    cuda_h
    d3d11_h
    dispatch_dispatch_h
    dev_bktr_ioctl_bt848_h
    dev_bktr_ioctl_meteor_h
    dev_ic_bt8xx_h
    dev_video_bktr_ioctl_bt848_h
    dev_video_meteor_ioctl_meteor_h
    direct_h
    dirent_h
    dlfcn_h
    dxgidebug_h
    dxva_h
    ES2_gl_h
    gsm_h
    io_h
    mach_mach_time_h
    machine_ioctl_bt848_h
    machine_ioctl_meteor_h
    malloc_h
    opencv2_core_core_c_h
    openjpeg_2_2_openjpeg_h
    openjpeg_2_1_openjpeg_h
    openjpeg_2_0_openjpeg_h
    openjpeg_1_5_openjpeg_h
    OpenGL_gl3_h
    poll_h
    soundcard_h
    stdatomic_h
    sys_mman_h
    sys_param_h
    sys_resource_h
    sys_select_h
    sys_soundcard_h
    sys_time_h
    sys_un_h
    sys_videoio_h
    termios_h
    udplite_h
    unistd_h
    valgrind_valgrind_h
    windows_h
    winsock2_h
"

INTRINSICS_LIST="
    intrinsics_neon
"

COMPLEX_FUNCS="
    cabs
    cexp
"

MATH_FUNCS="
    atanf
    atan2f
    cbrt
    cbrtf
    copysign
    cosf
    erf
    exp2
    exp2f
    expf
    hypot
    isfinite
    isinf
    isnan
    ldexpf
    llrint
    llrintf
    log2
    log2f
    log10f
    lrint
    lrintf
    powf
    rint
    round
    roundf
    sinf
    trunc
    truncf
"

SYSTEM_FUNCS="
    access
    aligned_malloc
    arc4random
    clock_gettime
    closesocket
    CommandLineToArgvW
    CoTaskMemFree
    CryptGenRandom
    fcntl
    flt_lim
    fork
    getaddrinfo
    gethrtime
    getopt
    GetProcessAffinityMask
    GetProcessMemoryInfo
    GetProcessTimes
    getrusage
    GetSystemTimeAsFileTime
    gettimeofday
    glob
    glXGetProcAddress
    gmtime_r
    inet_aton
    isatty
    jack_port_get_latency_range
    kbhit
    LoadLibrary
    localtime_r
    lstat
    lzo1x_999_compress
    mach_absolute_time
    MapViewOfFile
    memalign
    mkstemp
    mmap
    mprotect
    nanosleep
    PeekNamedPipe
    posix_memalign
    pthread_cancel
    sched_getaffinity
    SetConsoleTextAttribute
    SetConsoleCtrlHandler
    setmode
    setrlimit
    Sleep
    strerror_r
    sysconf
    sysctl
    usleep
    UTGetOSTypeFromString
    VirtualAlloc
    wglGetProcAddress
"

TOOLCHAIN_FEATURES="
    as_dn_directive
    as_fpu_directive
    as_func
    as_object_arch
    asm_mod_q
    attribute_may_alias
    attribute_packed
    blocks_extension
    ebp_available
    ebx_available
    gnu_as
    gnu_windres
    ibm_asm
    inline_asm_direct_symbol_refs
    inline_asm_labels
    inline_asm_nonlocal_labels
    pragma_deprecated
    rsync_contimeout
    symver_asm_label
    symver_gnu_asm
    vfp_args
    xform_asm
    xmm_clobbers
"

TYPES_LIST="
    CONDITION_VARIABLE_Ptr
    kCMVideoCodecType_HEVC
    socklen_t
    struct_addrinfo
    struct_group_source_req
    struct_ip_mreq_source
    struct_ipv6_mreq
    struct_msghdr_msg_flags
    struct_pollfd
    struct_rusage_ru_maxrss
    struct_sctp_event_subscribe
    struct_sockaddr_in6
    struct_sockaddr_sa_len
    struct_sockaddr_storage
    struct_stat_st_mtim_tv_nsec
    struct_v4l2_frmivalenum_discrete
"

HAVE_LIST="
    $ARCH_EXT_LIST
    $(add_suffix _external $ARCH_EXT_LIST)
    $(add_suffix _inline   $ARCH_EXT_LIST)
    $ARCH_FEATURES
    $ATOMICS_LIST
    $BUILTIN_LIST
    $COMPLEX_FUNCS
    $HAVE_LIST_CMDLINE
    $HAVE_LIST_PUB
    $HEADERS_LIST
    $INTRINSICS_LIST
    $MATH_FUNCS
    $SYSTEM_FUNCS
    $THREADS_LIST
    $TOOLCHAIN_FEATURES
    $TYPES_LIST
    atomics_native
    dos_paths
    libc_msvcrt
    makeinfo
    makeinfo_html
    MMAL_PARAMETER_VIDEO_MAX_NUM_CALLBACKS
    perl
    pod2man
    section_data_rel_ro
    texi2html
    threads
    uwp
    vaapi_drm
    vaapi_x11
    vdpau_x11
    winrt
"

# options emitted with CONFIG_ prefix but not available on the command line
CONFIG_EXTRA="
    aandcttables
    ac3dsp
    audio_frame_queue
    audiodsp
    blockdsp
    bswapdsp
    cabac
    dirac_parse
    dvprofile
    exif
    faandct
    faanidct
    fdctdsp
    flacdsp
    fmtconvert
    frame_thread_encoder
    g722dsp
    golomb
    gplv3
    h263dsp
    h264chroma
    h264dsp
    h264parse
    h264pred
    h264qpel
    hevcparse
    hpeldsp
    huffman
    huffyuvdsp
    huffyuvencdsp
    idctdsp
    iirfilter
    mdct15
    intrax8
    iso_media
    ividsp
    jpegtables
    lgplv3
    libx262
    llauddsp
    llviddsp
    llvidencdsp
    lpc
    lzf
    me_cmp
    mpeg_er
    mpegaudio
    mpegaudiodsp
    mpegaudioheader
    mpegvideo
    mpegvideoenc
    mss34dsp
    pixblockdsp
    qpeldsp
    qsv
    qsvdec
    qsvenc
    rangecoder
    riffdec
    riffenc
    rtpdec
    rtpenc_chain
    rv34dsp
    sinewin
    snappy
    srtp
    startcode
    texturedsp
    texturedspenc
    tpeldsp
    vaapi_encode
    vc1dsp
    videodsp
    vp3dsp
    vp56dsp
    vp8dsp
    wma_freqs
    wmv2dsp
"

CMDLINE_SELECT="
    $ARCH_EXT_LIST
    $CONFIG_LIST
    $HAVE_LIST_CMDLINE
    $THREADS_LIST
    asm
    cross_compile
    debug
    extra_warnings
    logging
    lto
    optimizations
    rpath
    stripping
"

PATHS_LIST="
    bindir
    datadir
    docdir
    incdir
    libdir
    mandir
    pkgconfigdir
    prefix
    shlibdir
    install_name_dir
"

CMDLINE_SET="
    $PATHS_LIST
    ar
    arch
    as
    assert_level
    build_suffix
    cc
    objcc
    cpu
    cross_prefix
    custom_allocator
    cxx
    dep_cc
    doxygen
    env
    extra_version
    gas
    host_cc
    host_cflags
    host_extralibs
    host_ld
    host_ldflags
    host_os
    ignore_tests
    install
    ld
    ln_s
    logfile
    malloc_prefix
    nm
    optflags
    nvccflags
    pkg_config
    pkg_config_flags
    progs_suffix
    random_seed
    ranlib
    samples
    strip
    sws_max_filter_size
    sysinclude
    sysroot
    target_exec
    target_os
    target_path
    target_samples
    tempprefix
    toolchain
    valgrind
    x86asmexe
"

CMDLINE_APPEND="
    extra_cflags
    extra_cxxflags
    extra_objcflags
    host_cppflags
"

# code dependency declarations

# architecture extensions

armv5te_deps="arm"
armv6_deps="arm"
armv6t2_deps="arm"
armv8_deps="aarch64"
neon_deps_any="aarch64 arm"
intrinsics_neon_deps="neon"
vfp_deps_any="aarch64 arm"
vfpv3_deps="vfp"
setend_deps="arm"

map 'eval ${v}_inline_deps=inline_asm' $ARCH_EXT_LIST_ARM

loongson2_deps="mips"
loongson3_deps="mips"
mipsfpu_deps="mips"
mipsdsp_deps="mips"
mipsdspr2_deps="mips"
mips32r2_deps="mips"
mips32r5_deps="mips"
mips32r6_deps="mips"
mips64r2_deps="mips"
mips64r6_deps="mips"
msa_deps="mipsfpu"
mmi_deps="mips"

altivec_deps="ppc"
dcbzl_deps="ppc"
ldbrx_deps="ppc"
ppc4xx_deps="ppc"
vsx_deps="altivec"
power8_deps="vsx"

cpunop_deps="i686"
x86_64_select="i686"
x86_64_suggest="fast_cmov"

amd3dnow_deps="mmx"
amd3dnowext_deps="amd3dnow"
i686_deps="x86"
mmx_deps="x86"
mmxext_deps="mmx"
sse_deps="mmxext"
sse2_deps="sse"
sse3_deps="sse2"
ssse3_deps="sse3"
sse4_deps="ssse3"
sse42_deps="sse4"
aesni_deps="sse42"
avx_deps="sse42"
xop_deps="avx"
fma3_deps="avx"
fma4_deps="avx"
avx2_deps="avx"

mmx_external_deps="x86asm"
mmx_inline_deps="inline_asm"
mmx_suggest="mmx_external mmx_inline"

for ext in $(filter_out mmx $ARCH_EXT_LIST_X86_SIMD); do
    eval dep=\$${ext}_deps
    eval ${ext}_external_deps='"${dep}_external"'
    eval ${ext}_inline_deps='"${dep}_inline"'
    eval ${ext}_suggest='"${ext}_external ${ext}_inline"'
done

aligned_stack_if_any="aarch64 ppc x86"
fast_64bit_if_any="aarch64 alpha ia64 mips64 parisc64 ppc64 sparc64 x86_64"
fast_clz_if_any="aarch64 alpha avr32 mips ppc x86"
fast_unaligned_if_any="aarch64 ppc x86"
simd_align_16_if_any="altivec neon sse"
simd_align_32_if_any="avx"

# system capabilities
symver_if_any="symver_asm_label symver_gnu_asm"
valgrind_backtrace_conflict="optimizations"
valgrind_backtrace_deps="valgrind_valgrind_h"

# threading support
atomics_gcc_if="sync_val_compare_and_swap"
atomics_suncc_if="atomic_cas_ptr machine_rw_barrier"
atomics_win32_if="MemoryBarrier"
atomics_native_if_any="$ATOMICS_LIST"
w32threads_deps="atomics_native"
threads_if_any="$THREADS_LIST"

# subsystems
dct_select="rdft"
dirac_parse_select="golomb"
error_resilience_select="me_cmp"
faandct_deps="faan fdctdsp"
faanidct_deps="faan idctdsp"
h264dsp_select="startcode"
hevcparse_select="golomb"
frame_thread_encoder_deps="encoders threads"
intrax8_select="blockdsp idctdsp"
mdct_select="fft"
mdct15_select="fft"
me_cmp_select="fdctdsp idctdsp pixblockdsp"
mpeg_er_select="error_resilience"
mpegaudio_select="mpegaudiodsp mpegaudioheader"
mpegaudiodsp_select="dct"
mpegvideo_select="blockdsp h264chroma hpeldsp idctdsp me_cmp mpeg_er videodsp"
mpegvideoenc_select="me_cmp mpegvideo pixblockdsp qpeldsp"
vc1dsp_select="h264chroma qpeldsp startcode"
rdft_select="fft"

# decoders / encoders
aac_decoder_select="mdct15 mdct sinewin"
aac_fixed_decoder_select="mdct sinewin"
aac_encoder_select="audio_frame_queue iirfilter lpc mdct sinewin"
aac_latm_decoder_select="aac_decoder aac_latm_parser"
ac3_decoder_select="ac3_parser ac3dsp bswapdsp fmtconvert mdct"
ac3_fixed_decoder_select="ac3_parser ac3dsp bswapdsp mdct"
ac3_encoder_select="ac3dsp audiodsp mdct me_cmp"
ac3_fixed_encoder_select="ac3dsp audiodsp mdct me_cmp"
adpcm_g722_decoder_select="g722dsp"
adpcm_g722_encoder_select="g722dsp"
aic_decoder_select="golomb idctdsp"
alac_encoder_select="lpc"
als_decoder_select="bswapdsp"
amrnb_decoder_select="lsp"
amrwb_decoder_select="lsp"
amv_decoder_select="sp5x_decoder exif"
amv_encoder_select="aandcttables jpegtables mpegvideoenc"
ape_decoder_select="bswapdsp llauddsp"
apng_decoder_select="zlib"
apng_encoder_select="llvidencdsp zlib"
asv1_decoder_select="blockdsp bswapdsp idctdsp"
asv1_encoder_select="bswapdsp fdctdsp pixblockdsp"
asv2_decoder_select="blockdsp bswapdsp idctdsp"
asv2_encoder_select="bswapdsp fdctdsp pixblockdsp"
atrac1_decoder_select="mdct sinewin"
atrac3_decoder_select="mdct"
atrac3p_decoder_select="mdct sinewin"
avrn_decoder_select="exif jpegtables"
bink_decoder_select="blockdsp hpeldsp"
binkaudio_dct_decoder_select="mdct rdft dct sinewin wma_freqs"
binkaudio_rdft_decoder_select="mdct rdft sinewin wma_freqs"
cavs_decoder_select="blockdsp golomb h264chroma idctdsp qpeldsp videodsp"
clearvideo_decoder_select="idctdsp"
cllc_decoder_select="bswapdsp"
comfortnoise_encoder_select="lpc"
cook_decoder_select="audiodsp mdct sinewin"
cscd_decoder_select="lzo"
cscd_decoder_suggest="zlib"
dca_decoder_select="mdct"
dds_decoder_select="texturedsp"
dirac_decoder_select="dirac_parse dwt golomb videodsp mpegvideoenc"
dnxhd_decoder_select="blockdsp idctdsp"
dnxhd_encoder_select="aandcttables blockdsp fdctdsp idctdsp mpegvideoenc pixblockdsp"
dolby_e_decoder_select="mdct"
dvvideo_decoder_select="dvprofile idctdsp"
dvvideo_encoder_select="dvprofile fdctdsp me_cmp pixblockdsp"
dxa_decoder_select="zlib"
dxv_decoder_select="lzf texturedsp"
eac3_decoder_select="ac3_decoder"
eac3_encoder_select="ac3_encoder"
eamad_decoder_select="aandcttables blockdsp bswapdsp idctdsp mpegvideo"
eatgq_decoder_select="aandcttables"
eatqi_decoder_select="aandcttables blockdsp bswapdsp idctdsp"
exr_decoder_select="zlib"
ffv1_decoder_select="rangecoder"
ffv1_encoder_select="rangecoder"
ffvhuff_decoder_select="huffyuv_decoder"
ffvhuff_encoder_select="huffyuv_encoder"
fic_decoder_select="golomb"
flac_decoder_select="flacdsp"
flac_encoder_select="bswapdsp flacdsp lpc"
flashsv2_decoder_select="zlib"
flashsv2_encoder_select="zlib"
flashsv_decoder_select="zlib"
flashsv_encoder_select="zlib"
flv_decoder_select="h263_decoder"
flv_encoder_select="h263_encoder"
fourxm_decoder_select="blockdsp bswapdsp"
fraps_decoder_select="bswapdsp huffman"
g2m_decoder_select="blockdsp idctdsp jpegtables zlib"
g729_decoder_select="audiodsp"
h261_decoder_select="mpegvideo"
h261_encoder_select="aandcttables mpegvideoenc"
h263_decoder_select="h263_parser h263dsp mpegvideo qpeldsp"
h263_encoder_select="aandcttables h263dsp mpegvideoenc"
h263i_decoder_select="h263_decoder"
h263p_decoder_select="h263_decoder"
h263p_encoder_select="h263_encoder"
h264_decoder_select="cabac golomb h264chroma h264dsp h264parse h264pred h264qpel videodsp"
h264_decoder_suggest="error_resilience"
hap_decoder_select="snappy texturedsp"
hap_encoder_deps="libsnappy"
hap_encoder_select="texturedspenc"
hevc_decoder_select="bswapdsp cabac golomb hevcparse videodsp"
huffyuv_decoder_select="bswapdsp huffyuvdsp llviddsp"
huffyuv_encoder_select="bswapdsp huffman huffyuvencdsp llvidencdsp"
iac_decoder_select="imc_decoder"
imc_decoder_select="bswapdsp fft mdct sinewin"
indeo3_decoder_select="hpeldsp"
indeo4_decoder_select="ividsp"
indeo5_decoder_select="ividsp"
interplay_video_decoder_select="hpeldsp"
jpegls_decoder_select="mjpeg_decoder"
jv_decoder_select="blockdsp"
lagarith_decoder_select="llviddsp"
ljpeg_encoder_select="aandcttables idctdsp jpegtables mpegvideoenc"
magicyuv_decoder_select="llviddsp"
mdec_decoder_select="blockdsp idctdsp mpegvideo"
metasound_decoder_select="lsp mdct sinewin"
mimic_decoder_select="blockdsp bswapdsp hpeldsp idctdsp"
mjpeg_decoder_select="blockdsp hpeldsp exif idctdsp jpegtables"
mjpeg_encoder_select="aandcttables jpegtables mpegvideoenc"
mjpegb_decoder_select="mjpeg_decoder"
mlp_decoder_select="mlp_parser"
mlp_encoder_select="lpc"
motionpixels_decoder_select="bswapdsp"
mp1_decoder_select="mpegaudio"
mp1float_decoder_select="mpegaudio"
mp2_decoder_select="mpegaudio"
mp2float_decoder_select="mpegaudio"
mp3_decoder_select="mpegaudio"
mp3adu_decoder_select="mpegaudio"
mp3adufloat_decoder_select="mpegaudio"
mp3float_decoder_select="mpegaudio"
mp3on4_decoder_select="mpegaudio"
mp3on4float_decoder_select="mpegaudio"
mpc7_decoder_select="bswapdsp mpegaudiodsp"
mpc8_decoder_select="mpegaudiodsp"
mpeg_xvmc_decoder_deps="X11_extensions_XvMClib_h"
mpeg_xvmc_decoder_select="mpeg2video_decoder"
mpegvideo_decoder_select="mpegvideo"
mpeg1video_decoder_select="mpegvideo"
mpeg1video_encoder_select="aandcttables mpegvideoenc h263dsp"
mpeg2video_decoder_select="mpegvideo"
mpeg2video_encoder_select="aandcttables mpegvideoenc h263dsp"
mpeg4_decoder_select="h263_decoder mpeg4video_parser"
mpeg4_encoder_select="h263_encoder"
msa1_decoder_select="mss34dsp"
mscc_decoder_select="zlib"
msmpeg4v1_decoder_select="h263_decoder"
msmpeg4v2_decoder_select="h263_decoder"
msmpeg4v2_encoder_select="h263_encoder"
msmpeg4v3_decoder_select="h263_decoder"
msmpeg4v3_encoder_select="h263_encoder"
mss2_decoder_select="mpegvideo qpeldsp vc1_decoder"
mts2_decoder_select="mss34dsp"
mxpeg_decoder_select="mjpeg_decoder"
nellymoser_decoder_select="mdct sinewin"
nellymoser_encoder_select="audio_frame_queue mdct sinewin"
nuv_decoder_select="idctdsp lzo"
on2avc_decoder_select="mdct"
opus_decoder_deps="swresample"
opus_decoder_select="mdct15"
opus_encoder_select="audio_frame_queue mdct15"
png_decoder_select="zlib"
png_encoder_select="llvidencdsp zlib"
prores_decoder_select="blockdsp idctdsp"
prores_encoder_select="fdctdsp"
qcelp_decoder_select="lsp"
qdm2_decoder_select="mdct rdft mpegaudiodsp"
ra_144_decoder_select="audiodsp"
ra_144_encoder_select="audio_frame_queue lpc audiodsp"
ralf_decoder_select="golomb"
rawvideo_decoder_select="bswapdsp"
rscc_decoder_select="zlib"
rtjpeg_decoder_select="me_cmp"
rv10_decoder_select="h263_decoder"
rv10_encoder_select="h263_encoder"
rv20_decoder_select="h263_decoder"
rv20_encoder_select="h263_encoder"
rv30_decoder_select="golomb h264pred h264qpel mpegvideo rv34dsp"
rv40_decoder_select="golomb h264pred h264qpel mpegvideo rv34dsp"
screenpresso_decoder_select="zlib"
shorten_decoder_select="bswapdsp"
sipr_decoder_select="lsp"
snow_decoder_select="dwt h264qpel hpeldsp me_cmp rangecoder videodsp"
snow_encoder_select="aandcttables dwt h264qpel hpeldsp me_cmp mpegvideoenc rangecoder"
sonic_decoder_select="golomb rangecoder"
sonic_encoder_select="golomb rangecoder"
sonic_ls_encoder_select="golomb rangecoder"
sp5x_decoder_select="mjpeg_decoder"
srgc_decoder_select="zlib"
svq1_decoder_select="hpeldsp"
svq1_encoder_select="aandcttables hpeldsp me_cmp mpegvideoenc"
svq3_decoder_select="golomb h264dsp h264parse h264pred hpeldsp tpeldsp videodsp"
svq3_decoder_suggest="zlib"
tak_decoder_select="audiodsp"
tdsc_decoder_select="zlib mjpeg_decoder"
theora_decoder_select="vp3_decoder"
thp_decoder_select="mjpeg_decoder"
tiff_decoder_suggest="zlib lzma"
tiff_encoder_suggest="zlib"
truehd_decoder_select="mlp_parser"
truehd_encoder_select="lpc"
truemotion2_decoder_select="bswapdsp"
truespeech_decoder_select="bswapdsp"
tscc_decoder_select="zlib"
twinvq_decoder_select="mdct lsp sinewin"
txd_decoder_select="texturedsp"
utvideo_decoder_select="bswapdsp llviddsp"
utvideo_encoder_select="bswapdsp huffman llvidencdsp"
vble_decoder_select="llviddsp"
vc1_decoder_select="blockdsp h263_decoder h264qpel intrax8 mpegvideo vc1dsp"
vc1_qsv_decoder_deps="libmfx"
vc1_qsv_decoder_select="qsvdec vc1_qsv_hwaccel vc1_parser"
vc1image_decoder_select="vc1_decoder"
vorbis_decoder_select="mdct"
vorbis_encoder_select="mdct"
vp3_decoder_select="hpeldsp vp3dsp videodsp"
vp5_decoder_select="h264chroma hpeldsp videodsp vp3dsp vp56dsp"
vp6_decoder_select="h264chroma hpeldsp huffman videodsp vp3dsp vp56dsp"
vp6a_decoder_select="vp6_decoder"
vp6f_decoder_select="vp6_decoder"
vp7_decoder_select="h264pred videodsp vp8dsp"
vp8_decoder_select="h264pred videodsp vp8dsp"
vp9_decoder_select="videodsp vp9_parser"
webp_decoder_select="vp8_decoder exif"
wmalossless_decoder_select="llauddsp"
wmapro_decoder_select="mdct sinewin wma_freqs"
wmav1_decoder_select="mdct sinewin wma_freqs"
wmav1_encoder_select="mdct sinewin wma_freqs"
wmav2_decoder_select="mdct sinewin wma_freqs"
wmav2_encoder_select="mdct sinewin wma_freqs"
wmavoice_decoder_select="lsp rdft dct mdct sinewin"
wmv1_decoder_select="h263_decoder"
wmv1_encoder_select="h263_encoder"
wmv2_decoder_select="blockdsp error_resilience h263_decoder idctdsp intrax8 videodsp wmv2dsp"
wmv2_encoder_select="h263_encoder wmv2dsp"
wmv3_decoder_select="vc1_decoder"
wmv3image_decoder_select="wmv3_decoder"
xma1_decoder_select="wmapro_decoder"
xma2_decoder_select="wmapro_decoder"
zerocodec_decoder_select="zlib"
zlib_decoder_select="zlib"
zlib_encoder_select="zlib"
zmbv_decoder_select="zlib"
zmbv_encoder_select="zlib"

# hardware accelerators
crystalhd_deps="libcrystalhd_libcrystalhd_if_h"
cuda_deps_any="dlopen LoadLibrary"
cuvid_deps="cuda"
d3d11va_deps="d3d11_h dxva_h ID3D11VideoDecoder ID3D11VideoContext"
dxva2_deps="dxva2api_h DXVA2_ConfigPictureDecode ole32"
dxva2_extralibs="-luser32"
vda_framework_deps="VideoDecodeAcceleration_VDADecoder_h blocks_extension"
vda_framework_extralibs="-framework VideoDecodeAcceleration"
vda_deps="vda_framework pthreads"
vda_extralibs="-framework CoreFoundation -framework QuartzCore"
videotoolbox_hwaccel_deps="videotoolbox pthreads"
videotoolbox_hwaccel_extralibs="-framework QuartzCore"
xvmc_deps="X11_extensions_XvMClib_h"

h263_vaapi_hwaccel_deps="vaapi"
h263_vaapi_hwaccel_select="h263_decoder"
h263_videotoolbox_hwaccel_deps="videotoolbox"
h263_videotoolbox_hwaccel_select="h263_decoder"
h264_cuvid_hwaccel_deps="cuda cuvid"
h264_cuvid_hwaccel_select="h264_cuvid_decoder"
h264_d3d11va_hwaccel_deps="d3d11va"
h264_d3d11va_hwaccel_select="h264_decoder"
h264_d3d11va2_hwaccel_deps="d3d11va"
h264_d3d11va2_hwaccel_select="h264_decoder"
h264_dxva2_hwaccel_deps="dxva2"
h264_dxva2_hwaccel_select="h264_decoder"
h264_mediacodec_hwaccel_deps="mediacodec"
h264_mmal_hwaccel_deps="mmal"
h264_qsv_hwaccel_deps="libmfx"
h264_vaapi_hwaccel_deps="vaapi"
h264_vaapi_hwaccel_select="h264_decoder"
h264_vda_hwaccel_deps="vda"
h264_vda_hwaccel_select="h264_decoder"
h264_vda_old_hwaccel_deps="vda"
h264_vda_old_hwaccel_select="h264_decoder"
h264_vdpau_hwaccel_deps="vdpau"
h264_vdpau_hwaccel_select="h264_decoder"
h264_videotoolbox_hwaccel_deps="videotoolbox"
h264_videotoolbox_hwaccel_select="h264_decoder"
hevc_cuvid_hwaccel_deps="cuda cuvid"
hevc_cuvid_hwaccel_select="hevc_cuvid_decoder"
hevc_d3d11va_hwaccel_deps="d3d11va DXVA_PicParams_HEVC"
hevc_d3d11va_hwaccel_select="hevc_decoder"
hevc_mediacodec_hwaccel_deps="mediacodec"
hevc_d3d11va2_hwaccel_deps="d3d11va DXVA_PicParams_HEVC"
hevc_d3d11va2_hwaccel_select="hevc_decoder"
hevc_dxva2_hwaccel_deps="dxva2 DXVA_PicParams_HEVC"
hevc_dxva2_hwaccel_select="hevc_decoder"
hevc_qsv_hwaccel_deps="libmfx"
hevc_vaapi_hwaccel_deps="vaapi VAPictureParameterBufferHEVC"
hevc_vaapi_hwaccel_select="hevc_decoder"
hevc_vdpau_hwaccel_deps="vdpau VdpPictureInfoHEVC"
hevc_vdpau_hwaccel_select="hevc_decoder"
hevc_videotoolbox_hwaccel_deps="videotoolbox"
hevc_videotoolbox_hwaccel_select="hevc_decoder"
mjpeg_cuvid_hwaccel_deps="cuda cuvid"
mjpeg_cuvid_hwaccel_select="mjpeg_cuvid_decoder"
mpeg_xvmc_hwaccel_deps="xvmc"
mpeg_xvmc_hwaccel_select="mpeg2video_decoder"
mpeg1_cuvid_hwaccel_deps="cuda cuvid"
mpeg1_cuvid_hwaccel_select="mpeg1_cuvid_decoder"
mpeg1_vdpau_hwaccel_deps="vdpau"
mpeg1_vdpau_hwaccel_select="mpeg1video_decoder"
mpeg1_videotoolbox_hwaccel_deps="videotoolbox"
mpeg1_videotoolbox_hwaccel_select="mpeg1video_decoder"
mpeg1_xvmc_hwaccel_deps="xvmc"
mpeg1_xvmc_hwaccel_select="mpeg1video_decoder"
mpeg2_cuvid_hwaccel_deps="cuda cuvid"
mpeg2_cuvid_hwaccel_select="mpeg2_cuvid_decoder"
mpeg2_d3d11va_hwaccel_deps="d3d11va"
mpeg2_d3d11va_hwaccel_select="mpeg2video_decoder"
mpeg2_d3d11va2_hwaccel_deps="d3d11va"
mpeg2_d3d11va2_hwaccel_select="mpeg2video_decoder"
mpeg2_dxva2_hwaccel_deps="dxva2"
mpeg2_dxva2_hwaccel_select="mpeg2video_decoder"
mpeg2_mediacodec_hwaccel_deps="mediacodec"
mpeg2_mmal_hwaccel_deps="mmal"
mpeg2_qsv_hwaccel_deps="libmfx"
mpeg2_qsv_hwaccel_select="qsvdec_mpeg2"
mpeg2_vaapi_hwaccel_deps="vaapi"
mpeg2_vaapi_hwaccel_select="mpeg2video_decoder"
mpeg2_vdpau_hwaccel_deps="vdpau"
mpeg2_vdpau_hwaccel_select="mpeg2video_decoder"
mpeg2_videotoolbox_hwaccel_deps="videotoolbox"
mpeg2_videotoolbox_hwaccel_select="mpeg2video_decoder"
mpeg2_xvmc_hwaccel_deps="xvmc"
mpeg2_xvmc_hwaccel_select="mpeg2video_decoder"
mpeg4_cuvid_hwaccel_deps="cuda cuvid"
mpeg4_cuvid_hwaccel_select="mpeg4_cuvid_decoder"
mpeg4_mediacodec_hwaccel_deps="mediacodec"
mpeg4_mmal_hwaccel_deps="mmal"
mpeg4_vaapi_hwaccel_deps="vaapi"
mpeg4_vaapi_hwaccel_select="mpeg4_decoder"
mpeg4_vdpau_hwaccel_deps="vdpau"
mpeg4_vdpau_hwaccel_select="mpeg4_decoder"
mpeg4_videotoolbox_hwaccel_deps="videotoolbox"
mpeg4_videotoolbox_hwaccel_select="mpeg4_decoder"
vc1_cuvid_hwaccel_deps="cuda cuvid"
vc1_cuvid_hwaccel_select="vc1_cuvid_decoder"
vc1_d3d11va_hwaccel_deps="d3d11va"
vc1_d3d11va_hwaccel_select="vc1_decoder"
vc1_d3d11va2_hwaccel_deps="d3d11va"
vc1_d3d11va2_hwaccel_select="vc1_decoder"
vc1_dxva2_hwaccel_deps="dxva2"
vc1_dxva2_hwaccel_select="vc1_decoder"
vc1_mmal_hwaccel_deps="mmal"
vc1_qsv_hwaccel_deps="libmfx"
vc1_qsv_hwaccel_select="qsvdec_vc1"
vc1_vaapi_hwaccel_deps="vaapi"
vc1_vaapi_hwaccel_select="vc1_decoder"
vc1_vdpau_hwaccel_deps="vdpau"
vc1_vdpau_hwaccel_select="vc1_decoder"
vp8_cuvid_hwaccel_deps="cuda cuvid"
vp8_cuvid_hwaccel_select="vp8_cuvid_decoder"
vp9_cuvid_hwaccel_deps="cuda cuvid"
vp9_cuvid_hwaccel_select="vp9_cuvid_decoder"
vp8_mediacodec_hwaccel_deps="mediacodec"
vp8_qsv_hwaccel_deps="libmfx"
vp9_d3d11va_hwaccel_deps="d3d11va DXVA_PicParams_VP9"
vp9_d3d11va_hwaccel_select="vp9_decoder"
vp9_d3d11va2_hwaccel_deps="d3d11va DXVA_PicParams_VP9"
vp9_d3d11va2_hwaccel_select="vp9_decoder"
vp9_dxva2_hwaccel_deps="dxva2 DXVA_PicParams_VP9"
vp9_dxva2_hwaccel_select="vp9_decoder"
vp9_mediacodec_hwaccel_deps="mediacodec"
vp9_vaapi_hwaccel_deps="vaapi VADecPictureParameterBufferVP9_bit_depth"
vp9_vaapi_hwaccel_select="vp9_decoder"
wmv3_d3d11va_hwaccel_select="vc1_d3d11va_hwaccel"
wmv3_d3d11va2_hwaccel_select="vc1_d3d11va2_hwaccel"
wmv3_dxva2_hwaccel_select="vc1_dxva2_hwaccel"
wmv3_vaapi_hwaccel_select="vc1_vaapi_hwaccel"
wmv3_vdpau_hwaccel_select="vc1_vdpau_hwaccel"

# hardware-accelerated codecs
<<<<<<< HEAD
omx_deps="dlopen pthreads"
omx_extralibs='$ldl'
=======
nvenc_deps_any="libdl LoadLibrary"
omx_deps="libdl pthreads"
>>>>>>> d154bdd3
omx_rpi_select="omx"
qsvdec_select="qsv"
qsvenc_select="qsv"
vaapi_encode_deps="vaapi"
v4l2_m2m_deps_any="linux_videodev2_h"

hwupload_cuda_filter_deps="cuda"
scale_npp_filter_deps="cuda libnpp"
scale_cuda_filter_deps="cuda_sdk"
thumbnail_cuda_filter_deps="cuda_sdk"

nvenc_deps="cuda"
nvenc_deps_any="dlopen LoadLibrary"
nvenc_encoder_deps="nvenc"

h263_v4l2m2m_decoder_deps="v4l2_m2m h263_v4l2_m2m"
h263_v4l2m2m_encoder_deps="v4l2_m2m h263_v4l2_m2m"
h264_crystalhd_decoder_select="crystalhd h264_mp4toannexb_bsf h264_parser"
h264_cuvid_decoder_deps="cuda cuvid"
h264_cuvid_decoder_select="h264_mp4toannexb_bsf"
h264_mediacodec_decoder_deps="mediacodec"
h264_mediacodec_decoder_select="h264_mp4toannexb_bsf h264_parser"
h264_mmal_decoder_deps="mmal"
h264_nvenc_encoder_deps="nvenc"
h264_omx_encoder_deps="omx"
h264_qsv_decoder_deps="libmfx"
h264_qsv_decoder_select="h264_mp4toannexb_bsf h264_parser qsvdec h264_qsv_hwaccel"
h264_qsv_encoder_deps="libmfx"
h264_qsv_encoder_select="qsvenc"
h264_rkmpp_decoder_deps="rkmpp"
h264_rkmpp_decoder_select="h264_mp4toannexb_bsf"
h264_vaapi_encoder_deps="VAEncPictureParameterBufferH264"
h264_vaapi_encoder_select="vaapi_encode golomb"
h264_vda_decoder_deps="vda"
h264_vda_decoder_select="h264_decoder"
h264_vdpau_decoder_deps="vdpau"
h264_vdpau_decoder_select="h264_decoder"
h264_v4l2m2m_decoder_deps="v4l2_m2m h264_v4l2_m2m"
h264_v4l2m2m_encoder_deps="v4l2_m2m h264_v4l2_m2m"
hevc_cuvid_decoder_deps="cuda cuvid"
hevc_cuvid_decoder_select="hevc_mp4toannexb_bsf"
hevc_mediacodec_decoder_deps="mediacodec"
hevc_mediacodec_decoder_select="hevc_mp4toannexb_bsf hevc_parser"
hevc_nvenc_encoder_deps="nvenc"
hevc_qsv_decoder_deps="libmfx"
hevc_qsv_decoder_select="hevc_mp4toannexb_bsf hevc_parser qsvdec hevc_qsv_hwaccel"
hevc_qsv_encoder_deps="libmfx"
hevc_qsv_encoder_select="hevcparse qsvenc"
hevc_rkmpp_decoder_deps="rkmpp"
hevc_rkmpp_decoder_select="hevc_mp4toannexb_bsf"
hevc_vaapi_encoder_deps="VAEncPictureParameterBufferHEVC"
hevc_vaapi_encoder_select="vaapi_encode golomb"
hevc_v4l2m2m_decoder_deps="v4l2_m2m hevc_v4l2_m2m"
hevc_v4l2m2m_encoder_deps="v4l2_m2m hevc_v4l2_m2m"
mjpeg_cuvid_decoder_deps="cuda cuvid"
mjpeg_vaapi_encoder_deps="VAEncPictureParameterBufferJPEG"
mjpeg_vaapi_encoder_select="vaapi_encode jpegtables"
mpeg1_cuvid_decoder_deps="cuda cuvid"
mpeg1_vdpau_decoder_deps="vdpau"
mpeg1_vdpau_decoder_select="mpeg1video_decoder"
mpeg1_v4l2m2m_decoder_deps="v4l2_m2m mpeg1_v4l2_m2m"
mpeg2_crystalhd_decoder_select="crystalhd"
mpeg2_cuvid_decoder_deps="cuda cuvid"
mpeg2_mmal_decoder_deps="mmal"
mpeg2_mediacodec_decoder_deps="mediacodec"
mpeg2_qsv_decoder_deps="libmfx"
mpeg2_qsv_decoder_select="qsvdec mpeg2_qsv_hwaccel"
mpeg2_qsv_encoder_deps="libmfx"
mpeg2_qsv_encoder_select="qsvenc"
mpeg2_vaapi_encoder_deps="VAEncPictureParameterBufferMPEG2"
mpeg2_vaapi_encoder_select="vaapi_encode"
mpeg2_v4l2m2m_decoder_deps="v4l2_m2m mpeg2_v4l2_m2m"
mpeg4_crystalhd_decoder_select="crystalhd"
mpeg4_cuvid_decoder_deps="cuda cuvid"
mpeg4_mediacodec_decoder_deps="mediacodec"
mpeg4_mmal_decoder_deps="mmal"
mpeg4_omx_encoder_deps="omx"
mpeg4_vdpau_decoder_deps="vdpau"
mpeg4_vdpau_decoder_select="mpeg4_decoder"
mpeg4_v4l2m2m_decoder_deps="v4l2_m2m mpeg4_v4l2_m2m"
mpeg4_v4l2m2m_encoder_deps="v4l2_m2m mpeg4_v4l2_m2m"
mpeg_vdpau_decoder_deps="vdpau"
mpeg_vdpau_decoder_select="mpeg2video_decoder"
msmpeg4_crystalhd_decoder_select="crystalhd"
nvenc_h264_encoder_select="h264_nvenc_encoder"
nvenc_hevc_encoder_select="hevc_nvenc_encoder"
vc1_crystalhd_decoder_select="crystalhd"
vc1_cuvid_decoder_deps="cuda cuvid"
vc1_mmal_decoder_deps="mmal"
vc1_vdpau_decoder_deps="vdpau"
vc1_vdpau_decoder_select="vc1_decoder"
vc1_v4l2m2m_decoder_deps="v4l2_m2m vc1_v4l2_m2m"
vp8_cuvid_decoder_deps="cuda cuvid"
vp8_mediacodec_decoder_deps="mediacodec"
vp8_qsv_decoder_deps="libmfx"
vp8_qsv_decoder_select="qsvdec vp8_qsv_hwaccel vp8_parser"
vp8_rkmpp_decoder_deps="rkmpp"
vp8_vaapi_encoder_deps="VAEncPictureParameterBufferVP8"
vp8_vaapi_encoder_select="vaapi_encode"
vp8_v4l2m2m_decoder_deps="v4l2_m2m vp8_v4l2_m2m"
vp8_v4l2m2m_encoder_deps="v4l2_m2m vp8_v4l2_m2m"
vp9_cuvid_decoder_deps="cuda cuvid"
vp9_mediacodec_decoder_deps="mediacodec"
vp9_rkmpp_decoder_deps="rkmpp"
vp9_vaapi_encoder_deps="VAEncPictureParameterBufferVP9"
vp9_vaapi_encoder_select="vaapi_encode"
vp9_v4l2m2m_decoder_deps="v4l2_m2m vp9_v4l2_m2m"
wmv3_crystalhd_decoder_select="crystalhd"
wmv3_vdpau_decoder_select="vc1_vdpau_decoder"

# parsers
h264_parser_select="golomb h264dsp h264parse"
hevc_parser_select="hevcparse"
mpegaudio_parser_select="mpegaudioheader"
mpegvideo_parser_select="mpegvideo"
mpeg4video_parser_select="h263dsp mpegvideo qpeldsp"
vc1_parser_select="vc1dsp"

# bitstream_filters
mjpeg2jpeg_bsf_select="jpegtables"

# external libraries
<<<<<<< HEAD
aac_at_decoder_deps="audiotoolbox"
ac3_at_decoder_deps="audiotoolbox"
ac3_at_decoder_select="ac3_parser"
adpcm_ima_qt_at_decoder_deps="audiotoolbox"
alac_at_decoder_deps="audiotoolbox"
amr_nb_at_decoder_deps="audiotoolbox"
avisynth_deps_any="dlopen LoadLibrary"
avisynth_demuxer_deps="avisynth"
=======
avisynth_deps="LoadLibrary"
avxsynth_deps="libdl"
avisynth_demuxer_deps_any="avisynth avxsynth"
>>>>>>> d154bdd3
avisynth_demuxer_select="riffdec"
eac3_at_decoder_deps="audiotoolbox"
eac3_at_decoder_select="ac3_parser"
gsm_ms_at_decoder_deps="audiotoolbox"
ilbc_at_decoder_deps="audiotoolbox"
mp1_at_decoder_deps="audiotoolbox"
mp2_at_decoder_deps="audiotoolbox"
mp3_at_decoder_deps="audiotoolbox"
mp1_at_decoder_select="mpegaudioheader"
mp2_at_decoder_select="mpegaudioheader"
mp3_at_decoder_select="mpegaudioheader"
pcm_alaw_at_decoder_deps="audiotoolbox"
pcm_mulaw_at_decoder_deps="audiotoolbox"
qdmc_at_decoder_deps="audiotoolbox"
qdm2_at_decoder_deps="audiotoolbox"
aac_at_encoder_deps="audiotoolbox"
aac_at_encoder_select="audio_frame_queue"
alac_at_encoder_deps="audiotoolbox"
alac_at_encoder_select="audio_frame_queue"
ilbc_at_encoder_deps="audiotoolbox"
ilbc_at_encoder_select="audio_frame_queue"
pcm_alaw_at_encoder_deps="audiotoolbox"
pcm_alaw_at_encoder_select="audio_frame_queue"
pcm_mulaw_at_encoder_deps="audiotoolbox"
pcm_mulaw_at_encoder_select="audio_frame_queue"
chromaprint_muxer_deps="chromaprint"
h264_videotoolbox_encoder_deps="videotoolbox_encoder pthreads"
libcelt_decoder_deps="libcelt"
libfdk_aac_decoder_deps="libfdk_aac"
libfdk_aac_encoder_deps="libfdk_aac"
libfdk_aac_encoder_select="audio_frame_queue"
libgme_demuxer_deps="libgme"
libgsm_decoder_deps="libgsm"
libgsm_encoder_deps="libgsm"
libgsm_ms_decoder_deps="libgsm"
libgsm_ms_encoder_deps="libgsm"
libilbc_decoder_deps="libilbc"
libilbc_encoder_deps="libilbc"
libkvazaar_encoder_deps="libkvazaar"
libmodplug_demuxer_deps="libmodplug"
libmp3lame_encoder_deps="libmp3lame"
libmp3lame_encoder_select="audio_frame_queue mpegaudioheader"
libopencore_amrnb_decoder_deps="libopencore_amrnb"
libopencore_amrnb_encoder_deps="libopencore_amrnb"
libopencore_amrnb_encoder_select="audio_frame_queue"
libopencore_amrwb_decoder_deps="libopencore_amrwb"
libopenh264_decoder_deps="libopenh264"
libopenh264_decoder_select="h264_mp4toannexb_bsf"
libopenh264_encoder_deps="libopenh264"
libopenjpeg_decoder_deps="libopenjpeg"
libopenjpeg_encoder_deps="libopenjpeg"
libopenmpt_demuxer_deps="libopenmpt"
libopus_decoder_deps="libopus"
libopus_encoder_deps="libopus"
libopus_encoder_select="audio_frame_queue"
librsvg_decoder_deps="librsvg"
libshine_encoder_deps="libshine"
libshine_encoder_select="audio_frame_queue"
libspeex_decoder_deps="libspeex"
libspeex_encoder_deps="libspeex"
libspeex_encoder_select="audio_frame_queue"
libtheora_encoder_deps="libtheora"
libtwolame_encoder_deps="libtwolame"
libvo_amrwbenc_encoder_deps="libvo_amrwbenc"
libvorbis_decoder_deps="libvorbis"
libvorbis_encoder_deps="libvorbis"
libvorbis_encoder_select="audio_frame_queue"
libvpx_vp8_decoder_deps="libvpx"
libvpx_vp8_encoder_deps="libvpx"
libvpx_vp9_decoder_deps="libvpx"
libvpx_vp9_encoder_deps="libvpx"
libwavpack_encoder_deps="libwavpack"
libwavpack_encoder_select="audio_frame_queue"
libwebp_encoder_deps="libwebp"
libwebp_anim_encoder_deps="libwebp"
libx262_encoder_deps="libx262"
libx264_encoder_deps="libx264"
libx264rgb_encoder_deps="libx264 x264_csp_bgr"
libx264rgb_encoder_select="libx264_encoder"
libx265_encoder_deps="libx265"
libxavs_encoder_deps="libxavs"
libxvid_encoder_deps="libxvid"
libzvbi_teletext_decoder_deps="libzvbi"
videotoolbox_extralibs="-framework CoreFoundation -framework VideoToolbox -framework CoreMedia -framework CoreVideo"
videotoolbox_encoder_deps="videotoolbox VTCompressionSessionPrepareToEncodeFrames"
videotoolbox_encoder_suggest="vda_framework"

# demuxers / muxers
ac3_demuxer_select="ac3_parser"
aiff_muxer_select="iso_media"
asf_demuxer_select="riffdec"
asf_o_demuxer_select="riffdec"
asf_muxer_select="riffenc"
asf_stream_muxer_select="asf_muxer"
avi_demuxer_select="iso_media riffdec exif"
avi_muxer_select="riffenc"
caf_demuxer_select="iso_media riffdec"
caf_muxer_select="iso_media"
dash_muxer_select="mp4_muxer"
dash_demuxer_deps="libxml2"
dirac_demuxer_select="dirac_parser"
dts_demuxer_select="dca_parser"
dtshd_demuxer_select="dca_parser"
dv_demuxer_select="dvprofile"
dv_muxer_select="dvprofile"
dxa_demuxer_select="riffdec"
eac3_demuxer_select="ac3_parser"
f4v_muxer_select="mov_muxer"
fifo_muxer_deps="threads"
flac_demuxer_select="flac_parser"
hds_muxer_select="flv_muxer"
hls_muxer_select="mpegts_muxer"
image2_alias_pix_demuxer_select="image2_demuxer"
image2_brender_pix_demuxer_select="image2_demuxer"
ipod_muxer_select="mov_muxer"
ismv_muxer_select="mov_muxer"
matroska_audio_muxer_select="matroska_muxer"
matroska_demuxer_select="iso_media riffdec"
matroska_demuxer_suggest="bzlib lzo zlib"
matroska_muxer_select="iso_media riffenc"
mmf_muxer_select="riffenc"
mov_demuxer_select="iso_media riffdec"
mov_demuxer_suggest="zlib"
mov_muxer_select="iso_media riffenc rtpenc_chain"
mp3_demuxer_select="mpegaudio_parser"
mp3_muxer_select="mpegaudioheader"
mp4_muxer_select="mov_muxer"
mpegts_demuxer_select="iso_media"
mpegts_muxer_select="adts_muxer latm_muxer"
mpegtsraw_demuxer_select="mpegts_demuxer"
mxf_d10_muxer_select="mxf_muxer"
mxf_opatom_muxer_select="mxf_muxer"
nut_muxer_select="riffenc"
nuv_demuxer_select="riffdec"
oga_muxer_select="ogg_muxer"
ogg_demuxer_select="dirac_parse"
ogv_muxer_select="ogg_muxer"
opus_muxer_select="ogg_muxer"
psp_muxer_select="mov_muxer"
rtp_demuxer_select="sdp_demuxer"
rtp_muxer_select="golomb"
rtpdec_select="asf_demuxer jpegtables mov_demuxer mpegts_demuxer rm_demuxer rtp_protocol srtp"
rtsp_demuxer_select="http_protocol rtpdec"
rtsp_muxer_select="rtp_muxer http_protocol rtp_protocol rtpenc_chain"
sap_demuxer_select="sdp_demuxer"
sap_muxer_select="rtp_muxer rtp_protocol rtpenc_chain"
sdp_demuxer_select="rtpdec"
smoothstreaming_muxer_select="ismv_muxer"
spdif_muxer_select="aac_parser"
spx_muxer_select="ogg_muxer"
swf_demuxer_suggest="zlib"
tak_demuxer_select="tak_parser"
tg2_muxer_select="mov_muxer"
tgp_muxer_select="mov_muxer"
vobsub_demuxer_select="mpegps_demuxer"
w64_demuxer_select="wav_demuxer"
w64_muxer_select="wav_muxer"
wav_demuxer_select="riffdec"
wav_muxer_select="riffenc"
webm_muxer_select="iso_media riffenc"
webm_dash_manifest_demuxer_select="matroska_demuxer"
wtv_demuxer_select="mpegts_demuxer riffdec"
wtv_muxer_select="mpegts_muxer riffenc"
xmv_demuxer_select="riffdec"
xwma_demuxer_select="riffdec"

# indevs / outdevs
alsa_indev_deps="alsa"
alsa_outdev_deps="alsa"
avfoundation_indev_deps="avfoundation pthreads"
avfoundation_indev_extralibs="-framework Foundation -framework CoreVideo -framework CoreMedia"
bktr_indev_deps_any="dev_bktr_ioctl_bt848_h machine_ioctl_bt848_h dev_video_bktr_ioctl_bt848_h dev_ic_bt8xx_h"
caca_outdev_deps="libcaca"
decklink_indev_deps="decklink threads"
decklink_indev_extralibs="-lstdc++"
decklink_outdev_deps="decklink threads"
decklink_outdev_extralibs="-lstdc++"
libndi_newtek_indev_deps="libndi_newtek"
libndi_newtek_indev_extralibs="-lndi"
libndi_newtek_outdev_deps="libndi_newtek"
libndi_newtek_outdev_extralibs="-lndi"
dshow_indev_deps="IBaseFilter"
dshow_indev_extralibs="-lpsapi -lole32 -lstrmiids -luuid -loleaut32 -lshlwapi"
fbdev_indev_deps="linux_fb_h"
fbdev_outdev_deps="linux_fb_h"
gdigrab_indev_deps="CreateDIBSection"
gdigrab_indev_extralibs="-lgdi32"
gdigrab_indev_select="bmp_decoder"
iec61883_indev_deps="libiec61883"
jack_indev_deps="jack"
jack_indev_deps_any="sem_timedwait dispatch_dispatch_h"
kmsgrab_indev_deps="libdrm"
lavfi_indev_deps="avfilter"
libcdio_indev_deps="libcdio"
libdc1394_indev_deps="libdc1394"
libv4l2_indev_deps="libv4l2"
openal_indev_deps="openal"
opengl_outdev_deps="opengl"
oss_indev_deps_any="soundcard_h sys_soundcard_h"
oss_outdev_deps_any="soundcard_h sys_soundcard_h"
pulse_indev_deps="libpulse"
pulse_outdev_deps="libpulse"
sdl2_outdev_deps="sdl2"
sndio_indev_deps="sndio"
sndio_outdev_deps="sndio"
v4l2_indev_deps_any="linux_videodev2_h sys_videoio_h"
v4l2_outdev_deps_any="linux_videodev2_h sys_videoio_h"
vfwcap_indev_deps="vfw32 vfwcap_defines"
xcbgrab_indev_deps="libxcb"
xv_outdev_deps="X11_extensions_Xvlib_h XvGetPortAttribute"
xv_outdev_extralibs="-lXv -lX11 -lXext"

# protocols
async_protocol_deps="threads"
bluray_protocol_deps="libbluray"
ffrtmpcrypt_protocol_conflict="librtmp_protocol"
ffrtmpcrypt_protocol_deps_any="gcrypt gmp openssl"
ffrtmpcrypt_protocol_select="tcp_protocol"
ffrtmphttp_protocol_conflict="librtmp_protocol"
ffrtmphttp_protocol_select="http_protocol"
ftp_protocol_select="tcp_protocol"
gopher_protocol_select="network"
http_protocol_select="tcp_protocol"
httpproxy_protocol_select="tcp_protocol"
https_protocol_select="tls_protocol"
icecast_protocol_select="http_protocol"
librtmp_protocol_deps="librtmp"
librtmpe_protocol_deps="librtmp"
librtmps_protocol_deps="librtmp"
librtmpt_protocol_deps="librtmp"
librtmpte_protocol_deps="librtmp"
libsmbclient_protocol_deps="libsmbclient gplv3"
libssh_protocol_deps="libssh"
mmsh_protocol_select="http_protocol"
mmst_protocol_select="network"
rtmp_protocol_conflict="librtmp_protocol"
rtmp_protocol_select="tcp_protocol"
rtmpe_protocol_select="ffrtmpcrypt_protocol"
rtmps_protocol_conflict="librtmp_protocol"
rtmps_protocol_select="tls_protocol"
rtmpt_protocol_select="ffrtmphttp_protocol"
rtmpte_protocol_select="ffrtmpcrypt_protocol ffrtmphttp_protocol"
rtmpts_protocol_select="ffrtmphttp_protocol https_protocol"
rtp_protocol_select="udp_protocol"
sctp_protocol_deps="struct_sctp_event_subscribe struct_msghdr_msg_flags"
sctp_protocol_select="network"
srtp_protocol_select="rtp_protocol srtp"
tcp_protocol_select="network"
tls_gnutls_protocol_conflict="tls_schannel_protocol tls_securetransport_protocol"
tls_gnutls_protocol_deps="gnutls"
tls_gnutls_protocol_select="tcp_protocol"
tls_openssl_protocol_conflict="tls_schannel_protocol tls_securetransport_protocol tls_gnutls_protocol"
tls_openssl_protocol_deps="openssl"
tls_openssl_protocol_select="tcp_protocol"
tls_schannel_protocol_deps="schannel"
tls_schannel_protocol_select="tcp_protocol"
tls_securetransport_protocol_deps="securetransport"
tls_securetransport_protocol_select="tcp_protocol"
tls_protocol_deps_any="tls_schannel_protocol tls_securetransport_protocol tls_gnutls_protocol tls_openssl_protocol"
udp_protocol_select="network"
udplite_protocol_select="network"
unix_protocol_deps="sys_un_h"
unix_protocol_select="network"

# filters
afftfilt_filter_deps="avcodec"
afftfilt_filter_select="fft"
afir_filter_deps="avcodec"
afir_filter_select="fft"
amovie_filter_deps="avcodec avformat"
aresample_filter_deps="swresample"
ass_filter_deps="libass"
atempo_filter_deps="avcodec"
atempo_filter_select="rdft"
azmq_filter_deps="libzmq"
blackframe_filter_deps="gpl"
boxblur_filter_deps="gpl"
bs2b_filter_deps="libbs2b"
colormatrix_filter_deps="gpl"
coreimage_filter_deps="coreimage appkit"
coreimage_filter_extralibs="-framework OpenGL"
coreimagesrc_filter_deps="coreimage appkit"
coreimagesrc_filter_extralibs="-framework OpenGL"
cover_rect_filter_deps="avcodec avformat gpl"
cropdetect_filter_deps="gpl"
deinterlace_qsv_filter_deps="libmfx"
deinterlace_vaapi_filter_deps="vaapi"
delogo_filter_deps="gpl"
deshake_filter_select="pixelutils"
drawtext_filter_deps="libfreetype"
<<<<<<< HEAD
elbg_filter_deps="avcodec"
eq_filter_deps="gpl"
fftfilt_filter_deps="avcodec"
fftfilt_filter_select="rdft"
find_rect_filter_deps="avcodec avformat gpl"
firequalizer_filter_deps="avcodec"
firequalizer_filter_select="rdft"
flite_filter_deps="libflite"
framerate_filter_select="pixelutils"
frei0r_filter_deps="frei0r dlopen"
frei0r_src_filter_deps="frei0r dlopen"
fspp_filter_deps="gpl"
geq_filter_deps="gpl"
histeq_filter_deps="gpl"
=======
drawtext_filter_suggest="libfontconfig"
frei0r_filter_deps="frei0r libdl"
frei0r_src_filter_deps="frei0r libdl"
hdcd_filter_deps="libhdcd"
>>>>>>> d154bdd3
hqdn3d_filter_deps="gpl"
interlace_filter_deps="gpl"
kerndeint_filter_deps="gpl"
ladspa_filter_deps="ladspa dlopen"
mcdeint_filter_deps="avcodec gpl"
movie_filter_deps="avcodec avformat"
mpdecimate_filter_deps="gpl"
mpdecimate_filter_select="pixelutils"
mptestsrc_filter_deps="gpl"
negate_filter_deps="lut_filter"
nnedi_filter_deps="gpl"
ocr_filter_deps="libtesseract"
ocv_filter_deps="libopencv"
owdenoise_filter_deps="gpl"
pan_filter_deps="swresample"
perspective_filter_deps="gpl"
phase_filter_deps="gpl"
pp7_filter_deps="gpl"
pp_filter_deps="gpl postproc"
pullup_filter_deps="gpl"
removelogo_filter_deps="avcodec avformat swscale"
repeatfields_filter_deps="gpl"
resample_filter_deps="avresample"
rubberband_filter_deps="librubberband"
sab_filter_deps="gpl swscale"
scale2ref_filter_deps="swscale"
scale_filter_deps="swscale"
scale_qsv_filter_deps="libmfx"
select_filter_select="pixelutils"
showcqt_filter_deps="avcodec avformat swscale"
showcqt_filter_select="fft"
showfreqs_filter_deps="avcodec"
showfreqs_filter_select="fft"
showspectrum_filter_deps="avcodec"
showspectrum_filter_select="fft"
showspectrumpic_filter_deps="avcodec"
showspectrumpic_filter_select="fft"
signature_filter_deps="gpl avcodec avformat"
smartblur_filter_deps="gpl swscale"
sofalizer_filter_deps="libmysofa avcodec"
sofalizer_filter_select="fft"
spectrumsynth_filter_deps="avcodec"
spectrumsynth_filter_select="fft"
spp_filter_deps="gpl avcodec"
spp_filter_select="fft idctdsp fdctdsp me_cmp pixblockdsp"
stereo3d_filter_deps="gpl"
subtitles_filter_deps="avformat avcodec libass"
super2xsai_filter_deps="gpl"
pixfmts_super2xsai_test_deps="super2xsai_filter"
tinterlace_filter_deps="gpl"
tinterlace_merge_test_deps="tinterlace_filter"
tinterlace_pad_test_deps="tinterlace_filter"
tonemap_filter_deps="const_nan"
uspp_filter_deps="gpl avcodec"
vaguedenoiser_filter_deps="gpl"
vidstabdetect_filter_deps="libvidstab"
vidstabtransform_filter_deps="libvidstab"
libvmaf_filter_deps="libvmaf"
zmq_filter_deps="libzmq"
zoompan_filter_deps="swscale"
zscale_filter_deps="libzimg const_nan"
scale_vaapi_filter_deps="vaapi VAProcPipelineParameterBuffer"

# examples
avio_dir_cmd_deps="avformat avutil"
avio_reading_deps="avformat avcodec avutil"
decode_audio_example_deps="avcodec avutil"
decode_video_example_deps="avcodec avutil"
demuxing_decoding_example_deps="avcodec avformat avutil"
encode_audio_example_deps="avcodec avutil"
encode_video_example_deps="avcodec avutil"
extract_mvs_example_deps="avcodec avformat avutil"
filter_audio_example_deps="avfilter avutil"
filtering_audio_example_deps="avfilter avcodec avformat avutil"
filtering_video_example_deps="avfilter avcodec avformat avutil"
http_multiclient_example_deps="avformat avutil fork"
hw_decode_example_deps="avcodec avformat avutil"
metadata_example_deps="avformat avutil"
muxing_example_deps="avcodec avformat avutil swscale"
qsvdec_example_deps="avcodec avutil libmfx h264_qsv_decoder"
remuxing_example_deps="avcodec avformat avutil"
resampling_audio_example_deps="avutil swresample"
scaling_video_example_deps="avutil swscale"
transcode_aac_example_deps="avcodec avformat swresample"
transcoding_example_deps="avfilter avcodec avformat avutil"

# libraries, in linking order
avcodec_deps="avutil"
avcodec_select="null_bsf"
avdevice_deps="avformat avcodec avutil"
avfilter_deps="avutil"
avformat_deps="avcodec avutil"
avformat_suggest="network"
avresample_deps="avutil"
postproc_deps="avutil gpl"
swresample_deps="avutil"
swscale_deps="avutil"

# programs
ffmpeg_deps="avcodec avfilter avformat swresample"
ffmpeg_select="aformat_filter anull_filter atrim_filter format_filter
               null_filter
               trim_filter"
ffplay_deps="avcodec avformat swscale swresample sdl2"
ffplay_extralibs='$sdl2_extralibs'
ffplay_select="rdft crop_filter transpose_filter hflip_filter vflip_filter rotate_filter"
ffprobe_deps="avcodec avformat"
ffserver_deps="avformat fork sarestart"
ffserver_select="ffm_muxer rtp_protocol rtsp_demuxer"

# documentation
podpages_deps="perl"
manpages_deps="perl pod2man"
htmlpages_deps="perl"
htmlpages_deps_any="makeinfo_html texi2html"
txtpages_deps="perl makeinfo"
doc_deps_any="manpages htmlpages podpages txtpages"

# default parameters

logfile="ffbuild/config.log"

# installation paths
prefix_default="/usr/local"
bindir_default='${prefix}/bin'
datadir_default='${prefix}/share/ffmpeg'
docdir_default='${prefix}/share/doc/ffmpeg'
incdir_default='${prefix}/include'
libdir_default='${prefix}/lib'
mandir_default='${prefix}/share/man'

# toolchain
ar_default="ar"
cc_default="gcc"
cxx_default="g++"
host_cc_default="gcc"
doxygen_default="doxygen"
install="install"
ln_s_default="ln -s -f"
nm_default="nm -g"
pkg_config_default=pkg-config
ranlib_default="ranlib"
strip_default="strip"
version_script='--version-script'
x86asmexe_default="nasm"
windres_default="windres"
nvcc_default="nvcc"
nvccflags_default="-gencode arch=compute_30,code=sm_30 -O2"

# OS
target_os_default=$(tolower $(uname -s))
host_os=$target_os_default

# machine
if test "$target_os_default" = aix; then
    arch_default=$(uname -p)
    strip_default="strip -X32_64"
else
    arch_default=$(uname -m)
fi
cpu="generic"
intrinsics="none"

# configurable options
enable $PROGRAM_LIST
enable $DOCUMENT_LIST
enable $EXAMPLE_LIST
enable $(filter_out avresample $LIBRARY_LIST)
enable stripping

enable asm
enable debug
enable doc
enable faan faandct faanidct
enable optimizations
enable runtime_cpudetect
enable safe_bitstream_reader
enable static
enable swscale_alpha
enable valgrind_backtrace

sws_max_filter_size_default=256
set_default sws_max_filter_size

# build settings
SHFLAGS='-shared -Wl,-soname,$$(@F)'
LIBPREF="lib"
LIBSUF=".a"
FULLNAME='$(NAME)$(BUILDSUF)'
LIBNAME='$(LIBPREF)$(FULLNAME)$(LIBSUF)'
SLIBPREF="lib"
SLIBSUF=".so"
SLIBNAME='$(SLIBPREF)$(FULLNAME)$(SLIBSUF)'
SLIBNAME_WITH_VERSION='$(SLIBNAME).$(LIBVERSION)'
SLIBNAME_WITH_MAJOR='$(SLIBNAME).$(LIBMAJOR)'
LIB_INSTALL_EXTRA_CMD='$$(RANLIB) "$(LIBDIR)/$(LIBNAME)"'
SLIB_INSTALL_NAME='$(SLIBNAME_WITH_VERSION)'
SLIB_INSTALL_LINKS='$(SLIBNAME_WITH_MAJOR) $(SLIBNAME)'
VERSION_SCRIPT_POSTPROCESS_CMD="cat"

asflags_filter=echo
cflags_filter=echo
ldflags_filter=echo

AS_C='-c'
AS_O='-o $@'
CC_C='-c'
CC_E='-E -o $@'
CC_O='-o $@'
CXX_C='-c'
CXX_O='-o $@'
OBJCC_C='-c'
OBJCC_E='-E -o $@'
OBJCC_O='-o $@'
X86ASM_O='-o $@'
LD_O='-o $@'
LD_LIB='-l%'
LD_PATH='-L'
HOSTCC_C='-c'
HOSTCC_E='-E -o $@'
HOSTCC_O='-o $@'
HOSTLD_O='-o $@'
NVCC_C='-c'
NVCC_O='-o $@'

host_extralibs='-lm'
host_cflags_filter=echo
host_ldflags_filter=echo

target_path='$(CURDIR)'

# since the object filename is not given with the -MM flag, the compiler
# is only able to print the basename, and we must add the path ourselves
DEPCMD='$(DEP$(1)) $(DEP$(1)FLAGS) $($(1)DEP_FLAGS) $< 2>/dev/null | sed -e "/^\#.*/d" -e "s,^[[:space:]]*$(@F),$(@D)/$(@F)," > $(@:.o=.d)'
DEPFLAGS='-MM'

mkdir -p ffbuild

# find source path
if test -f configure; then
    source_path=.
else
    source_path=$(cd $(dirname "$0"); pwd)
    case "$source_path" in
        *[[:blank:]]*) die "Out of tree builds are impossible with whitespace in source path." ;;
    esac
    test -e "$source_path/config.h" &&
        die "Out of tree builds are impossible with config.h in source dir."
fi

for v in "$@"; do
    r=${v#*=}
    l=${v%"$r"}
    r=$(sh_quote "$r")
    FFMPEG_CONFIGURATION="${FFMPEG_CONFIGURATION# } ${l}${r}"
done

find_things(){
    thing=$1
    pattern=$2
    file=$source_path/$3
    sed -n "s/^[^#]*$pattern.*([^,]*, *\([^,]*\)\(,.*\)*).*/\1_$thing/p" "$file"
}

ENCODER_LIST=$(find_things  encoder  ENC      libavcodec/allcodecs.c)
DECODER_LIST=$(find_things  decoder  DEC      libavcodec/allcodecs.c)
HWACCEL_LIST=$(find_things  hwaccel  HWACCEL  libavcodec/allcodecs.c)
PARSER_LIST=$(find_things   parser   PARSER   libavcodec/allcodecs.c)
MUXER_LIST=$(find_things    muxer    _MUX     libavformat/allformats.c)
DEMUXER_LIST=$(find_things  demuxer  DEMUX    libavformat/allformats.c)
OUTDEV_LIST=$(find_things   outdev   OUTDEV   libavdevice/alldevices.c)
INDEV_LIST=$(find_things    indev    _IN      libavdevice/alldevices.c)
FILTER_LIST=$(find_things   filter   FILTER   libavfilter/allfilters.c)

find_things_extern(){
    thing=$1
    pattern=$2
    file=$source_path/$3
    sed -n "s/^[^#]*extern.*$pattern *ff_\([^ ]*\)_$thing;/\1_$thing/p" "$file"
}

BSF_LIST=$(find_things_extern bsf AVBitStreamFilter libavcodec/bitstream_filters.c)
PROTOCOL_LIST=$(find_things_extern protocol URLProtocol libavformat/protocols.c)

ALL_COMPONENTS="
    $BSF_LIST
    $DECODER_LIST
    $DEMUXER_LIST
    $ENCODER_LIST
    $FILTER_LIST
    $HWACCEL_LIST
    $INDEV_LIST
    $MUXER_LIST
    $OUTDEV_LIST
    $PARSER_LIST
    $PROTOCOL_LIST
"

for n in $COMPONENT_LIST; do
    v=$(toupper ${n%s})_LIST
    eval enable \$$v
    eval ${n}_if_any="\$$v"
done

enable $ARCH_EXT_LIST

die_unknown(){
    echo "Unknown option \"$1\"."
    echo "See $0 --help for available options."
    exit 1
}

print_in_columns() {
    cols=$(expr $ncols / 24)
    cat | tr ' ' '\n' | sort | pr -r "-$cols" -w $ncols -t
}

show_list() {
    suffix=_$1
    shift
    echo $* | sed s/$suffix//g | print_in_columns
    exit 0
}

rand_list(){
    IFS=', '
    set -- $*
    unset IFS
    for thing; do
        comp=${thing%:*}
        prob=${thing#$comp}
        prob=${prob#:}
        is_in ${comp} $COMPONENT_LIST && eval comp=\$$(toupper ${comp%s})_LIST
        echo "prob ${prob:-0.5}"
        printf '%s\n' $comp
    done
}

do_random(){
    action=$1
    shift
    random_seed=$(awk "BEGIN { srand($random_seed); print srand() }")
    $action $(rand_list "$@" | awk "BEGIN { srand($random_seed) } \$1 == \"prob\" { prob = \$2; next } rand() < prob { print }")
}

for opt do
    optval="${opt#*=}"
    case "$opt" in
        --extra-ldflags=*)
            add_ldflags $optval
        ;;
        --extra-ldexeflags=*)
            add_ldexeflags $optval
        ;;
        --extra-ldlibflags=*)
            add_ldlibflags $optval
        ;;
        --extra-libs=*)
            add_extralibs $optval
        ;;
        --disable-devices)
            disable $INDEV_LIST $OUTDEV_LIST
        ;;
        --enable-debug=*)
            debuglevel="$optval"
        ;;
        --disable-programs)
            disable $PROGRAM_LIST
        ;;
        --disable-everything)
            map 'eval unset \${$(toupper ${v%s})_LIST}' $COMPONENT_LIST
        ;;
        --disable-all)
            map 'eval unset \${$(toupper ${v%s})_LIST}' $COMPONENT_LIST
            disable $LIBRARY_LIST $PROGRAM_LIST doc
            enable avutil
        ;;
        --enable-random|--disable-random)
            action=${opt%%-random}
            do_random ${action#--} $COMPONENT_LIST
        ;;
        --enable-random=*|--disable-random=*)
            action=${opt%%-random=*}
            do_random ${action#--} $optval
        ;;
        --enable-sdl)
            enable sdl2
        ;;
        --enable-*=*|--disable-*=*)
            eval $(echo "${opt%%=*}" | sed 's/--/action=/;s/-/ thing=/')
            is_in "${thing}s" $COMPONENT_LIST || die_unknown "$opt"
            eval list=\$$(toupper $thing)_LIST
            name=$(echo "${optval}" | sed "s/,/_${thing}|/g")_${thing}
            list=$(filter "$name" $list)
            [ "$list" = "" ] && warn "Option $opt did not match anything"
            $action $list
        ;;
        --enable-yasm|--disable-yasm)
            warn "The ${opt} option is only provided for compatibility and will be\n"\
                 "removed in the future. Use --enable-x86asm / --disable-x86asm instead."
            test $opt = --enable-yasm && x86asm=yes || x86asm=no
        ;;
        --yasmexe=*)
            warn "The --yasmexe option is only provided for compatibility and will be\n"\
                 "removed in the future. Use --x86asmexe instead."
            x86asmexe="$optval"
        ;;
        --enable-?*|--disable-?*)
            eval $(echo "$opt" | sed 's/--/action=/;s/-/ option=/;s/-/_/g')
            if is_in $option $COMPONENT_LIST; then
                test $action = disable && action=unset
                eval $action \$$(toupper ${option%s})_LIST
            elif is_in $option $CMDLINE_SELECT; then
                $action $option
            else
                die_unknown $opt
            fi
        ;;
        --list-*)
            NAME="${opt#--list-}"
            is_in $NAME $COMPONENT_LIST || die_unknown $opt
            NAME=${NAME%s}
            eval show_list $NAME \$$(toupper $NAME)_LIST
        ;;
        --help|-h) show_help
        ;;
        --quiet|-q) quiet=yes
        ;;
        --fatal-warnings) enable fatal_warnings
        ;;
        --libfuzzer=*)
            libfuzzer_path="$optval"
        ;;
        *)
            optname="${opt%%=*}"
            optname="${optname#--}"
            optname=$(echo "$optname" | sed 's/-/_/g')
            if is_in $optname $CMDLINE_SET; then
                eval $optname='$optval'
            elif is_in $optname $CMDLINE_APPEND; then
                append $optname "$optval"
            else
                die_unknown $opt
            fi
        ;;
    esac
done

for e in $env; do
    eval "export $e"
done

if disabled autodetect; then

    # Unless iconv is explicitely disabled by the user, we still want to probe
    # for the iconv from the libc.
    disabled iconv || enable libc_iconv

    disable_weak $EXTERNAL_AUTODETECT_LIBRARY_LIST
    disable_weak $HWACCEL_AUTODETECT_LIBRARY_LIST
fi
# Mark specifically enabled, but normally autodetected libraries as requested.
for lib in $AUTODETECT_LIBS; do
    enabled $lib && request $lib
done
#TODO: switch to $AUTODETECT_LIBS when $THREADS_LIST is supported the same way
enable_weak $EXTERNAL_AUTODETECT_LIBRARY_LIST
enable_weak $HWACCEL_AUTODETECT_LIBRARY_LIST

disabled logging && logfile=/dev/null

die_license_disabled() {
    enabled $1 || { enabled $v && die "$v is $1 and --enable-$1 is not specified."; }
}

die_license_disabled_gpl() {
    enabled $1 || { enabled $v && die "$v is incompatible with the gpl and --enable-$1 is not specified."; }
}

map "die_license_disabled gpl"      $EXTERNAL_LIBRARY_GPL_LIST $EXTERNAL_LIBRARY_GPLV3_LIST
map "die_license_disabled version3" $EXTERNAL_LIBRARY_VERSION3_LIST $EXTERNAL_LIBRARY_GPLV3_LIST

enabled gpl && map "die_license_disabled_gpl nonfree" $EXTERNAL_LIBRARY_NONFREE_LIST
map "die_license_disabled nonfree" $HWACCEL_LIBRARY_NONFREE_LIST

enabled version3 && { enabled gpl && enable gplv3 || enable lgplv3; }

# Disable all the library-specific components if the library itself
# is disabled, see AVCODEC_LIST and following _LIST variables.

disable_components(){
    disabled ${1} && disable $(
        eval components="\$$(toupper ${1})_COMPONENTS"
        map 'eval echo \${$(toupper ${v%s})_LIST}' $components
    )
}

map 'disable_components $v' $LIBRARY_LIST

echo "# $0 $FFMPEG_CONFIGURATION" > $logfile
set >> $logfile

test -n "$valgrind" && toolchain="valgrind-memcheck"

enabled ossfuzz && {
    add_cflags  -fsanitize=address,undefined -fsanitize-coverage=trace-pc-guard,trace-cmp -fno-omit-frame-pointer
    add_ldflags -fsanitize=address,undefined -fsanitize-coverage=trace-pc-guard,trace-cmp
}

case "$toolchain" in
    *-asan)
        cc_default="${toolchain%-asan}"
        add_cflags  -fsanitize=address
        add_ldflags -fsanitize=address
    ;;
    *-msan)
        cc_default="${toolchain%-msan}"
        add_cflags  -fsanitize=memory -fsanitize-memory-track-origins
        add_ldflags -fsanitize=memory
    ;;
    *-tsan)
        cc_default="${toolchain%-tsan}"
        add_cflags  -fsanitize=thread -fPIE
        add_ldflags -fsanitize=thread -pie
        case "$toolchain" in
            gcc-tsan)
                add_cflags  -fPIC
                add_ldflags -fPIC
                ;;
        esac
    ;;
    *-usan)
        cc_default="${toolchain%-usan}"
        add_cflags  -fsanitize=undefined
        add_ldflags -fsanitize=undefined
    ;;
    valgrind-*)
        target_exec_default="valgrind"
        case "$toolchain" in
            valgrind-massif)
                target_exec_args="--tool=massif --alloc-fn=av_malloc --alloc-fn=av_mallocz --alloc-fn=av_calloc --alloc-fn=av_fast_padded_malloc --alloc-fn=av_fast_malloc --alloc-fn=av_realloc_f --alloc-fn=av_fast_realloc --alloc-fn=av_realloc"
                ;;
            valgrind-memcheck)
                target_exec_args="--error-exitcode=1 --malloc-fill=0x2a --track-origins=yes --leak-check=full --gen-suppressions=all --suppressions=$source_path/tests/fate-valgrind.supp"
                ;;
        esac
    ;;
    msvc)
        # Check whether the current MSVC version needs the C99 converter.
        # From MSVC 2013 (compiler major version 18) onwards, it does actually
        # support enough of C99 to build ffmpeg. Default to the new
        # behaviour if the regexp was unable to match anything, since this
        # successfully parses the version number of existing supported
        # versions that require the converter (MSVC 2010 and 2012).
        cl_major_ver=$(cl 2>&1 | sed -n 's/.*Version \([[:digit:]]\{1,\}\)\..*/\1/p')
        if [ -z "$cl_major_ver" ] || [ $cl_major_ver -ge 18 ]; then
            cc_default="cl"
            cxx_default="cl"
        else
            cc_default="c99wrap cl"
            cxx_default="c99wrap cl"
        fi
        ld_default="$source_path/compat/windows/mslink"
        nm_default="dumpbin -symbols"
        ar_default="lib"
        case "$arch" in
        arm*)
            as_default="armasm"
            ;;
        esac
        target_os_default="win32"
        # Use a relative path for TMPDIR. This makes sure all the
        # ffconf temp files are written with a relative path, avoiding
        # issues with msys/win32 path conversion for MSVC parameters
        # such as -Fo<file> or -out:<file>.
        TMPDIR=.
    ;;
    icl)
        cc_default="icl"
        ld_default="xilink"
        nm_default="dumpbin -symbols"
        ar_default="xilib"
        target_os_default="win32"
        TMPDIR=.
    ;;
    gcov)
        add_cflags  -fprofile-arcs -ftest-coverage
        add_ldflags -fprofile-arcs -ftest-coverage
    ;;
    llvm-cov)
        add_cflags -fprofile-arcs -ftest-coverage
        add_ldflags --coverage
    ;;
    hardened)
        add_cppflags -U_FORTIFY_SOURCE -D_FORTIFY_SOURCE=2
        add_cflags   -fno-strict-overflow -fstack-protector-all
        add_ldflags  -Wl,-z,relro -Wl,-z,now
        add_cflags   -fPIE
        add_ldexeflags -fPIE -pie
    ;;
    ?*)
        die "Unknown toolchain $toolchain"
    ;;
esac

test -n "$cross_prefix" && enable cross_compile

if enabled cross_compile; then
    test -n "$arch" && test -n "$target_os" ||
        die "Must specify target arch (--arch) and OS (--target-os) when cross-compiling"
fi

ar_default="${cross_prefix}${ar_default}"
cc_default="${cross_prefix}${cc_default}"
cxx_default="${cross_prefix}${cxx_default}"
nm_default="${cross_prefix}${nm_default}"
pkg_config_default="${cross_prefix}${pkg_config_default}"
if ${cross_prefix}${ranlib_default} 2>&1 | grep -q "\-D "; then
    ranlib_default="${cross_prefix}${ranlib_default} -D"
else
    ranlib_default="${cross_prefix}${ranlib_default}"
fi
strip_default="${cross_prefix}${strip_default}"
windres_default="${cross_prefix}${windres_default}"

sysinclude_default="${sysroot}/usr/include"

set_default arch cc cxx doxygen pkg_config ranlib strip sysinclude \
    target_exec target_os x86asmexe nvcc
enabled cross_compile || host_cc_default=$cc
set_default host_cc

pkg_config_fail_message=""
if ! $pkg_config --version >/dev/null 2>&1; then
    warn "$pkg_config not found, library detection may fail."
    pkg_config=false
elif is_in -static $cc $LDFLAGS && ! is_in --static $pkg_config $pkg_config_flags; then
    pkg_config_fail_message="
Note: When building a static binary, add --pkg-config-flags=\"--static\"."
fi

if test $doxygen != $doxygen_default && \
  ! $doxygen --version >/dev/null 2>&1; then
    warn "Specified doxygen \"$doxygen\" not found, API documentation will fail to build."
fi

exesuf() {
    case $1 in
        mingw32*|mingw64*|win32|win64|cygwin*|*-dos|freedos|opendos|os/2*|symbian) echo .exe ;;
    esac
}

EXESUF=$(exesuf $target_os)
HOSTEXESUF=$(exesuf $host_os)

# set temporary file name
: ${TMPDIR:=$TEMPDIR}
: ${TMPDIR:=$TMP}
: ${TMPDIR:=/tmp}

if [ -n "$tempprefix" ] ; then
    mktemp(){
        tmpname="$tempprefix.${HOSTNAME}.${UID}"
        echo "$tmpname"
        mkdir "$tmpname"
    }
elif ! check_cmd mktemp -u XXXXXX; then
    # simple replacement for missing mktemp
    # NOT SAFE FOR GENERAL USE
    mktemp(){
        tmpname="${2%%XXX*}.${HOSTNAME}.${UID}.$$"
        echo "$tmpname"
        mkdir "$tmpname"
    }
fi

FFTMPDIR=$(mktemp -d "${TMPDIR}/ffconf.XXXXXXXX" 2> /dev/null) ||
    die "Unable to create temporary directory in $TMPDIR."

tmpfile(){
    tmp="${FFTMPDIR}/test"$2
    (set -C; exec > $tmp) 2> /dev/null ||
        die "Unable to create temporary file in $FFTMPDIR."
    eval $1=$tmp
}

trap 'rm -rf -- "$FFTMPDIR"' EXIT
trap 'exit 2' INT

tmpfile TMPASM .asm
tmpfile TMPC   .c
tmpfile TMPCPP .cpp
tmpfile TMPE   $EXESUF
tmpfile TMPH   .h
tmpfile TMPM   .m
tmpfile TMPO   .o
tmpfile TMPS   .S
tmpfile TMPSH  .sh
tmpfile TMPV   .ver

unset -f mktemp

chmod +x $TMPE

# make sure we can execute files in $TMPDIR
cat > $TMPSH 2>> $logfile <<EOF
#! /bin/sh
EOF
chmod +x $TMPSH >> $logfile 2>&1
if ! $TMPSH >> $logfile 2>&1; then
    cat <<EOF
Unable to create and execute files in $TMPDIR.  Set the TMPDIR environment
variable to another directory and make sure that it is not mounted noexec.
EOF
    die "Sanity test failed."
fi

armasm_flags(){
    for flag; do
        case $flag in
            # Filter out MSVC cl.exe options from cflags that shouldn't
            # be passed to gas-preprocessor
            -M[TD]*)                                            ;;
            *)                  echo $flag                      ;;
        esac
   done
}

ccc_flags(){
    for flag; do
        case $flag in
            -std=c99)           echo -c99                       ;;
            -mcpu=*)            echo -arch ${flag#*=}           ;;
            -mieee)             echo -ieee                      ;;
            -O*|-fast)          echo $flag                      ;;
            -fno-math-errno)    echo -assume nomath_errno       ;;
            -g)                 echo -g3                        ;;
            -Wall)              echo -msg_enable level2         ;;
            -Wno-pointer-sign)  echo -msg_disable ptrmismatch1  ;;
            -Wl,*)              echo $flag                      ;;
            -f*|-W*)                                            ;;
            *)                  echo $flag                      ;;
        esac
   done
}

cparser_flags(){
    for flag; do
        case $flag in
            -Wno-switch)             echo -Wno-switch-enum ;;
            -Wno-format-zero-length) ;;
            -Wdisabled-optimization) ;;
            -Wno-pointer-sign)       echo -Wno-other ;;
            *)                       echo $flag ;;
        esac
    done
}

msvc_common_flags(){
    for flag; do
        case $flag in
            # In addition to specifying certain flags under the compiler
            # specific filters, they must be specified here as well or else the
            # generic catch all at the bottom will print the original flag.
            -Wall)                ;;
            -Wextra)              ;;
            -std=c99)             ;;
            # Common flags
            -fomit-frame-pointer) ;;
            -g)                   echo -Z7 ;;
            -fno-math-errno)      ;;
            -fno-common)          ;;
            -fno-signed-zeros)    ;;
            -fPIC)                ;;
            -mthumb)              ;;
            -march=*)             ;;
            -lz)                  echo zlib.lib ;;
            -lx264)               echo libx264.lib ;;
            -lstdc++)             ;;
            -l*)                  echo ${flag#-l}.lib ;;
            -LARGEADDRESSAWARE)   echo $flag ;;
            -L*)                  echo -libpath:${flag#-L} ;;
            *)                    echo $flag ;;
        esac
    done
}

msvc_flags(){
    msvc_common_flags "$@"
    for flag; do
        case $flag in
            -Wall)                echo -W3 -wd4018 -wd4146 -wd4244 -wd4305     \
                                       -wd4554 ;;
            -Wextra)              echo -W4 -wd4244 -wd4127 -wd4018 -wd4389     \
                                       -wd4146 -wd4057 -wd4204 -wd4706 -wd4305 \
                                       -wd4152 -wd4324 -we4013 -wd4100 -wd4214 \
                                       -wd4307 \
                                       -wd4273 -wd4554 -wd4701 -wd4703 ;;
        esac
    done
}

icl_flags(){
    msvc_common_flags "$@"
    for flag; do
        case $flag in
            # Despite what Intel's documentation says -Wall, which is supported
            # on Windows, does enable remarks so disable them here.
            -Wall)                echo $flag -Qdiag-disable:remark ;;
            -std=c99)             echo -Qstd=c99 ;;
            -flto)                echo -ipo ;;
        esac
    done
}

icc_flags(){
    for flag; do
        case $flag in
            -flto)                echo -ipo ;;
            *)                    echo $flag ;;
        esac
    done
}

pgi_flags(){
    for flag; do
        case $flag in
            -flto)                echo -Mipa=fast,libopt,libinline,vestigial ;;
            -fomit-frame-pointer) echo -Mnoframe ;;
            -g)                   echo -gopt ;;
            *)                    echo $flag ;;
        esac
    done
}

suncc_flags(){
    for flag; do
        case $flag in
            -march=*|-mcpu=*)
                case "${flag#*=}" in
                    native)                   echo -xtarget=native       ;;
                    v9|niagara)               echo -xarch=sparc          ;;
                    ultrasparc)               echo -xarch=sparcvis       ;;
                    ultrasparc3|niagara2)     echo -xarch=sparcvis2      ;;
                    i586|pentium)             echo -xchip=pentium        ;;
                    i686|pentiumpro|pentium2) echo -xtarget=pentium_pro  ;;
                    pentium3*|c3-2)           echo -xtarget=pentium3     ;;
                    pentium-m)          echo -xarch=sse2 -xchip=pentium3 ;;
                    pentium4*)          echo -xtarget=pentium4           ;;
                    prescott|nocona)    echo -xarch=sse3 -xchip=pentium4 ;;
                    *-sse3)             echo -xarch=sse3                 ;;
                    core2)              echo -xarch=ssse3 -xchip=core2   ;;
                    bonnell)                   echo -xarch=ssse3         ;;
                    corei7|nehalem)            echo -xtarget=nehalem     ;;
                    westmere)                  echo -xtarget=westmere    ;;
                    silvermont)                echo -xarch=sse4_2        ;;
                    corei7-avx|sandybridge)    echo -xtarget=sandybridge ;;
                    core-avx*|ivybridge|haswell|broadwell|skylake*|knl)
                                               echo -xarch=avx           ;;
                    amdfam10|barcelona)        echo -xtarget=barcelona   ;;
                    btver1)                    echo -xarch=amdsse4a      ;;
                    btver2|bdver*|znver*)      echo -xarch=avx           ;;
                    athlon-4|athlon-[mx]p)     echo -xarch=ssea          ;;
                    k8|opteron|athlon64|athlon-fx)
                                               echo -xarch=sse2a         ;;
                    athlon*)                   echo -xarch=pentium_proa  ;;
                esac
                ;;
            -std=c99)             echo -xc99              ;;
            -fomit-frame-pointer) echo -xregs=frameptr    ;;
            -fPIC)                echo -KPIC -xcode=pic32 ;;
            -W*,*)                echo $flag              ;;
            -f*-*|-W*|-mimpure-text)                      ;;
            -shared)              echo -G                 ;;
            *)                    echo $flag              ;;
        esac
    done
}

tms470_flags(){
    for flag; do
        case $flag in
            -march=*|-mcpu=*)
                case "${flag#*=}" in
                    armv7-a|cortex-a*)      echo -mv=7a8 ;;
                    armv7-r|cortex-r*)      echo -mv=7r4 ;;
                    armv7-m|cortex-m*)      echo -mv=7m3 ;;
                    armv6*|arm11*)          echo -mv=6   ;;
                    armv5*e|arm[79]*e*|arm9[24]6*|arm96*|arm102[26])
                                            echo -mv=5e  ;;
                    armv4*|arm7*|arm9[24]*) echo -mv=4   ;;
                esac
                ;;
            -mfpu=neon)     echo --float_support=vfpv3 --neon ;;
            -mfpu=vfp)      echo --float_support=vfpv2        ;;
            -mfpu=vfpv3)    echo --float_support=vfpv3        ;;
            -mfpu=vfpv3-d16) echo --float_support=vfpv3d16    ;;
            -msoft-float)   echo --float_support=vfplib       ;;
            -O[0-3]|-mf=*)  echo $flag                        ;;
            -g)             echo -g -mn                       ;;
            -pds=*)         echo $flag                        ;;
            -D*|-I*)        echo $flag                        ;;
            --gcc|--abi=*)  echo $flag                        ;;
            -me)            echo $flag                        ;;
        esac
    done
}

probe_cc(){
    pfx=$1
    _cc=$2
    first=$3

    unset _type _ident _cc_c _cc_e _cc_o _flags _cflags
    unset _ld_o _ldflags _ld_lib _ld_path
    unset _depflags _DEPCMD _DEPFLAGS
    _flags_filter=echo

    if $_cc --version 2>&1 | grep -q '^GNU assembler'; then
        true # no-op to avoid reading stdin in following checks
    elif $_cc -v 2>&1 | grep -q '^gcc.*LLVM'; then
        _type=llvm_gcc
        gcc_extra_ver=$(expr "$($_cc --version 2>/dev/null | head -n1)" : '.*\((.*)\)')
        _ident="llvm-gcc $($_cc -dumpversion 2>/dev/null) $gcc_extra_ver"
        _depflags='-MMD -MF $(@:.o=.d) -MT $@'
        _cflags_speed='-O3'
        _cflags_size='-Os'
    elif $_cc -v 2>&1 | grep -qi ^gcc; then
        _type=gcc
        gcc_version=$($_cc --version | head -n1)
        gcc_basever=$($_cc -dumpversion)
        gcc_pkg_ver=$(expr "$gcc_version" : '[^ ]* \(([^)]*)\)')
        gcc_ext_ver=$(expr "$gcc_version" : ".*$gcc_pkg_ver $gcc_basever \\(.*\\)")
        _ident=$(cleanws "gcc $gcc_basever $gcc_pkg_ver $gcc_ext_ver")
        case $gcc_basever in
            2) ;;
            2.*) ;;
            *) _depflags='-MMD -MF $(@:.o=.d) -MT $@' ;;
        esac
        if [ "$first" = true ]; then
            case $gcc_basever in
                4.2*)
                warn "gcc 4.2 is outdated and may miscompile FFmpeg. Please use a newer compiler." ;;
            esac
        fi
        _cflags_speed='-O3'
        _cflags_size='-Os'
    elif $_cc --version 2>/dev/null | grep -q ^icc; then
        _type=icc
        _ident=$($_cc --version | head -n1)
        _depflags='-MMD'
        _cflags_speed='-O3'
        _cflags_size='-Os'
        _cflags_noopt='-O1'
        _flags_filter=icc_flags
    elif $_cc -v 2>&1 | grep -q xlc; then
        _type=xlc
        _ident=$($_cc -qversion 2>/dev/null | head -n1)
        _cflags_speed='-O5'
        _cflags_size='-O5 -qcompact'
    elif $_cc -V 2>/dev/null | grep -q Compaq; then
        _type=ccc
        _ident=$($_cc -V | head -n1 | cut -d' ' -f1-3)
        _DEPFLAGS='-M'
        _cflags_speed='-fast'
        _cflags_size='-O1'
        _flags_filter=ccc_flags
    elif $_cc --vsn 2>/dev/null | grep -Eq "ARM (C/C\+\+ )?Compiler"; then
        test -d "$sysroot" || die "No valid sysroot specified."
        _type=armcc
        _ident=$($_cc --vsn | grep -i build | head -n1 | sed 's/.*: //')
        armcc_conf="$PWD/armcc.conf"
        $_cc --arm_linux_configure                 \
             --arm_linux_config_file="$armcc_conf" \
             --configure_sysroot="$sysroot"        \
             --configure_cpp_headers="$sysinclude" >>$logfile 2>&1 ||
             die "Error creating armcc configuration file."
        $_cc --vsn | grep -q RVCT && armcc_opt=rvct || armcc_opt=armcc
        _flags="--arm_linux_config_file=$armcc_conf --translate_gcc"
        as_default="${cross_prefix}gcc"
        _depflags='-MMD'
        _cflags_speed='-O3'
        _cflags_size='-Os'
    elif $_cc -version 2>/dev/null | grep -Eq 'TMS470|TI ARM'; then
        _type=tms470
        _ident=$($_cc -version | head -n1 | tr -s ' ')
        _flags='--gcc --abi=eabi -me'
        _cc_e='-ppl -fe=$@'
        _cc_o='-fe=$@'
        _depflags='-ppa -ppd=$(@:.o=.d)'
        _cflags_speed='-O3 -mf=5'
        _cflags_size='-O3 -mf=2'
        _flags_filter=tms470_flags
    elif $_cc -v 2>&1 | grep -q clang; then
        _type=clang
        _ident=$($_cc --version 2>/dev/null | head -n1)
        _depflags='-MMD -MF $(@:.o=.d) -MT $@'
        _cflags_speed='-O3'
        _cflags_size='-Oz'
    elif $_cc -V 2>&1 | grep -q Sun; then
        _type=suncc
        _ident=$($_cc -V 2>&1 | head -n1 | cut -d' ' -f 2-)
        _DEPCMD='$(DEP$(1)) $(DEP$(1)FLAGS) $($(1)DEP_FLAGS) $< | sed -e "1s,^.*: ,$@: ," -e "\$$!s,\$$, \\\," -e "1!s,^.*: , ," > $(@:.o=.d)'
        _DEPFLAGS='-xM1 -xc99'
        _ldflags='-std=c99'
        _cflags_speed='-O5'
        _cflags_size='-O5 -xspace'
        _flags_filter=suncc_flags
    elif $_cc -v 2>&1 | grep -q 'PathScale\|Path64'; then
        _type=pathscale
        _ident=$($_cc -v 2>&1 | head -n1 | tr -d :)
        _depflags='-MMD -MF $(@:.o=.d) -MT $@'
        _cflags_speed='-O2'
        _cflags_size='-Os'
        _flags_filter='filter_out -Wdisabled-optimization'
    elif $_cc -v 2>&1 | grep -q Open64; then
        _type=open64
        _ident=$($_cc -v 2>&1 | head -n1 | tr -d :)
        _depflags='-MMD -MF $(@:.o=.d) -MT $@'
        _cflags_speed='-O2'
        _cflags_size='-Os'
        _flags_filter='filter_out -Wdisabled-optimization|-Wtype-limits|-fno-signed-zeros'
    elif $_cc -V 2>&1 | grep -q Portland; then
        _type=pgi
        _ident="PGI $($_cc -V 2>&1 | awk '/^pgcc/ { print $2; exit }')"
        opt_common='-alias=ansi -Mdse -Mlre -Mpre'
        _cflags_speed="-O3 -Mautoinline -Munroll=c:4 $opt_common"
        _cflags_size="-O2 -Munroll=c:1 $opt_common"
        _cflags_noopt="-O"
        _flags_filter=pgi_flags
    elif $_cc 2>&1 | grep -q 'Microsoft.*ARM.*Assembler'; then
        _type=armasm
        _ident=$($_cc | head -n1)
        # 4509: "This form of conditional instruction is deprecated"
        _flags="-nologo -ignore 4509"
        _flags_filter=armasm_flags
    elif $_cc 2>&1 | grep -q Intel; then
        _type=icl
        _ident=$($_cc 2>&1 | head -n1)
        _depflags='-QMMD -QMF$(@:.o=.d) -QMT$@'
        # Not only is O3 broken on 13.x+ but it is slower on all previous
        # versions (tested) as well.
        _cflags_speed="-O2"
        _cflags_size="-O1 -Oi" # -O1 without -Oi miscompiles stuff
        if $_cc 2>&1 | grep -q Linker; then
            _ld_o='-out:$@'
        else
            _ld_o='-Fe$@'
        fi
        _cc_o='-Fo$@'
        _cc_e='-P'
        _flags_filter=icl_flags
        _ld_lib='lib%.a'
        _ld_path='-libpath:'
        # -Qdiag-error to make icl error when seeing certain unknown arguments
        _flags='-nologo -Qdiag-error:4044,10157'
        # -Qvec- -Qsimd- to prevent miscompilation, -GS, fp:precise for consistency
        # with MSVC which enables it by default.
        _cflags='-Qms0 -Qvec- -Qsimd- -GS -fp:precise'
        disable stripping
    elif $_cc -? 2>/dev/null | grep -q 'LLVM.*Linker'; then
        # lld can emulate multiple different linkers; in ms link.exe mode,
        # the -? parameter gives the help output which contains an identifyable
        # string, while it gives an error in other modes.
        _type=lld-link
        # The link.exe mode doesn't have a switch for getting the version,
        # but we can force it back to gnu mode and get the version from there.
        _ident=$($_cc -flavor gnu --version 2>/dev/null)
        _ld_o='-out:$@'
        _flags_filter=msvc_flags
        _ld_lib='lib%.a'
        _ld_path='-libpath:'
    elif $_cc -nologo- 2>&1 | grep -q Microsoft; then
        _type=msvc
        _ident=$($_cc 2>&1 | head -n1)
        _DEPCMD='$(DEP$(1)) $(DEP$(1)FLAGS) $($(1)DEP_FLAGS) $< 2>&1 | awk '\''/including/ { sub(/^.*file: */, ""); gsub(/\\/, "/"); if (!match($$0, / /)) print "$@:", $$0 }'\'' > $(@:.o=.d)'
        _DEPFLAGS='$(CPPFLAGS) $(CFLAGS) -showIncludes -Zs'
        _cflags_speed="-O2"
        _cflags_size="-O1"
        _cflags_noopt="-O1"
        if $_cc -nologo- 2>&1 | grep -q Linker; then
            _ld_o='-out:$@'
        else
            _ld_o='-Fe$@'
        fi
        _cc_o='-Fo$@'
        _cc_e='-P -Fi$@'
        _flags_filter=msvc_flags
        _ld_lib='lib%.a'
        _ld_path='-libpath:'
        _flags='-nologo'
        disable stripping
    elif $_cc --version 2>/dev/null | grep -q ^cparser; then
        _type=cparser
        _ident=$($_cc --version | head -n1)
        _depflags='-MMD'
        _cflags_speed='-O4'
        _cflags_size='-O2'
        _flags_filter=cparser_flags
    fi

    eval ${pfx}_type=\$_type
    eval ${pfx}_ident=\$_ident
}

set_ccvars(){
    eval ${1}_C=\${_cc_c-\${${1}_C}}
    eval ${1}_E=\${_cc_e-\${${1}_E}}
    eval ${1}_O=\${_cc_o-\${${1}_O}}

    if [ -n "$_depflags" ]; then
        eval ${1}_DEPFLAGS=\$_depflags
    else
        eval ${1}DEP=\${_DEPCMD:-\$DEPCMD}
        eval ${1}DEP_FLAGS=\${_DEPFLAGS:-\$DEPFLAGS}
        eval DEP${1}FLAGS=\$_flags
    fi
}

probe_cc cc "$cc" "true"
cflags_filter=$_flags_filter
cflags_speed=$_cflags_speed
cflags_size=$_cflags_size
cflags_noopt=$_cflags_noopt
add_cflags $_flags $_cflags
cc_ldflags=$_ldflags
set_ccvars CC
set_ccvars CXX

probe_cc hostcc "$host_cc"
host_cflags_filter=$_flags_filter
host_cflags_speed=$_cflags_speed
add_host_cflags  $_flags $_cflags
set_ccvars HOSTCC

test -n "$cc_type" && enable $cc_type ||
    warn "Unknown C compiler $cc, unable to select optimal CFLAGS"

: ${as_default:=$cc}
: ${objcc_default:=$cc}
: ${dep_cc_default:=$cc}
: ${ld_default:=$cc}
: ${host_ld_default:=$host_cc}
set_default ar as objcc dep_cc ld ln_s host_ld windres

probe_cc as "$as"
asflags_filter=$_flags_filter
add_asflags $_flags $_cflags
set_ccvars AS

probe_cc objcc "$objcc"
objcflags_filter=$_flags_filter
add_objcflags $_flags $_cflags
set_ccvars OBJC

probe_cc ld "$ld"
ldflags_filter=$_flags_filter
add_ldflags $_flags $_ldflags
test "$cc_type" != "$ld_type" && add_ldflags $cc_ldflags
LD_O=${_ld_o-$LD_O}
LD_LIB=${_ld_lib-$LD_LIB}
LD_PATH=${_ld_path-$LD_PATH}

probe_cc hostld "$host_ld"
host_ldflags_filter=$_flags_filter
add_host_ldflags $_flags $_ldflags
HOSTLD_O=${_ld_o-$HOSTLD_O}

if [ -z "$CC_DEPFLAGS" ] && [ "$dep_cc" != "$cc" ]; then
    probe_cc depcc "$dep_cc"
    CCDEP=${_DEPCMD:-$DEPCMD}
    CCDEP_FLAGS=${_DEPFLAGS:=$DEPFLAGS}
    DEPCCFLAGS=$_flags
fi

if $ar 2>&1 | grep -q Microsoft; then
    arflags="-nologo"
    ar_o='-out:$@'
elif $ar 2>&1 | grep -q 'Texas Instruments'; then
    arflags="rq"
    ar_o='$@'
elif $ar 2>&1 | grep -q 'Usage: ar.*-X.*any'; then
    arflags='-Xany -r -c'
    ar_o='$@'
elif $ar 2>&1 | grep -q "\[D\] "; then
    arflags="rcD"
    ar_o='$@'
else
    arflags="rc"
    ar_o='$@'
fi

add_cflags $extra_cflags
add_cxxflags $extra_cxxflags
add_objcflags $extra_objcflags
add_asflags $extra_cflags

if test -n "$sysroot"; then
    case "$cc_type" in
        gcc|llvm_gcc|clang)
            add_cppflags --sysroot="$sysroot"
            add_ldflags --sysroot="$sysroot"
# On Darwin --sysroot may be ignored, -isysroot always affects headers and linking
            add_cppflags -isysroot "$sysroot"
            add_ldflags -isysroot "$sysroot"
        ;;
        tms470)
            add_cppflags -I"$sysinclude"
            add_ldflags  --sysroot="$sysroot"
        ;;
    esac
fi

if test "$cpu" = host; then
    enabled cross_compile &&
        die "--cpu=host makes no sense when cross-compiling."

    case "$cc_type" in
        gcc|llvm_gcc)
            check_native(){
                $cc $1=native -v -c -o $TMPO $TMPC >$TMPE 2>&1 || return
                sed -n "/cc1.*$1=/{
                            s/.*$1=\\([^ ]*\\).*/\\1/
                            p
                            q
                        }" $TMPE
            }
            cpu=$(check_native -march || check_native -mcpu)
        ;;
        clang)
            check_native(){
                $cc $1=native -v -c -o $TMPO $TMPC >$TMPE 2>&1 || return
                sed -n "/cc1.*-target-cpu /{
                            s/.*-target-cpu \\([^ ]*\\).*/\\1/
                            p
                            q
                        }" $TMPE
            }
            cpu=$(check_native -march)
        ;;
    esac

    test "${cpu:-host}" = host &&
        die "--cpu=host not supported with compiler $cc"
fi

# Deal with common $arch aliases
case "$arch" in
    aarch64|arm64)
        arch="aarch64"
    ;;
    arm*|iPad*|iPhone*)
        arch="arm"
    ;;
    mips*|IP*)
        case "$arch" in
        *el)
            add_cppflags -EL
            add_ldflags -EL
        ;;
        *eb)
            add_cppflags -EB
            add_ldflags -EB
        ;;
        esac
        arch="mips"
    ;;
    parisc*|hppa*)
        arch="parisc"
    ;;
    "Power Macintosh"|ppc*|powerpc*)
        arch="ppc"
    ;;
    s390|s390x)
        arch="s390"
    ;;
    sh4|sh)
        arch="sh4"
    ;;
    sun4*|sparc*)
        arch="sparc"
    ;;
    tilegx|tile-gx)
        arch="tilegx"
    ;;
    i[3-6]86*|i86pc|BePC|x86pc|x86_64|x86_32|amd64)
        arch="x86"
    ;;
esac

is_in $arch $ARCH_LIST || warn "unknown architecture $arch"
enable $arch

# Add processor-specific flags
if enabled aarch64; then

    case $cpu in
        armv*)
            cpuflags="-march=$cpu"
        ;;
        *)
            cpuflags="-mcpu=$cpu"
        ;;
    esac

elif enabled alpha; then

    cpuflags="-mcpu=$cpu"

elif enabled arm; then

    check_arm_arch() {
        check_cpp_condition stddef.h \
            "defined __ARM_ARCH_${1}__ || defined __TARGET_ARCH_${2:-$1}" \
            $cpuflags
    }

    probe_arm_arch() {
        if   check_arm_arch 4;        then echo armv4
        elif check_arm_arch 4T;       then echo armv4t
        elif check_arm_arch 5;        then echo armv5
        elif check_arm_arch 5E;       then echo armv5e
        elif check_arm_arch 5T;       then echo armv5t
        elif check_arm_arch 5TE;      then echo armv5te
        elif check_arm_arch 5TEJ;     then echo armv5te
        elif check_arm_arch 6;        then echo armv6
        elif check_arm_arch 6J;       then echo armv6j
        elif check_arm_arch 6K;       then echo armv6k
        elif check_arm_arch 6Z;       then echo armv6z
        elif check_arm_arch 6ZK;      then echo armv6zk
        elif check_arm_arch 6T2;      then echo armv6t2
        elif check_arm_arch 7;        then echo armv7
        elif check_arm_arch 7A  7_A;  then echo armv7-a
        elif check_arm_arch 7S;       then echo armv7-a
        elif check_arm_arch 7R  7_R;  then echo armv7-r
        elif check_arm_arch 7M  7_M;  then echo armv7-m
        elif check_arm_arch 7EM 7E_M; then echo armv7-m
        elif check_arm_arch 8A  8_A;  then echo armv8-a
        fi
    }

    [ "$cpu" = generic ] && cpu=$(probe_arm_arch)

    case $cpu in
        armv*)
            cpuflags="-march=$cpu"
            subarch=$(echo $cpu | sed 's/[^a-z0-9]//g')
        ;;
        *)
            cpuflags="-mcpu=$cpu"
            case $cpu in
                cortex-a*)                               subarch=armv7a  ;;
                cortex-r*)                               subarch=armv7r  ;;
                cortex-m*)                 enable thumb; subarch=armv7m  ;;
                arm11*)                                  subarch=armv6   ;;
                arm[79]*e*|arm9[24]6*|arm96*|arm102[26]) subarch=armv5te ;;
                armv4*|arm7*|arm9[24]*)                  subarch=armv4   ;;
                *)                             subarch=$(probe_arm_arch) ;;
            esac
        ;;
    esac

    case "$subarch" in
        armv5t*)    enable fast_clz                ;;
        armv[6-8]*)
            enable fast_clz
            disabled fast_unaligned || enable fast_unaligned
            ;;
    esac

elif enabled avr32; then

    case $cpu in
        ap7[02]0[0-2])
            subarch="avr32_ap"
            cpuflags="-mpart=$cpu"
        ;;
        ap)
            subarch="avr32_ap"
            cpuflags="-march=$cpu"
        ;;
        uc3[ab]*)
            subarch="avr32_uc"
            cpuflags="-mcpu=$cpu"
        ;;
        uc)
            subarch="avr32_uc"
            cpuflags="-march=$cpu"
        ;;
    esac

elif enabled bfin; then

    cpuflags="-mcpu=$cpu"

elif enabled mips; then

    cpuflags="-march=$cpu"

    if [ "$cpu" != "generic" ]; then
        disable mips32r2
        disable mips32r5
        disable mips64r2
        disable mips32r6
        disable mips64r6
        disable loongson2
        disable loongson3

        case $cpu in
            24kc|24kf*|24kec|34kc|1004kc|24kef*|34kf*|1004kf*|74kc|74kf)
                enable mips32r2
                disable msa
            ;;
            p5600|i6400|p6600)
                disable mipsdsp
                disable mipsdspr2
            ;;
            loongson*)
                enable loongson2
                enable loongson3
                enable local_aligned_8 local_aligned_16 local_aligned_32
                enable simd_align_16
                enable fast_64bit
                enable fast_clz
                enable fast_cmov
                enable fast_unaligned
                disable aligned_stack
                disable mipsfpu
                disable mipsdsp
                disable mipsdspr2
                case $cpu in
                    loongson3*)
                        cpuflags="-march=loongson3a -mhard-float -fno-expensive-optimizations"
                    ;;
                    loongson2e)
                        cpuflags="-march=loongson2e -mhard-float -fno-expensive-optimizations"
                    ;;
                    loongson2f)
                        cpuflags="-march=loongson2f -mhard-float -fno-expensive-optimizations"
                    ;;
                esac
            ;;
            *)
                # Unknown CPU. Disable everything.
                warn "unknown CPU. Disabling all MIPS optimizations."
                disable mipsfpu
                disable mipsdsp
                disable mipsdspr2
                disable msa
                disable mmi
            ;;
        esac

        case $cpu in
            24kc)
                disable mipsfpu
                disable mipsdsp
                disable mipsdspr2
            ;;
            24kf*)
                disable mipsdsp
                disable mipsdspr2
            ;;
            24kec|34kc|1004kc)
                disable mipsfpu
                disable mipsdspr2
            ;;
            24kef*|34kf*|1004kf*)
                disable mipsdspr2
            ;;
            74kc)
                disable mipsfpu
            ;;
            p5600)
                enable mips32r5
                check_cflags "-mtune=p5600" && check_cflags "-msched-weight -mload-store-pairs -funroll-loops"
            ;;
            i6400)
                enable mips64r6
                check_cflags "-mtune=i6400 -mabi=64" && check_cflags "-msched-weight -mload-store-pairs -funroll-loops" && check_ldflags "-mabi=64"
            ;;
            p6600)
                enable mips64r6
                check_cflags "-mtune=p6600 -mabi=64" && check_cflags "-msched-weight -mload-store-pairs -funroll-loops" && check_ldflags "-mabi=64"
            ;;
        esac
    else
        # We do not disable anything. Is up to the user to disable the unwanted features.
        warn 'generic cpu selected'
    fi

elif enabled ppc; then

    disable ldbrx

    case $(tolower $cpu) in
        601|ppc601|powerpc601)
            cpuflags="-mcpu=601"
            disable altivec
        ;;
        603*|ppc603*|powerpc603*)
            cpuflags="-mcpu=603"
            disable altivec
        ;;
        604*|ppc604*|powerpc604*)
            cpuflags="-mcpu=604"
            disable altivec
        ;;
        g3|75*|ppc75*|powerpc75*)
            cpuflags="-mcpu=750"
            disable altivec
        ;;
        g4|745*|ppc745*|powerpc745*)
            cpuflags="-mcpu=7450"
            disable vsx
        ;;
        74*|ppc74*|powerpc74*)
            cpuflags="-mcpu=7400"
            disable vsx
        ;;
        g5|970|ppc970|powerpc970)
            cpuflags="-mcpu=970"
            disable vsx
        ;;
        power[3-6]*)
            cpuflags="-mcpu=$cpu"
            disable vsx
        ;;
        power[7-8]*)
            cpuflags="-mcpu=$cpu"
        ;;
        cell)
            cpuflags="-mcpu=cell"
            enable ldbrx
            disable vsx
        ;;
        e500mc)
            cpuflags="-mcpu=e500mc"
            disable altivec
        ;;
        e500v2)
            cpuflags="-mcpu=8548 -mhard-float -mfloat-gprs=double"
            disable altivec
            disable dcbzl
        ;;
        e500)
            cpuflags="-mcpu=8540 -mhard-float"
            disable altivec
            disable dcbzl
        ;;
    esac

elif enabled sparc; then

    case $cpu in
        cypress|f93[04]|tsc701|sparcl*|supersparc|hypersparc|niagara|v[789])
            cpuflags="-mcpu=$cpu"
        ;;
        ultrasparc*|niagara[234])
            cpuflags="-mcpu=$cpu"
        ;;
    esac

elif enabled x86; then

    case $cpu in
        i[345]86|pentium)
            cpuflags="-march=$cpu"
            disable i686
            disable mmx
        ;;
        # targets that do NOT support nopl and conditional mov (cmov)
        pentium-mmx|k6|k6-[23]|winchip-c6|winchip2|c3)
            cpuflags="-march=$cpu"
            disable i686
        ;;
        # targets that do support nopl and conditional mov (cmov)
        i686|pentiumpro|pentium[23]|pentium-m|athlon|athlon-tbird|athlon-4|athlon-[mx]p|athlon64*|k8*|opteron*|athlon-fx\
        |core*|atom|bonnell|nehalem|westmere|silvermont|sandybridge|ivybridge|haswell|broadwell|skylake*|knl\
        |amdfam10|barcelona|b[dt]ver*|znver*)
            cpuflags="-march=$cpu"
            enable i686
            enable fast_cmov
        ;;
        # targets that do support conditional mov but on which it's slow
        pentium4|pentium4m|prescott|nocona)
            cpuflags="-march=$cpu"
            enable i686
            disable fast_cmov
        ;;
    esac

fi

if [ "$cpu" != generic ]; then
    add_cflags  $cpuflags
    add_asflags $cpuflags
    test "$cc_type" = "$ld_type" && add_ldflags $cpuflags
fi

# compiler sanity check
check_exec <<EOF
int main(void){ return 0; }
EOF
if test "$?" != 0; then
    echo "$cc is unable to create an executable file."
    if test -z "$cross_prefix" && ! enabled cross_compile ; then
        echo "If $cc is a cross-compiler, use the --enable-cross-compile option."
        echo "Only do this if you know what cross compiling means."
    fi
    die "C compiler test failed."
fi

add_cppflags -D_ISOC99_SOURCE
add_cxxflags -D__STDC_CONSTANT_MACROS
check_cxxflags -std=c++11 || check_cxxflags -std=c++0x

# some compilers silently accept -std=c11, so we also need to check that the
# version macro is defined properly
test_cflags_cc -std=c11 ctype.h "__STDC_VERSION__ >= 201112L" &&
    add_cflags -std=c11 ||
    check_cflags -std=c99

check_cppflags -D_FILE_OFFSET_BITS=64
check_cppflags -D_LARGEFILE_SOURCE

add_host_cppflags -D_ISOC99_SOURCE
check_host_cflags -std=c99
check_host_cflags -Wall
check_host_cflags $host_cflags_speed

check_64bit(){
    arch32=$1
    arch64=$2
    expr=$3
    check_code cc "" "int test[2*($expr) - 1]" &&
        subarch=$arch64 || subarch=$arch32
}

case "$arch" in
    aarch64|alpha|ia64)
        spic=$shared
    ;;
    mips)
        check_64bit mips mips64 '_MIPS_SIM > 1'
        spic=$shared
    ;;
    parisc)
        check_64bit parisc parisc64 'sizeof(void *) > 4'
        spic=$shared
    ;;
    ppc)
        check_64bit ppc ppc64 'sizeof(void *) > 4'
        spic=$shared
    ;;
    s390)
        check_64bit s390 s390x 'sizeof(void *) > 4'
        spic=$shared
    ;;
    sparc)
        check_64bit sparc sparc64 'sizeof(void *) > 4'
        spic=$shared
    ;;
    x86)
        check_64bit x86_32 x86_64 'sizeof(void *) > 4'
        # Treat x32 as x64 for now. Note it also needs spic=$shared
        test "$subarch" = "x86_32" && check_cpp_condition stddef.h 'defined(__x86_64__)' &&
            subarch=x86_64
        if test "$subarch" = "x86_64"; then
            spic=$shared
        fi
    ;;
    ppc)
        check_cc <<EOF && subarch="ppc64"
        int test[(int)sizeof(char*) - 7];
EOF
    ;;
esac

enable $subarch
enabled spic && enable_weak pic

enabled x86_64 && objformat=elf64 || objformat="elf32"

# OS specific
case $target_os in
    aix)
        SHFLAGS=-shared
        add_cppflags '-I\$(SRC_PATH)/compat/aix'
        enabled shared && add_ldflags -Wl,-brtl
        ;;
    android)
        disable symver
        enable section_data_rel_ro
        SLIB_INSTALL_NAME='$(SLIBNAME)'
        SLIB_INSTALL_LINKS=
        SHFLAGS='-shared -Wl,-soname,$(SLIBNAME)'
        ;;
    haiku)
        prefix_default="/boot/common"
        network_extralibs="-lnetwork"
        host_extralibs=
        ;;
    sunos)
        SHFLAGS='-shared -Wl,-h,$$(@F)'
        enabled x86 && SHFLAGS="-mimpure-text $SHFLAGS"
        network_extralibs="-lsocket -lnsl"
        add_cppflags -D__EXTENSIONS__
        # When using suncc to build, the Solaris linker will mark
        # an executable with each instruction set encountered by
        # the Solaris assembler.  As our libraries contain their own
        # guards for processor-specific code, instead suppress
        # generation of the HWCAPS ELF section on Solaris x86 only.
        enabled_all suncc x86 &&
            echo "hwcap_1 = OVERRIDE;" > mapfile &&
            add_ldflags -Wl,-M,mapfile
        nm_default='nm -P -g'
        version_script='-M'
        VERSION_SCRIPT_POSTPROCESS_CMD='perl $(SRC_PATH)/compat/solaris/make_sunver.pl - $(OBJS)'
        ;;
    netbsd)
        disable symver
        oss_indev_extralibs="-lossaudio"
        oss_outdev_extralibs="-lossaudio"
        enabled gcc || check_ldflags -Wl,-zmuldefs
        ;;
    openbsd|bitrig)
        disable symver
        SHFLAGS='-shared'
        SLIB_INSTALL_NAME='$(SLIBNAME).$(LIBMAJOR).$(LIBMINOR)'
        SLIB_INSTALL_LINKS=
        oss_indev_extralibs="-lossaudio"
        oss_outdev_extralibs="-lossaudio"
        ;;
    dragonfly)
        disable symver
        ;;
    freebsd)
        ;;
    bsd/os)
        add_extralibs -lpoll -lgnugetopt
        strip="strip -d"
        ;;
    darwin)
        enabled ppc && add_asflags -force_cpusubtype_ALL
        install_name_dir_default='$(SHLIBDIR)'
        SHFLAGS='-dynamiclib -Wl,-single_module -Wl,-install_name,$(INSTALL_NAME_DIR)/$(SLIBNAME_WITH_MAJOR),-current_version,$(LIBVERSION),-compatibility_version,$(LIBMAJOR)'
        enabled x86_32 && append SHFLAGS -Wl,-read_only_relocs,suppress
        strip="${strip} -x"
        add_ldflags -Wl,-dynamic,-search_paths_first
        SLIBSUF=".dylib"
        SLIBNAME_WITH_VERSION='$(SLIBPREF)$(FULLNAME).$(LIBVERSION)$(SLIBSUF)'
        SLIBNAME_WITH_MAJOR='$(SLIBPREF)$(FULLNAME).$(LIBMAJOR)$(SLIBSUF)'
        objformat="macho"
        enabled x86_64 && objformat="macho64" || objformat="macho32"
        enabled_any pic shared x86_64 ||
            { check_cflags -mdynamic-no-pic && add_asflags -mdynamic-no-pic; }
        check_header dispatch/dispatch.h &&
            add_cppflags '-I\$(SRC_PATH)/compat/dispatch_semaphore'
        version_script='-exported_symbols_list'
        VERSION_SCRIPT_POSTPROCESS_CMD='tr " " "\n" | sed -n /global:/,/local:/p | grep ";" | tr ";" "\n" | sed -E "s/(.+)/_\1/g" | sed -E "s/(.+[^*])$$$$/\1*/"'
        ;;
    msys*)
        die "Native MSYS builds are discouraged, please use the MINGW environment."
        ;;
    mingw32*|mingw64*)
        if test $target_os = "mingw32ce"; then
            disable network
        else
            target_os=mingw32
        fi
        LIBTARGET=i386
        if enabled x86_64; then
            LIBTARGET="i386:x86-64"
        elif enabled arm; then
            LIBTARGET=arm-wince
        fi
        enabled shared && ! enabled small && check_cmd $windres --version && enable gnu_windres
        enabled x86_32 && check_ldflags -Wl,--large-address-aware
        shlibdir_default="$bindir_default"
        SLIBPREF=""
        SLIBSUF=".dll"
        SLIBNAME_WITH_VERSION='$(SLIBPREF)$(FULLNAME)-$(LIBVERSION)$(SLIBSUF)'
        SLIBNAME_WITH_MAJOR='$(SLIBPREF)$(FULLNAME)-$(LIBMAJOR)$(SLIBSUF)'
        dlltool="${cross_prefix}dlltool"
        if check_cmd lib.exe -list; then
            SLIB_EXTRA_CMD=-'sed -e "s/ @[^ ]*//" $$(@:$(SLIBSUF)=.orig.def) > $$(@:$(SLIBSUF)=.def); lib.exe -nologo -machine:$(LIBTARGET) -def:$$(@:$(SLIBSUF)=.def) -out:$(SUBDIR)$(SLIBNAME:$(SLIBSUF)=.lib)'
            if enabled x86_64; then
                LIBTARGET=x64
            fi
        elif check_cmd $dlltool --version; then
            SLIB_EXTRA_CMD=-'sed -e "s/ @[^ ]*//" $$(@:$(SLIBSUF)=.orig.def) > $$(@:$(SLIBSUF)=.def); $(DLLTOOL) -m $(LIBTARGET) -d $$(@:$(SLIBSUF)=.def) -l $(SUBDIR)$(SLIBNAME:$(SLIBSUF)=.lib) -D $(SLIBNAME_WITH_MAJOR)'
        fi
        SLIB_INSTALL_NAME='$(SLIBNAME_WITH_MAJOR)'
        SLIB_INSTALL_LINKS=
        SLIB_INSTALL_EXTRA_SHLIB='$(SLIBNAME:$(SLIBSUF)=.lib)'
        SLIB_INSTALL_EXTRA_LIB='lib$(SLIBNAME:$(SLIBSUF)=.dll.a) $(SLIBNAME_WITH_MAJOR:$(SLIBSUF)=.def)'
        SHFLAGS='-shared -Wl,--output-def,$$(@:$(SLIBSUF)=.orig.def) -Wl,--out-implib,$(SUBDIR)lib$(SLIBNAME:$(SLIBSUF)=.dll.a) -Wl,--enable-runtime-pseudo-reloc -Wl,--disable-auto-image-base'
        enabled x86_64 && objformat="win64" || objformat="win32"
        ranlib=:
        enable dos_paths
        check_ldflags -Wl,--nxcompat,--dynamicbase
        # Lets work around some stupidity in binutils.
        # ld will strip relocations from executables even though we need them
        # for dynamicbase (ASLR).  Using -pie does retain the reloc section
        # however ld then forgets what the entry point should be (oops) so we
        # have to manually (re)set it.
        if enabled x86_32; then
            disabled debug && add_ldexeflags -Wl,--pic-executable,-e,_mainCRTStartup
        elif enabled x86_64; then
            disabled debug && add_ldexeflags -Wl,--pic-executable,-e,mainCRTStartup
            check_ldflags -Wl,--high-entropy-va # binutils 2.25
            # Set image base >4GB for extra entropy with HEASLR
            add_ldexeflags -Wl,--image-base,0x140000000
            append SHFLAGS -Wl,--image-base,0x180000000
        fi
        ;;
    win32|win64)
        disable symver
        if enabled shared; then
            # Link to the import library instead of the normal static library
            # for shared libs.
            LD_LIB='%.lib'
            # Cannot build both shared and static libs with MSVC or icl.
            disable static
        fi
        enabled x86_32 && check_ldflags -LARGEADDRESSAWARE
        shlibdir_default="$bindir_default"
        SLIBPREF=""
        SLIBSUF=".dll"
        SLIBNAME_WITH_VERSION='$(SLIBPREF)$(FULLNAME)-$(LIBVERSION)$(SLIBSUF)'
        SLIBNAME_WITH_MAJOR='$(SLIBPREF)$(FULLNAME)-$(LIBMAJOR)$(SLIBSUF)'
        SLIB_CREATE_DEF_CMD='$(SRC_PATH)/compat/windows/makedef $(SUBDIR)lib$(NAME).ver $(OBJS) > $$(@:$(SLIBSUF)=.def)'
        SLIB_INSTALL_NAME='$(SLIBNAME_WITH_MAJOR)'
        SLIB_INSTALL_LINKS=
        SLIB_INSTALL_EXTRA_SHLIB='$(SLIBNAME:$(SLIBSUF)=.lib)'
        SLIB_INSTALL_EXTRA_LIB='$(SLIBNAME_WITH_MAJOR:$(SLIBSUF)=.def)'
        SHFLAGS='-dll -def:$$(@:$(SLIBSUF)=.def) -implib:$(SUBDIR)$(SLIBNAME:$(SLIBSUF)=.lib)'
        enabled x86_64 && objformat="win64" || objformat="win32"
        ranlib=:
        enable dos_paths
        ;;
    cygwin*)
        target_os=cygwin
        shlibdir_default="$bindir_default"
        SLIBPREF="cyg"
        SLIBSUF=".dll"
        SLIBNAME_WITH_VERSION='$(SLIBPREF)$(FULLNAME)-$(LIBVERSION)$(SLIBSUF)'
        SLIBNAME_WITH_MAJOR='$(SLIBPREF)$(FULLNAME)-$(LIBMAJOR)$(SLIBSUF)'
        SLIB_INSTALL_NAME='$(SLIBNAME_WITH_MAJOR)'
        SLIB_INSTALL_LINKS=
        SLIB_INSTALL_EXTRA_LIB='lib$(FULLNAME).dll.a'
        SHFLAGS='-shared -Wl,--out-implib,$(SUBDIR)lib$(FULLNAME).dll.a'
        enabled x86_64 && objformat="win64" || objformat="win32"
        enable dos_paths
        enabled shared && ! enabled small && check_cmd $windres --version && enable gnu_windres
        add_cppflags -D_POSIX_C_SOURCE=200112 -D_XOPEN_SOURCE=600
        ;;
    *-dos|freedos|opendos)
        network_extralibs="-lsocket"
        objformat="coff"
        enable dos_paths
        add_cppflags -U__STRICT_ANSI__
        ;;
    linux)
        enable section_data_rel_ro
        enabled_any arm aarch64 && enable_weak linux_perf
        ;;
    irix*)
        target_os=irix
        ranlib="echo ignoring ranlib"
        ;;
    os/2*)
        strip="lxlite -CS"
        objformat="aout"
        add_cppflags -D_GNU_SOURCE
        add_ldflags -Zomf -Zbin-files -Zargs-wild -Zhigh-mem -Zmap
        SHFLAGS='$(SUBDIR)$(NAME).def -Zdll -Zomf'
        LIBSUF="_s.a"
        SLIBPREF=""
        SLIBSUF=".dll"
        SLIBNAME_WITH_VERSION='$(SLIBPREF)$(FULLNAME)-$(LIBVERSION)$(SLIBSUF)'
        SLIBNAME_WITH_MAJOR='$(SLIBPREF)$(shell echo $(FULLNAME) | cut -c1-6)$(LIBMAJOR)$(SLIBSUF)'
        SLIB_CREATE_DEF_CMD='echo LIBRARY $(SLIBNAME_WITH_MAJOR:$(SLIBSUF)=) INITINSTANCE TERMINSTANCE > $(SUBDIR)$(FULLNAME).def; \
            echo CODE PRELOAD MOVEABLE DISCARDABLE >> $(SUBDIR)$(FULLNAME).def; \
            echo DATA PRELOAD MOVEABLE MULTIPLE NONSHARED >> $(SUBDIR)$(FULLNAME).def; \
            echo EXPORTS >> $(SUBDIR)$(FULLNAME).def; \
            emxexp $(OBJS) >> $(SUBDIR)$(FULLNAME).def'
        SLIB_EXTRA_CMD='emximp -o $(SUBDIR)$(LIBPREF)$(FULLNAME)_dll.a $(SUBDIR)$(FULLNAME).def; \
            emximp -o $(SUBDIR)$(LIBPREF)$(FULLNAME)_dll.lib $(SUBDIR)$(FULLNAME).def;'
        SLIB_INSTALL_NAME='$(SLIBNAME_WITH_MAJOR)'
        SLIB_INSTALL_LINKS=
        SLIB_INSTALL_EXTRA_LIB='$(LIBPREF)$(FULLNAME)_dll.a $(LIBPREF)$(FULLNAME)_dll.lib'
        enable dos_paths
        enable_weak os2threads
        ;;
    gnu/kfreebsd)
        add_cppflags -D_BSD_SOURCE
        ;;
    gnu)
        ;;
    qnx)
        add_cppflags -D_QNX_SOURCE
        network_extralibs="-lsocket"
        ;;
    symbian)
        SLIBSUF=".dll"
        enable dos_paths
        add_cflags --include=$sysinclude/gcce/gcce.h -fvisibility=default
        add_cppflags -D__GCCE__ -D__SYMBIAN32__ -DSYMBIAN_OE_POSIX_SIGNALS
        add_ldflags -Wl,--target1-abs,--no-undefined \
                    -Wl,-Ttext,0x80000,-Tdata,0x1000000 -shared \
                    -Wl,--entry=_E32Startup -Wl,-u,_E32Startup
        add_extralibs -l:eexe.lib -l:usrt2_2.lib -l:dfpaeabi.dso \
                      -l:drtaeabi.dso -l:scppnwdl.dso -lsupc++ -lgcc \
                      -l:libc.dso -l:libm.dso -l:euser.dso -l:libcrt0.lib
        ;;
    osf1)
        add_cppflags -D_OSF_SOURCE -D_POSIX_PII -D_REENTRANT
        ;;
    minix)
        ;;
    none)
        ;;
    *)
        die "Unknown OS '$target_os'."
        ;;
esac

# test if creating links works
link_dest=$(mktemp -u $TMPDIR/dest_XXXXXXXX)
link_name=$(mktemp -u $TMPDIR/name_XXXXXXXX)
mkdir "$link_dest"
$ln_s "$link_dest" "$link_name"
touch "$link_dest/test_file"
if [ "$source_path" != "." ] && ([ ! -d src ] || [ -L src ]) && [ -e "$link_name/test_file" ]; then
    # create link to source path
    [ -e src ] && rm src
    $ln_s "$source_path" src
    source_link=src
else
    # creating directory links doesn't work
    # fall back to using the full source path
    source_link="$source_path"
fi
# cleanup
rm -r "$link_dest"
rm -r "$link_name"

# determine libc flavour

probe_libc(){
    pfx=$1
    pfx_no_=${pfx%_}
    # uclibc defines __GLIBC__, so it needs to be checked before glibc.
    if check_${pfx}cpp_condition features.h "defined __UCLIBC__"; then
        eval ${pfx}libc_type=uclibc
        add_${pfx}cppflags -D_POSIX_C_SOURCE=200112 -D_XOPEN_SOURCE=600
    elif check_${pfx}cpp_condition features.h "defined __GLIBC__"; then
        eval ${pfx}libc_type=glibc
        add_${pfx}cppflags -D_POSIX_C_SOURCE=200112 -D_XOPEN_SOURCE=600
    # MinGW headers can be installed on Cygwin, so check for newlib first.
    elif check_${pfx}cpp_condition newlib.h "defined _NEWLIB_VERSION"; then
        eval ${pfx}libc_type=newlib
        add_${pfx}cppflags -U__STRICT_ANSI__ -D_XOPEN_SOURCE=600
    # MinGW64 is backwards compatible with MinGW32, so check for it first.
    elif check_${pfx}cpp_condition _mingw.h "defined __MINGW64_VERSION_MAJOR"; then
        eval ${pfx}libc_type=mingw64
        if check_${pfx}cpp_condition _mingw.h "__MINGW64_VERSION_MAJOR < 3"; then
            add_compat msvcrt/snprintf.o
            add_cflags "-include $source_path/compat/msvcrt/snprintf.h"
        fi
        add_${pfx}cppflags -U__STRICT_ANSI__ -D__USE_MINGW_ANSI_STDIO=1
        eval test \$${pfx_no_}cc_type = "gcc" &&
            add_${pfx}cppflags -D__printf__=__gnu_printf__
    elif check_${pfx}cpp_condition _mingw.h "defined __MINGW_VERSION"  ||
         check_${pfx}cpp_condition _mingw.h "defined __MINGW32_VERSION"; then
        eval ${pfx}libc_type=mingw32
        check_${pfx}cpp_condition _mingw.h "__MINGW32_MAJOR_VERSION > 3 || \
            (__MINGW32_MAJOR_VERSION == 3 && __MINGW32_MINOR_VERSION >= 15)" ||
            die "ERROR: MinGW32 runtime version must be >= 3.15."
        add_${pfx}cppflags -U__STRICT_ANSI__ -D__USE_MINGW_ANSI_STDIO=1
        check_${pfx}cpp_condition _mingw.h "defined(_WIN32_WINNT) && _WIN32_WINNT >= 0x0502" ||
            add_${pfx}cppflags -D_WIN32_WINNT=0x0502
        check_${pfx}cpp_condition _mingw.h "__MSVCRT_VERSION__ < 0x0700" &&
            add_${pfx}cppflags -D__MSVCRT_VERSION__=0x0700
        eval test \$${pfx_no_}cc_type = "gcc" &&
            add_${pfx}cppflags -D__printf__=__gnu_printf__
    elif check_${pfx}cpp_condition crtversion.h "defined _VC_CRT_MAJOR_VERSION"; then
        eval ${pfx}libc_type=msvcrt
        if check_${pfx}cpp_condition crtversion.h "_VC_CRT_MAJOR_VERSION < 14"; then
            if [ "$pfx" = host_ ]; then
                add_host_cppflags -Dsnprintf=_snprintf
            else
                add_compat strtod.o strtod=avpriv_strtod
                add_compat msvcrt/snprintf.o snprintf=avpriv_snprintf   \
                                             _snprintf=avpriv_snprintf  \
                                             vsnprintf=avpriv_vsnprintf
            fi
        fi
        add_${pfx}cppflags -D_USE_MATH_DEFINES -D_CRT_SECURE_NO_WARNINGS -D_CRT_NONSTDC_NO_WARNINGS
        # The MSVC 2010 headers (Win 7.0 SDK) set _WIN32_WINNT to
        # 0x601 by default unless something else is set by the user.
        # This can easily lead to us detecting functions only present
        # in such new versions and producing binaries requiring windows 7.0.
        # Therefore explicitly set the default to XP unless the user has
        # set something else on the command line.
        # Don't do this if WINAPI_FAMILY is set and is set to a non-desktop
        # family. For these cases, configure is free to use any functions
        # found in the SDK headers by default. (Alternatively, we could force
        # _WIN32_WINNT to 0x0602 in that case.)
        check_${pfx}cpp_condition stdlib.h "defined(_WIN32_WINNT)" ||
            { check_${pfx}cpp <<EOF && add_${pfx}cppflags -D_WIN32_WINNT=0x0502; }
#ifdef WINAPI_FAMILY
#include <winapifamily.h>
#if !WINAPI_FAMILY_PARTITION(WINAPI_PARTITION_DESKTOP)
#error not desktop
#endif
#endif
EOF
        if [ "$pfx" = "" ]; then
            check_func strtoll || add_cflags -Dstrtoll=_strtoi64
            check_func strtoull || add_cflags -Dstrtoull=_strtoui64
        fi
    elif check_${pfx}cpp_condition stddef.h "defined __KLIBC__"; then
        eval ${pfx}libc_type=klibc
    elif check_${pfx}cpp_condition sys/cdefs.h "defined __BIONIC__"; then
        eval ${pfx}libc_type=bionic
    elif check_${pfx}cpp_condition sys/brand.h "defined LABELED_BRAND_NAME"; then
        eval ${pfx}libc_type=solaris
        add_${pfx}cppflags -D__EXTENSIONS__ -D_XOPEN_SOURCE=600
    fi
    check_${pfx}cc <<EOF
#include <time.h>
void *v = localtime_r;
EOF
test "$?" != 0 && check_${pfx}cc -D_POSIX_C_SOURCE=200112 -D_XOPEN_SOURCE=600 <<EOF && add_${pfx}cppflags -D_POSIX_C_SOURCE=200112 -D_XOPEN_SOURCE=600
#include <time.h>
void *v = localtime_r;
EOF

}

probe_libc
test -n "$libc_type" && enable libc_$libc_type
probe_libc host_
test -n "$host_libc_type" && enable host_libc_$host_libc_type

# hacks for compiler/libc/os combinations

case $libc_type in
    bionic)
        add_compat strtod.o strtod=avpriv_strtod
        ;;
    glibc)
        if enabled tms470; then
            CPPFLAGS="-I${source_path}/compat/tms470 ${CPPFLAGS}"
            add_cppflags -D__USER_LABEL_PREFIX__=
            add_cppflags -D__builtin_memset=memset
            add_cppflags -D__gnuc_va_list=va_list -D_VA_LIST_DEFINED
            add_cflags   -pds=48    # incompatible redefinition of macro
        elif enabled ccc; then
            add_ldflags -Wl,-z,now  # calls to libots crash without this
        fi
        ;;
esac

check_compile_assert flt_lim "float.h limits.h" "DBL_MAX == (double)DBL_MAX" ||
    add_cppflags '-I\$(SRC_PATH)/compat/float'

esc(){
    echo "$*" | sed 's/%/%25/g;s/:/%3a/g'
}

echo "config:$arch:$subarch:$cpu:$target_os:$(esc $cc_ident):$(esc $FFMPEG_CONFIGURATION)" > ffbuild/config.fate

check_cpp_condition stdlib.h "defined(__PIC__) || defined(__pic__) || defined(PIC)" && enable_weak pic

set_default libdir
: ${shlibdir_default:="$libdir"}
: ${pkgconfigdir_default:="$libdir/pkgconfig"}

set_default $PATHS_LIST
set_default nm

# we need to build at least one lib type
if ! enabled_any static shared; then
    cat <<EOF
At least one library type must be built.
Specify --enable-static to build the static libraries or --enable-shared to
build the shared libraries as well. To only build the shared libraries specify
--disable-static in addition to --enable-shared.
EOF
    exit 1
fi

disabled optimizations || enabled ossfuzz || check_cflags -fomit-frame-pointer

enable_weak_pic() {
    disabled pic && return
    enable pic
    add_cppflags -DPIC
    case "$target_os" in
    mingw*|cygwin*)
        ;;
    *)
        add_cflags -fPIC
        ;;
    esac
    add_asflags  -fPIC
}

enabled pic && enable_weak_pic

check_cc <<EOF || die "Symbol mangling check failed."
int ff_extern;
EOF
sym=$($nm $TMPO | awk '/ff_extern/{ print substr($0, match($0, /[^ \t]*ff_extern/)) }')
extern_prefix=${sym%%ff_extern*}

check_inline_asm inline_asm '"" ::'

_restrict=
for restrict_keyword in restrict __restrict__ __restrict; do
    check_cc <<EOF && _restrict=$restrict_keyword && break
void foo(char * $restrict_keyword p);
EOF
done

check_cc <<EOF && enable pragma_deprecated
void foo(void) { _Pragma("GCC diagnostic ignored \"-Wdeprecated-declarations\"") }
EOF

check_cc <<EOF && enable attribute_packed
struct { int x; } __attribute__((packed)) x;
EOF

check_cc <<EOF && enable attribute_may_alias
union { int x; } __attribute__((may_alias)) x;
EOF

check_cc <<EOF || die "endian test failed"
unsigned int endian = 'B' << 24 | 'I' << 16 | 'G' << 8 | 'E';
EOF
od -t x1 $TMPO | grep -q '42 *49 *47 *45' && enable bigendian

check_cc <<EOF && enable const_nan
#include <math.h>
void foo(void) { struct { double d; } static const bar[] = { { NAN } }; }
EOF

if ! enabled ppc64 || enabled bigendian; then
    disable vsx
fi

check_gas() {
    log "check_gas using '$as' as AS"
    # :vararg is used on aarch64, arm and ppc altivec
    check_as <<EOF || return 1
.macro m n, y:vararg=0
\n: .int \y
.endm
m x
EOF
    # .altmacro is only used in arm asm
    ! enabled arm || check_as <<EOF || return 1
.altmacro
EOF
    enable gnu_as
    return 0
}

if enabled_any arm aarch64 || enabled_all ppc altivec && enabled asm; then
    nogas=:
    enabled_any arm aarch64 && nogas=die
    enabled_all ppc altivec && [ $target_os_default != aix ] && nogas=warn
    as_noop=-v

    case $as_type in
        arm*) gaspp_as_type=armasm; as_noop=-h ;;
        gcc)  gaspp_as_type=gas ;;
        *)    gaspp_as_type=$as_type ;;
    esac

    [ $target_os = "darwin" ] && gaspp_as_type="apple-$gaspp_as_type"

    test "${as#*gas-preprocessor.pl}" != "$as" ||
    check_cmd gas-preprocessor.pl -arch $arch -as-type $gaspp_as_type -- ${as:=$cc} $as_noop &&
        gas="${gas:=gas-preprocessor.pl} -arch $arch -as-type $gaspp_as_type -- ${as:=$cc}"

    if ! check_gas ; then
        as=${gas:=$as}
        check_gas || \
            $nogas "GNU assembler not found, install/update gas-preprocessor"
    fi

    check_as <<EOF && enable as_func
.func test
.endfunc
EOF
fi

check_inline_asm inline_asm_labels '"1:\n"'

check_inline_asm inline_asm_nonlocal_labels '"Label:\n"'

if enabled aarch64; then
    enabled armv8 && check_insn armv8 'prfm   pldl1strm, [x0]'
    # internal assembler in clang 3.3 does not support this instruction
    enabled neon && check_insn neon 'ext   v0.8B, v0.8B, v1.8B, #1'
    enabled vfp  && check_insn vfp  'fmadd d0,    d0,    d1,    d2'

    map 'enabled_any ${v}_external ${v}_inline || disable $v' $ARCH_EXT_LIST_ARM

elif enabled alpha; then

    check_cflags -mieee

elif enabled arm; then

    enabled msvc && check_cpp_condition stddef.h "defined _M_ARMT" && enable thumb

    check_cpp_condition stddef.h "defined __thumb__" && check_cc <<EOF && enable_weak thumb
float func(float a, float b){ return a+b; }
EOF

    enabled thumb && check_cflags -mthumb || check_cflags -marm

    if     check_cpp_condition stddef.h "defined __ARM_PCS_VFP"; then
        enable vfp_args
    elif check_cpp_condition stddef.h "defined _M_ARM_FP && _M_ARM_FP >= 30"; then
        enable vfp_args
    elif ! check_cpp_condition stddef.h "defined __ARM_PCS || defined __SOFTFP__" && [ $target_os != darwin ]; then
        case "${cross_prefix:-$cc}" in
            *hardfloat*)         enable vfp_args;   fpabi=vfp ;;
            *) check_ld "cc" <<EOF && enable vfp_args && fpabi=vfp || fpabi=soft ;;
__asm__ (".eabi_attribute 28, 1");
int main(void) { return 0; }
EOF
        esac
        warn "Compiler does not indicate floating-point ABI, guessing $fpabi."
    fi

    enabled armv5te && check_insn armv5te 'qadd r0, r0, r0'
    enabled armv6   && check_insn armv6   'sadd16 r0, r0, r0'
    enabled armv6t2 && check_insn armv6t2 'movt r0, #0'
    enabled neon    && check_insn neon    'vadd.i16 q0, q0, q0'
    enabled vfp     && check_insn vfp     'fadds s0, s0, s0'
    enabled vfpv3   && check_insn vfpv3   'vmov.f32 s0, #1.0'
    enabled setend  && check_insn setend  'setend be'

    [ $target_os = linux ] || [ $target_os = android ] ||
        map 'enabled_any ${v}_external ${v}_inline || disable $v' \
            $ARCH_EXT_LIST_ARM

    check_inline_asm asm_mod_q '"add r0, %Q0, %R0" :: "r"((long long)0)'

    check_as <<EOF && enable as_dn_directive
ra .dn d0.i16
.unreq ra
EOF
    check_as <<EOF && enable as_fpu_directive
.fpu neon
EOF

    # llvm's integrated assembler supports .object_arch from llvm 3.5
    [ "$objformat" = elf32 ] || [ "$objformat" = elf64 ] &&
        check_as <<EOF && enable as_object_arch
.object_arch armv4
EOF

    [ $target_os != win32 ] && enabled_all armv6t2 shared !pic && enable_weak_pic

elif enabled mips; then

    enabled loongson2 && check_inline_asm loongson2 '"dmult.g $8, $9, $10"'
    enabled loongson3 && check_inline_asm loongson3 '"gsldxc1 $f0, 0($2, $3)"'
    enabled mmi && check_inline_asm mmi '"punpcklhw $f0, $f0, $f0"'

    # Enable minimum ISA based on selected options
    if enabled mips64; then
        enabled mips64r6 && check_inline_asm_flags mips64r6 '"dlsa $0, $0, $0, 1"' '-mips64r6'
        enabled mips64r2 && check_inline_asm_flags mips64r2 '"dext $0, $0, 0, 1"' '-mips64r2'
        disabled mips64r6 && disabled mips64r2 && check_inline_asm_flags mips64r1 '"daddi $0, $0, 0"' '-mips64'
    else
        enabled mips32r6 && check_inline_asm_flags mips32r6 '"aui $0, $0, 0"' '-mips32r6'
        enabled mips32r5 && check_inline_asm_flags mips32r5 '"eretnc"' '-mips32r5'
        enabled mips32r2 && check_inline_asm_flags mips32r2 '"ext $0, $0, 0, 1"' '-mips32r2'
        disabled mips32r6 && disabled mips32r5 && disabled mips32r2 && check_inline_asm_flags mips32r1 '"addi $0, $0, 0"' '-mips32'
    fi

    enabled mipsfpu && check_inline_asm_flags mipsfpu '"cvt.d.l $f0, $f2"' '-mhard-float'
    enabled mipsfpu && (enabled mips32r5 || enabled mips32r6 || enabled mips64r6) && check_inline_asm_flags mipsfpu '"cvt.d.l $f0, $f1"' '-mfp64'
    enabled mipsfpu && enabled msa && check_inline_asm_flags msa '"addvi.b $w0, $w1, 1"' '-mmsa' && check_header msa.h || disable msa
    enabled mipsdsp && check_inline_asm_flags mipsdsp '"addu.qb $t0, $t1, $t2"' '-mdsp'
    enabled mipsdspr2 && check_inline_asm_flags mipsdspr2 '"absq_s.qb $t0, $t1"' '-mdspr2'

    if enabled bigendian && enabled msa; then
        disable msa
    fi

elif enabled parisc; then

    if enabled gcc; then
        case $($cc -dumpversion) in
            4.[3-9].*) check_cflags -fno-optimize-sibling-calls ;;
        esac
    fi

elif enabled ppc; then

    enable local_aligned_8 local_aligned_16 local_aligned_32

    check_inline_asm dcbzl     '"dcbzl 0, %0" :: "r"(0)'
    check_inline_asm ibm_asm   '"add 0, 0, 0"'
    check_inline_asm ppc4xx    '"maclhw r10, r11, r12"'
    check_inline_asm xform_asm '"lwzx %1, %y0" :: "Z"(*(int*)0), "r"(0)'

    # AltiVec flags: The FSF version of GCC differs from the Apple version
    if enabled altivec; then
        check_cflags -maltivec -mabi=altivec &&
        { check_header altivec.h && inc_altivec_h="#include <altivec.h>" ; } ||
        check_cflags -faltivec

        # check if our compiler supports Motorola AltiVec C API
        check_cc <<EOF || disable altivec
$inc_altivec_h
int main(void) {
    vector signed int v1 = (vector signed int) { 0 };
    vector signed int v2 = (vector signed int) { 1 };
    v1 = vec_add(v1, v2);
    return 0;
}
EOF

        enabled altivec || warn "Altivec disabled, possibly missing --cpu flag"
    fi

    if enabled vsx; then
        check_cflags -mvsx &&
        check_builtin vec_vsx_ld "altivec.h" "__builtin_vec_vsx_ld" || disable vsx
    fi

    if enabled power8; then
        check_cpp_condition "altivec.h" "defined(_ARCH_PWR8)" || disable power8
    fi

elif enabled x86; then

    check_builtin rdtsc    intrin.h   "__rdtsc()"
    check_builtin mm_empty mmintrin.h "_mm_empty()"

    enable local_aligned_8 local_aligned_16 local_aligned_32

    # check whether EBP is available on x86
    # As 'i' is stored on the stack, this program will crash
    # if the base pointer is used to access it because the
    # base pointer is cleared in the inline assembly code.
    check_exec_crash <<EOF && enable ebp_available
volatile int i=0;
__asm__ volatile ("xorl %%ebp, %%ebp" ::: "%ebp");
return i;
EOF

    # check whether EBX is available on x86
    check_inline_asm ebx_available '""::"b"(0)' &&
        check_inline_asm ebx_available '"":::"%ebx"'

    # check whether xmm clobbers are supported
    check_inline_asm xmm_clobbers '"":::"%xmm0"'

    check_inline_asm inline_asm_direct_symbol_refs '"movl '$extern_prefix'test, %eax"' ||
        check_inline_asm inline_asm_direct_symbol_refs '"movl '$extern_prefix'test(%rip), %eax"'

    # check whether binutils is new enough to compile SSSE3/MMXEXT
    enabled ssse3  && check_inline_asm ssse3_inline  '"pabsw %xmm0, %xmm0"'
    enabled mmxext && check_inline_asm mmxext_inline '"pmaxub %mm0, %mm1"'

    probe_x86asm(){
        x86asmexe_probe=$1
        if check_cmd $x86asmexe_probe -v; then
            x86asmexe=$x86asmexe_probe
            x86asm_type=nasm
            x86asm_debug="-g -F dwarf"
        elif check_cmd $x86asmexe_probe --version; then
            x86asmexe=$x86asmexe_probe
            x86asm_type=yasm
            x86asm_debug="-g dwarf2"
        fi
        check_x86asm "movbe ecx, [5]" && enable x86asm
    }

    if ! disabled_any asm mmx x86asm; then
        disable x86asm
        for program in $x86asmexe nasm yasm; do
            probe_x86asm $program && break
        done
        disabled x86asm && die "nasm/yasm not found or too old. Use --disable-x86asm for a crippled build."
        test $x86asm_type = 'nasm' && X86ASM_DEPFLAGS='-MD $(@:.o=.d)'
        test $x86asm_type = 'yasm' && X86ASMDEP='$(DEPX86ASM) $(X86ASMFLAGS) -M $(X86ASM_O) $< > $(@:.o=.d)'
        X86ASMFLAGS="-f $objformat"
        enabled pic               && append X86ASMFLAGS "-DPIC"
        test -n "$extern_prefix"  && append X86ASMFLAGS "-DPREFIX"
        case "$objformat" in
            elf*) enabled debug && append X86ASMFLAGS $x86asm_debug ;;
        esac

        check_x86asm "vextracti128 xmm0, ymm0, 0"      || disable avx2_external
        check_x86asm "vpmacsdd xmm0, xmm1, xmm2, xmm3" || disable xop_external
        check_x86asm "vfmaddps ymm0, ymm1, ymm2, ymm3" || disable fma4_external
        check_x86asm "CPU amdnop" || disable cpunop
    fi

    case "$cpu" in
        athlon*|opteron*|k8*|pentium|pentium-mmx|prescott|nocona|atom|geode)
            disable fast_clz
        ;;
    esac

fi

check_code cc arm_neon.h "int16x8_t test = vdupq_n_s16(0)" && enable intrinsics_neon

check_ldflags -Wl,--as-needed
check_ldflags -Wl,-z,noexecstack

<<<<<<< HEAD
if check_func dlopen && check_func dlsym; then
    ldl=
elif check_func dlopen -ldl && check_func dlsym -ldl; then
    ldl=-ldl
fi

avisynth_demuxer_extralibs='$ldl'
cuda_extralibs='$ldl'
decklink_outdev_extralibs="$decklink_outdev_extralibs $ldl"
decklink_indev_extralibs="$decklink_indev_extralibs $ldl"
libndi_newtek_outdev_extralibs="$libndi_newtek_outdev_extralibs $ldl"
libndi_newtek_indev_extralibs="$libndi_newtek_indev_extralibs $ldl"
frei0r_filter_extralibs='$ldl'
frei0r_src_filter_extralibs='$ldl'
ladspa_filter_extralibs='$ldl'
nvenc_extralibs='$ldl'

=======
>>>>>>> d154bdd3
if ! disabled network; then
    check_func getaddrinfo $network_extralibs
    check_func inet_aton $network_extralibs

    check_type netdb.h "struct addrinfo"
    check_type netinet/in.h "struct group_source_req" -D_BSD_SOURCE
    check_type netinet/in.h "struct ip_mreq_source" -D_BSD_SOURCE
    check_type netinet/in.h "struct ipv6_mreq" -D_DARWIN_C_SOURCE
    check_type poll.h "struct pollfd"
    check_type netinet/sctp.h "struct sctp_event_subscribe"
    check_struct "sys/socket.h" "struct msghdr" msg_flags
    check_struct "sys/types.h sys/socket.h" "struct sockaddr" sa_len
    check_type netinet/in.h "struct sockaddr_in6"
    check_type "sys/types.h sys/socket.h" "struct sockaddr_storage"
    check_type "sys/types.h sys/socket.h" socklen_t

    # Prefer arpa/inet.h over winsock2
    if check_header arpa/inet.h ; then
        check_func closesocket
    elif check_header winsock2.h ; then
        check_func_headers winsock2.h closesocket -lws2 &&
            network_extralibs="-lws2" ||
        { check_func_headers winsock2.h closesocket -lws2_32 &&
            network_extralibs="-lws2_32"; } || disable winsock2_h network
        check_func_headers ws2tcpip.h getaddrinfo $network_extralibs

        check_type ws2tcpip.h socklen_t
        check_type ws2tcpip.h "struct addrinfo"
        check_type ws2tcpip.h "struct group_source_req"
        check_type ws2tcpip.h "struct ip_mreq_source"
        check_type ws2tcpip.h "struct ipv6_mreq"
        check_type winsock2.h "struct pollfd"
        check_struct winsock2.h "struct sockaddr" sa_len
        check_type ws2tcpip.h "struct sockaddr_in6"
        check_type ws2tcpip.h "struct sockaddr_storage"
    else
        disable network
    fi
fi

check_builtin atomic_cas_ptr atomic.h "void **ptr; void *oldval, *newval; atomic_cas_ptr(ptr, oldval, newval)"
check_builtin machine_rw_barrier mbarrier.h "__machine_rw_barrier()"
check_builtin MemoryBarrier windows.h "MemoryBarrier()"
check_builtin sarestart signal.h "SA_RESTART"
check_builtin sem_timedwait semaphore.h "sem_t *s; sem_init(s,0,0); sem_timedwait(s,0); sem_destroy(s)" -lpthread
check_builtin sync_val_compare_and_swap "" "int *ptr; int oldval, newval; __sync_val_compare_and_swap(ptr, oldval, newval)"
check_builtin gmtime_r time.h "time_t *time; struct tm *tm; gmtime_r(time, tm)"
check_builtin localtime_r time.h "time_t *time; struct tm *tm; localtime_r(time, tm)"
check_builtin x264_csp_bgr "stdint.h x264.h" "X264_CSP_BGR"

case "$custom_allocator" in
    jemalloc)
        # jemalloc by default does not use a prefix
        require libjemalloc jemalloc/jemalloc.h malloc -ljemalloc
    ;;
    tcmalloc)
        require_pkg_config libtcmalloc libtcmalloc gperftools/tcmalloc.h tc_malloc
        malloc_prefix=tc_
    ;;
esac

check_func_headers malloc.h _aligned_malloc     && enable aligned_malloc
check_func  ${malloc_prefix}memalign            && enable memalign
check_func  ${malloc_prefix}posix_memalign      && enable posix_memalign

check_func  access
check_func_headers stdlib.h arc4random
check_func_headers time.h clock_gettime ||
    { check_lib clock_gettime time.h clock_gettime -lrt && LIBRT="-lrt"; }
check_func  fcntl
check_func  fork
check_func  gethrtime
check_func  getopt
check_func  getrusage
check_func  gettimeofday
check_func  isatty
check_func  mach_absolute_time
check_func  mkstemp
check_func  mmap
check_func  mprotect
# Solaris has nanosleep in -lrt, OpenSolaris no longer needs that
check_func_headers time.h nanosleep ||
    { check_lib nanosleep time.h nanosleep -lrt && LIBRT="-lrt"; }
check_func  sched_getaffinity
check_func  setrlimit
check_struct "sys/stat.h" "struct stat" st_mtim.tv_nsec -D_BSD_SOURCE
check_func  strerror_r
check_func  sysconf
check_func  sysctl
check_func  usleep

check_func_headers conio.h kbhit
check_func_headers io.h setmode
check_func_headers lzo/lzo1x.h lzo1x_999_compress
check_func_headers stdlib.h getenv
check_func_headers sys/stat.h lstat

check_func_headers windows.h GetProcessAffinityMask
check_func_headers windows.h GetProcessTimes
check_func_headers windows.h GetSystemTimeAsFileTime
check_func_headers windows.h LoadLibrary
check_func_headers windows.h MapViewOfFile
check_func_headers windows.h PeekNamedPipe
check_func_headers windows.h SetConsoleTextAttribute
check_func_headers windows.h SetConsoleCtrlHandler
check_func_headers windows.h Sleep
check_func_headers windows.h VirtualAlloc
check_struct windows.h "CONDITION_VARIABLE" Ptr
check_func_headers glob.h glob
enabled xlib &&
    check_func_headers "X11/Xlib.h X11/extensions/Xvlib.h" XvGetPortAttribute -lXv -lX11 -lXext

check_header d3d11.h
check_header direct.h
check_header dirent.h
check_header dlfcn.h
check_header dxgidebug.h
check_header dxva.h
check_header dxva2api.h -D_WIN32_WINNT=0x0600
check_header io.h
check_header libcrystalhd/libcrystalhd_if.h
check_header mach/mach_time.h
check_header malloc.h
check_header net/udplite.h
check_header poll.h
check_header sys/mman.h
check_header sys/param.h
check_header sys/resource.h
check_header sys/select.h
check_header sys/time.h
check_header sys/un.h
check_header termios.h
check_header unistd.h
check_header valgrind/valgrind.h
check_header VideoDecodeAcceleration/VDADecoder.h
check_func_headers VideoToolbox/VTCompressionSession.h VTCompressionSessionPrepareToEncodeFrames -framework VideoToolbox
check_header windows.h
check_header X11/extensions/XvMClib.h
check_header asm/types.h

# it seems there are versions of clang in some distros that try to use the
# gcc headers, which explodes for stdatomic
# so we also check that atomics actually work here
check_builtin stdatomic_h stdatomic.h "atomic_int foo, bar = ATOMIC_VAR_INIT(-1); atomic_store(&foo, 0)"

check_lib ole32    "windows.h"            CoTaskMemFree        -lole32
check_lib shell32  "windows.h shellapi.h" CommandLineToArgvW   -lshell32
check_lib wincrypt "windows.h wincrypt.h" CryptGenRandom       -ladvapi32
check_lib psapi    "windows.h psapi.h"    GetProcessMemoryInfo -lpsapi

enabled appkit       && check_apple_framework AppKit
enabled audiotoolbox && check_apple_framework AudioToolbox
enabled avfoundation && check_apple_framework AVFoundation
enabled coreimage    && check_apple_framework CoreImage
enabled videotoolbox && check_apple_framework VideoToolbox

enabled avfoundation && {
    check_lib avfoundation CoreGraphics/CoreGraphics.h               CGGetActiveDisplayList "-framework CoreGraphics" ||
    check_lib avfoundation ApplicationServices/ApplicationServices.h CGGetActiveDisplayList "-framework ApplicationServices"; }

enabled videotoolbox && {
    check_lib coreservices CoreServices/CoreServices.h UTGetOSTypeFromString "-framework CoreServices"
    check_func_headers CoreMedia/CMFormatDescription.h kCMVideoCodecType_HEVC "-framework CoreMedia"
}

check_struct "sys/time.h sys/resource.h" "struct rusage" ru_maxrss

check_type "windows.h dxva.h" "DXVA_PicParams_HEVC" -DWINAPI_FAMILY=WINAPI_FAMILY_DESKTOP_APP -D_CRT_BUILD_DESKTOP_APP=0
check_type "windows.h dxva.h" "DXVA_PicParams_VP9" -DWINAPI_FAMILY=WINAPI_FAMILY_DESKTOP_APP -D_CRT_BUILD_DESKTOP_APP=0
check_type "windows.h d3d11.h" "ID3D11VideoDecoder"
check_type "windows.h d3d11.h" "ID3D11VideoContext"
check_type "d3d9.h dxva2api.h" DXVA2_ConfigPictureDecode -D_WIN32_WINNT=0x0602

check_type "va/va.h va/va_dec_hevc.h" "VAPictureParameterBufferHEVC"
check_struct "va/va.h" "VADecPictureParameterBufferVP9" bit_depth
check_type "va/va.h va/va_vpp.h" "VAProcPipelineParameterBuffer"
check_type "va/va.h va/va_enc_h264.h" "VAEncPictureParameterBufferH264"
check_type "va/va.h va/va_enc_hevc.h" "VAEncPictureParameterBufferHEVC"
check_type "va/va.h va/va_enc_jpeg.h" "VAEncPictureParameterBufferJPEG"
check_type "va/va.h va/va_enc_mpeg2.h" "VAEncPictureParameterBufferMPEG2"
check_type "va/va.h va/va_enc_vp8.h"  "VAEncPictureParameterBufferVP8"
check_type "va/va.h va/va_enc_vp9.h"  "VAEncPictureParameterBufferVP9"

check_type "vdpau/vdpau.h" "VdpPictureInfoHEVC"

check_cpp_condition windows.h "!WINAPI_FAMILY_PARTITION(WINAPI_PARTITION_DESKTOP)" && enable winrt || disable winrt

if ! disabled w32threads && ! enabled pthreads; then
    check_func_headers "windows.h process.h" _beginthreadex &&
        enable w32threads || disable w32threads
    if ! enabled w32threads && enabled winrt; then
        check_func_headers "windows.h" CreateThread &&
            enable w32threads || disable w32threads
    fi
fi

# check for some common methods of building with pthread support
# do this before the optional library checks as some of them require pthreads
if ! disabled pthreads && ! enabled w32threads && ! enabled os2threads; then
    if check_lib pthreads pthread.h pthread_join   -pthread &&
       check_lib pthreads pthread.h pthread_create -pthread; then
        add_cflags -pthread
    elif check_lib pthreads pthread.h pthread_join   -pthreads &&
         check_lib pthreads pthread.h pthread_create -pthreads; then
        add_cflags -pthreads
    elif check_lib pthreads pthread.h pthread_join   -ldl -pthread &&
         check_lib pthreads pthread.h pthread_create -ldl -pthread; then
        add_cflags -ldl -pthread
    elif check_lib pthreads pthread.h pthread_join   -lpthreadGC2 &&
         check_lib pthreads pthread.h pthread_create -lpthreadGC2; then
        :
    elif check_lib pthreads pthread.h pthread_join   -lpthread &&
         check_lib pthreads pthread.h pthread_create -lpthread; then
        :
    elif check_func pthread_join && check_func pthread_create; then
        enable pthreads
    fi
    check_code cc "pthread.h" "static pthread_mutex_t atomic_lock = PTHREAD_MUTEX_INITIALIZER" || disable pthreads
fi


if enabled pthreads; then
  check_func pthread_cancel
fi

enabled pthreads &&
    check_builtin sem_timedwait semaphore.h "sem_t *s; sem_init(s,0,0); sem_timedwait(s,0); sem_destroy(s)"

enabled  zlib && check_lib zlib   zlib.h      zlibVersion    -lz
enabled bzlib && check_lib bzlib bzlib.h BZ2_bzlibVersion    -lbz2
enabled  lzma && check_lib lzma   lzma.h lzma_version_number -llzma

# On some systems dynamic loading requires no extra linker flags
check_lib libdl dlfcn.h dlopen || check_lib libdl dlfcn.h dlopen -ldl

check_lib libm math.h sin -lm && LIBM="-lm"

atan2f_args=2
copysign_args=2
hypot_args=2
ldexpf_args=2
powf_args=2

for func in $MATH_FUNCS; do
    eval check_mathfunc $func \${${func}_args:-1} $LIBM
done

for func in $COMPLEX_FUNCS; do
    eval check_complexfunc $func \${${func}_args:-1}
done

# these are off by default, so fail if requested and not available
<<<<<<< HEAD
enabled cuda_sdk          && require cuda_sdk cuda.h cuCtxCreate -lcuda
enabled cuvid             && { enabled cuda ||
                               die "ERROR: CUVID requires CUDA"; }
enabled chromaprint       && require chromaprint chromaprint.h chromaprint_get_version -lchromaprint
enabled decklink          && { require_header DeckLinkAPI.h &&
                               { check_cpp_condition DeckLinkAPIVersion.h "BLACKMAGIC_DECKLINK_API_VERSION >= 0x0a060100" || die "ERROR: Decklink API version must be >= 10.6.1."; } }
enabled libndi_newtek     && require_header Processing.NDI.Lib.h
=======
enabled avisynth          && require_header avisynth/avisynth_c.h
enabled avxsynth          && require_header avxsynth/avxsynth_c.h
enabled cuda              && require cuda cuda.h cuInit -lcuda
>>>>>>> d154bdd3
enabled frei0r            && require_header frei0r.h
enabled gmp               && require gmp gmp.h mpz_export -lgmp
enabled gnutls            && require_pkg_config gnutls gnutls gnutls/gnutls.h gnutls_global_init
enabled jni               && { [ $target_os = "android" ] && check_header jni.h && enabled pthreads || die "ERROR: jni not found"; }
enabled ladspa            && require_header ladspa.h
enabled libiec61883       && require libiec61883 libiec61883/iec61883.h iec61883_cmp_connect -lraw1394 -lavc1394 -lrom1394 -liec61883
enabled libass            && require_pkg_config libass libass ass/ass.h ass_library_init
enabled libbluray         && require_pkg_config libbluray libbluray libbluray/bluray.h bd_open
enabled libbs2b           && require_pkg_config libbs2b libbs2b bs2b.h bs2b_open
enabled libcelt           && require libcelt celt/celt.h celt_decode -lcelt0 &&
                             { check_lib libcelt celt/celt.h celt_decoder_create_custom -lcelt0 ||
                               die "ERROR: libcelt must be installed and version must be >= 0.11.0."; }
enabled libcaca           && require_pkg_config libcaca caca caca.h caca_create_canvas
enabled libdc1394         && require_pkg_config libdc1394 libdc1394-2 dc1394/dc1394.h dc1394_new
enabled libdrm            && require_pkg_config libdrm libdrm xf86drm.h drmGetVersion
enabled libfdk_aac        && { use_pkg_config libfdk_aac fdk-aac "fdk-aac/aacenc_lib.h" aacEncOpen ||
                               { require libfdk_aac fdk-aac/aacenc_lib.h aacEncOpen -lfdk-aac &&
                                 warn "using libfdk without pkg-config"; } }
flite_extralibs="-lflite_cmu_time_awb -lflite_cmu_us_awb -lflite_cmu_us_kal -lflite_cmu_us_kal16 -lflite_cmu_us_rms -lflite_cmu_us_slt -lflite_usenglish -lflite_cmulex -lflite"
enabled libflite          && require libflite "flite/flite.h" flite_init $flite_extralibs
enabled fontconfig        && enable libfontconfig
enabled libfontconfig     && require_pkg_config libfontconfig fontconfig "fontconfig/fontconfig.h" FcInit
enabled libfreetype       && require_pkg_config libfreetype2 freetype2 "ft2build.h FT_FREETYPE_H" FT_Init_FreeType
enabled libfribidi        && require_pkg_config libfribidi fribidi fribidi.h fribidi_version_info
enabled libgme            && { use_pkg_config libgme libgme gme/gme.h gme_new_emu ||
                               require libgme gme/gme.h gme_new_emu -lgme -lstdc++; }
enabled libgsm            && { for gsm_hdr in "gsm.h" "gsm/gsm.h"; do
                                   check_lib libgsm "${gsm_hdr}" gsm_create -lgsm && break;
                               done || die "ERROR: libgsm not found"; }
enabled libilbc           && require libilbc ilbc.h WebRtcIlbcfix_InitDecode -lilbc
enabled libkvazaar        && require_pkg_config libkvazaar "kvazaar >= 0.8.1" kvazaar.h kvz_api_get
# While it may appear that require is being used as a pkg-config
# fallback for libmfx, it is actually being used to detect a different
# installation route altogether.  If libmfx is installed via the Intel
# Media SDK or Intel Media Server Studio, these don't come with
# pkg-config support.  Instead, users should make sure that the build
# can find the libraries and headers through other means.
enabled libmfx            && { use_pkg_config libmfx libmfx "mfx/mfxvideo.h" MFXInit ||
                               { require libmfx "mfx/mfxvideo.h" MFXInit -llibmfx && warn "using libmfx without pkg-config"; } }
enabled libmodplug        && require_pkg_config libmodplug libmodplug libmodplug/modplug.h ModPlug_Load
enabled libmp3lame        && require "libmp3lame >= 3.98.3" lame/lame.h lame_set_VBR_quality -lmp3lame
enabled libmysofa         && require libmysofa "mysofa.h" mysofa_load -lmysofa
enabled libnpp            && { check_lib libnpp npp.h nppGetLibVersion -lnppig -lnppicc -lnppc ||
                               check_lib libnpp npp.h nppGetLibVersion -lnppi -lnppc ||
                               die "ERROR: libnpp not found"; }
enabled libopencore_amrnb && require libopencore_amrnb opencore-amrnb/interf_dec.h Decoder_Interface_init -lopencore-amrnb
enabled libopencore_amrwb && require libopencore_amrwb opencore-amrwb/dec_if.h D_IF_init -lopencore-amrwb
enabled libopencv         && { check_header opencv2/core/core_c.h &&
                               { use_pkg_config libopencv opencv opencv2/core/core_c.h cvCreateImageHeader ||
                                 require opencv opencv2/core/core_c.h cvCreateImageHeader -lopencv_core -lopencv_imgproc; } ||
                               require_pkg_config libopencv opencv opencv/cxcore.h cvCreateImageHeader; }
enabled libopenh264       && require_pkg_config libopenh264 openh264 wels/codec_api.h WelsGetCodecVersion
enabled libopenjpeg       && { { check_lib libopenjpeg openjpeg-2.2/openjpeg.h opj_version -lopenjp2 -DOPJ_STATIC && add_cppflags -DOPJ_STATIC; } ||
                               check_lib libopenjpeg openjpeg-2.2/openjpeg.h opj_version -lopenjp2 ||
                               { check_lib libopenjpeg openjpeg-2.1/openjpeg.h opj_version -lopenjp2 -DOPJ_STATIC && add_cppflags -DOPJ_STATIC; } ||
                               check_lib libopenjpeg openjpeg-2.1/openjpeg.h opj_version -lopenjp2 ||
                               { check_lib libopenjpeg openjpeg-2.0/openjpeg.h opj_version -lopenjp2 -DOPJ_STATIC && add_cppflags -DOPJ_STATIC; } ||
                               { check_lib libopenjpeg openjpeg-1.5/openjpeg.h opj_version -lopenjpeg -DOPJ_STATIC && add_cppflags -DOPJ_STATIC; } ||
                               { check_lib libopenjpeg openjpeg.h opj_version -lopenjpeg -DOPJ_STATIC && add_cppflags -DOPJ_STATIC; } ||
                               die "ERROR: libopenjpeg not found"; }
enabled libopenmpt        && require_pkg_config libopenmpt "libopenmpt >= 0.2.6557" libopenmpt/libopenmpt.h openmpt_module_create
enabled libopus           && {
    enabled libopus_decoder && {
        require_pkg_config libopus opus opus_multistream.h opus_multistream_decoder_create
    }
    enabled libopus_encoder && {
        require_pkg_config libopus opus opus_multistream.h opus_multistream_surround_encoder_create
    }
}
enabled libpulse          && require_pkg_config libpulse libpulse pulse/pulseaudio.h pa_context_new
enabled librsvg           && require_pkg_config librsvg librsvg-2.0 librsvg-2.0/librsvg/rsvg.h rsvg_handle_render_cairo
enabled librtmp           && require_pkg_config librtmp librtmp librtmp/rtmp.h RTMP_Socket
enabled librubberband     && require_pkg_config librubberband "rubberband >= 1.8.1" rubberband/rubberband-c.h rubberband_new
enabled libshine          && require_pkg_config libshine shine shine/layer3.h shine_encode_buffer
enabled libsmbclient      && { use_pkg_config libsmbclient smbclient libsmbclient.h smbc_init ||
                               require smbclient libsmbclient.h smbc_init -lsmbclient; }
enabled libsnappy         && require libsnappy snappy-c.h snappy_compress -lsnappy
enabled libsoxr           && require libsoxr soxr.h soxr_create -lsoxr && LIBSOXR="-lsoxr"
enabled libssh            && require_pkg_config libssh libssh libssh/sftp.h sftp_init
enabled libspeex          && require_pkg_config libspeex speex speex/speex.h speex_decoder_init -lspeex
enabled libtesseract      && require_pkg_config libtesseract tesseract tesseract/capi.h TessBaseAPICreate
enabled libtheora         && require libtheora theora/theoraenc.h th_info_init -ltheoraenc -ltheoradec -logg
enabled libtwolame        && require libtwolame twolame.h twolame_init -ltwolame &&
                             { check_lib libtwolame twolame.h twolame_encode_buffer_float32_interleaved -ltwolame ||
                               die "ERROR: libtwolame must be installed and version must be >= 0.3.10"; }
enabled libv4l2           && require_pkg_config libv4l2 libv4l2 libv4l2.h v4l2_ioctl
enabled libvidstab        && require_pkg_config libvidstab "vidstab >= 0.98" vid.stab/libvidstab.h vsMotionDetectInit
enabled libvmaf           && require_pkg_config libvmaf libvmaf libvmaf.h compute_vmaf
enabled libvo_amrwbenc    && require libvo_amrwbenc vo-amrwbenc/enc_if.h E_IF_init -lvo-amrwbenc
enabled libvorbis         && require_pkg_config libvorbis vorbis vorbis/codec.h vorbis_info_init &&
                             require_pkg_config libvorbisenc vorbisenc vorbis/vorbisenc.h vorbis_encode_init

enabled libvpx            && {
    enabled libvpx_vp8_decoder && {
        use_pkg_config libvpx_vp8_decoder "vpx >= 0.9.1" "vpx/vpx_decoder.h vpx/vp8dx.h" vpx_codec_vp8_dx ||
            check_lib libvpx_vp8_decoder "vpx/vpx_decoder.h vpx/vp8dx.h" vpx_codec_dec_init_ver -lvpx ||
                die "ERROR: libvpx decoder version must be >=0.9.1";
    }
    enabled libvpx_vp8_encoder && {
        use_pkg_config libvpx_vp8_encoder "vpx >= 0.9.7" "vpx/vpx_encoder.h vpx/vp8cx.h" vpx_codec_vp8_cx ||
            check_lib libvpx_vp8_encoder "vpx/vpx_encoder.h vpx/vp8cx.h" "vpx_codec_enc_init_ver VP8E_SET_MAX_INTRA_BITRATE_PCT" -lvpx ||
                die "ERROR: libvpx encoder version must be >=0.9.7";
    }
    enabled libvpx_vp9_decoder && {
        use_pkg_config libvpx_vp9_decoder "vpx >= 1.3.0" "vpx/vpx_decoder.h vpx/vp8dx.h" vpx_codec_vp9_dx ||
            check_lib libvpx_vp9_decoder "vpx/vpx_decoder.h vpx/vp8dx.h" "vpx_codec_vp9_dx" -lvpx
    }
    enabled libvpx_vp9_encoder && {
        use_pkg_config libvpx_vp9_encoder "vpx >= 1.3.0" "vpx/vpx_encoder.h vpx/vp8cx.h" vpx_codec_vp9_cx ||
            check_lib libvpx_vp9_encoder "vpx/vpx_encoder.h vpx/vp8cx.h" "vpx_codec_vp9_cx VP9E_SET_AQ_MODE" -lvpx
    }
    if disabled_all libvpx_vp8_decoder libvpx_vp9_decoder libvpx_vp8_encoder libvpx_vp9_encoder; then
        die "libvpx enabled but no supported decoders found"
    fi
}

enabled libwavpack        && require libwavpack wavpack/wavpack.h WavpackOpenFileOutput  -lwavpack
enabled libwebp           && {
    enabled libwebp_encoder      && require_pkg_config libwebp "libwebp >= 0.2.0" webp/encode.h WebPGetEncoderVersion
    enabled libwebp_anim_encoder && use_pkg_config libwebp_anim_encoder "libwebpmux >= 0.4.0" webp/mux.h WebPAnimEncoderOptionsInit; }
enabled libx264           && { use_pkg_config libx264 x264 "stdint.h x264.h" x264_encoder_encode ||
                               { require libx264 "stdint.h x264.h" x264_encoder_encode -lx264 &&
                                 warn "using libx264 without pkg-config"; } } &&
                             require_cpp_condition x264.h "X264_BUILD >= 118" &&
                             { check_cpp_condition x264.h "X264_MPEG2" &&
                               enable libx262; }
enabled libx265           && require_pkg_config libx265 x265 x265.h x265_api_get &&
                             require_cpp_condition x265.h "X265_BUILD >= 68"
enabled libxavs           && require libxavs "stdint.h xavs.h" xavs_encoder_encode -lxavs
enabled libxvid           && require libxvid xvid.h xvid_global -lxvidcore
enabled libzimg           && require_pkg_config libzimg "zimg >= 2.3.0" zimg.h zimg_get_api_version
enabled libzmq            && require_pkg_config libzmq libzmq zmq.h zmq_ctx_new
enabled libzvbi           && require libzvbi libzvbi.h vbi_decoder_new -lzvbi &&
                             { check_cpp_condition libzvbi.h "VBI_VERSION_MAJOR > 0 || VBI_VERSION_MINOR > 2 || VBI_VERSION_MINOR == 2 && VBI_VERSION_MICRO >= 28" ||
                               enabled gpl || die "ERROR: libzvbi requires version 0.2.28 or --enable-gpl."; }
enabled libxml2           && require_pkg_config libxml2 libxml-2.0 libxml2/libxml/xmlversion.h xmlCheckVersion
enabled mediacodec        && { enabled jni || die "ERROR: mediacodec requires --enable-jni"; }
enabled mmal              && { check_lib mmal interface/mmal/mmal.h mmal_port_connect -lmmal_core -lmmal_util -lmmal_vc_client -lbcm_host ||
                               { ! enabled cross_compile &&
                                 add_cflags -isystem/opt/vc/include/ -isystem/opt/vc/include/interface/vmcs_host/linux -isystem/opt/vc/include/interface/vcos/pthreads -fgnu89-inline &&
                                 add_ldflags -L/opt/vc/lib/ &&
                                 check_lib mmal interface/mmal/mmal.h mmal_port_connect -lmmal_core -lmmal_util -lmmal_vc_client -lbcm_host; } ||
                               die "ERROR: mmal not found" &&
                               check_func_headers interface/mmal/mmal.h "MMAL_PARAMETER_VIDEO_MAX_NUM_CALLBACKS"; }
enabled openal            && { { for al_extralibs in "${OPENAL_LIBS}" "-lopenal" "-lOpenAL32"; do
                               check_lib openal 'AL/al.h' alGetError "${al_extralibs}" && break; done } ||
                               die "ERROR: openal not found"; } &&
                             { check_cpp_condition "AL/al.h" "defined(AL_VERSION_1_1)" ||
                               die "ERROR: openal must be installed and version must be 1.1 or compatible"; }
enabled opencl            && { check_lib opencl OpenCL/cl.h clEnqueueNDRangeKernel -Wl,-framework,OpenCL ||
                               check_lib opencl CL/cl.h clEnqueueNDRangeKernel -lOpenCL ||
                               die "ERROR: opencl not found"; } &&
                             { check_cpp_condition "OpenCL/cl.h" "defined(CL_VERSION_1_2)" ||
                               check_cpp_condition "CL/cl.h" "defined(CL_VERSION_1_2)" ||
                               die "ERROR: opencl must be installed and version must be 1.2 or compatible"; }
enabled opengl            && { check_lib opengl GL/glx.h glXGetProcAddress "-lGL" ||
                               check_lib opengl windows.h wglGetProcAddress "-lopengl32 -lgdi32" ||
                               check_lib opengl OpenGL/gl3.h glGetError "-Wl,-framework,OpenGL" ||
                               check_lib opengl ES2/gl.h glGetError "-isysroot=${sysroot} -Wl,-framework,OpenGLES" ||
                               die "ERROR: opengl not found."
                             }
enabled omx_rpi           && { check_header OMX_Core.h ||
                               { ! enabled cross_compile && add_cflags -isystem/opt/vc/include/IL && check_header OMX_Core.h ; } ||
                               die "ERROR: OpenMAX IL headers not found"; }
enabled omx               && require_header OMX_Core.h
enabled openssl           && { use_pkg_config openssl openssl openssl/ssl.h OPENSSL_init_ssl ||
                               use_pkg_config openssl openssl openssl/ssl.h SSL_library_init ||
                               check_lib openssl openssl/ssl.h SSL_library_init -lssl -lcrypto ||
                               check_lib openssl openssl/ssl.h SSL_library_init -lssl32 -leay32 ||
                               check_lib openssl openssl/ssl.h SSL_library_init -lssl -lcrypto -lws2_32 -lgdi32 ||
                               die "ERROR: openssl not found"; }
enabled rkmpp             && { { require_pkg_config rockchip_mpp rockchip_mpp rockchip/rk_mpi.h mpp_create ||
                                 die "ERROR : Rockchip MPP was not found."; } &&
                               { check_func_headers rockchip/rk_mpi_cmd.h "MPP_DEC_GET_FREE_PACKET_SLOT_COUNT" ||
                                 die "ERROR: Rockchip MPP is outdated, please get a more recent one."; } &&
                               { enabled libdrm ||
                                 die "ERROR: rkmpp requires --enable-libdrm"; }
                             }

if enabled gcrypt; then
    GCRYPT_CONFIG="${cross_prefix}libgcrypt-config"
    if "${GCRYPT_CONFIG}" --version > /dev/null 2>&1; then
        gcrypt_cflags=$("${GCRYPT_CONFIG}" --cflags)
        gcrypt_extralibs=$("${GCRYPT_CONFIG}" --libs)
        check_func_headers gcrypt.h gcry_mpi_new $gcrypt_cflags $gcrypt_extralibs ||
            die "ERROR: gcrypt not found"
        add_cflags $gcrypt_cflags && add_extralibs $gcrypt_extralibs
    else
        require gcrypt gcrypt.h gcry_mpi_new -lgcrypt
    fi
fi

if enabled sdl2; then
    SDL2_CONFIG="${cross_prefix}sdl2-config"
    if check_pkg_config sdl2 "sdl2 >= 2.0.1 sdl2 < 2.1.0" SDL_events.h SDL_PollEvent; then
        check_func SDL_Init $sdl2_extralibs $sdl2_cflags ||
            disable sdl2
    elif "${SDL2_CONFIG}" --version > /dev/null 2>&1; then
        sdl2_cflags=$("${SDL2_CONFIG}" --cflags)
        sdl2_extralibs=$("${SDL2_CONFIG}" --libs)
        check_cpp_condition SDL.h "(SDL_MAJOR_VERSION<<16 | SDL_MINOR_VERSION<<8 | SDL_PATCHLEVEL) >= 0x020001" $sdl2_cflags &&
        check_cpp_condition SDL.h "(SDL_MAJOR_VERSION<<16 | SDL_MINOR_VERSION<<8 | SDL_PATCHLEVEL) < 0x020100" $sdl2_cflags &&
        check_func SDL_Init $sdl2_extralibs $sdl2_cflags &&
            enable sdl2
    fi
    if test $target_os = "mingw32"; then
        sdl2_extralibs="$sdl2_extralibs -mconsole"
    fi
fi
enabled sdl2 && add_cflags $sdl2_cflags && add_extralibs $sdl2_extralibs

if enabled decklink; then
    case $target_os in
        mingw32*|mingw64*|win32|win64)
            decklink_outdev_extralibs="$decklink_outdev_extralibs -lole32 -loleaut32"
            decklink_indev_extralibs="$decklink_indev_extralibs -lole32 -loleaut32"
            ;;
    esac
fi

enabled securetransport &&
    check_func SecIdentityCreate "-Wl,-framework,CoreFoundation -Wl,-framework,Security" &&
    check_lib securetransport "Security/SecureTransport.h Security/Security.h" "SSLCreateContext SecItemImport" "-Wl,-framework,CoreFoundation -Wl,-framework,Security" ||
        disable securetransport

enabled schannel &&
    check_func_headers "windows.h security.h" InitializeSecurityContext -DSECURITY_WIN32 -lsecur32 &&
    check_cpp_condition winerror.h "defined(SEC_I_CONTEXT_EXPIRED)" &&
    add_extralibs -lsecur32 ||
        disable schannel

makeinfo --version > /dev/null 2>&1 && enable makeinfo  || disable makeinfo
enabled makeinfo \
    && [ 0$(makeinfo --version | grep "texinfo" | sed 's/.*texinfo[^0-9]*\([0-9]*\)\..*/\1/') -ge 5 ] \
    && enable makeinfo_html || disable makeinfo_html
disabled makeinfo_html && texi2html --help 2> /dev/null | grep -q 'init-file' && enable texi2html || disable texi2html
perl -v            > /dev/null 2>&1 && enable perl      || disable perl
pod2man --help     > /dev/null 2>&1 && enable pod2man   || disable pod2man
rsync --help 2> /dev/null | grep -q 'contimeout' && enable rsync_contimeout || disable rsync_contimeout

# check V4L2 codecs available in the API
check_header linux/fb.h
check_header linux/videodev2.h
check_code cc linux/videodev2.h "struct v4l2_frmsizeenum vfse; vfse.discrete.width = 0;" && enable_safe struct_v4l2_frmivalenum_discrete
check_code cc linux/videodev2.h "int i = V4L2_CAP_VIDEO_M2M_MPLANE | V4L2_CAP_VIDEO_M2M | V4L2_BUF_FLAG_LAST;" || disable v4l2_m2m
check_code cc linux/videodev2.h "int i = V4L2_PIX_FMT_VC1_ANNEX_G;" && enable vc1_v4l2_m2m
check_code cc linux/videodev2.h "int i = V4L2_PIX_FMT_MPEG1;" && enable mpeg1_v4l2_m2m
check_code cc linux/videodev2.h "int i = V4L2_PIX_FMT_MPEG2;" && enable mpeg2_v4l2_m2m
check_code cc linux/videodev2.h "int i = V4L2_PIX_FMT_MPEG4;" && enable mpeg4_v4l2_m2m
check_code cc linux/videodev2.h "int i = V4L2_PIX_FMT_HEVC;" && enable hevc_v4l2_m2m
check_code cc linux/videodev2.h "int i = V4L2_PIX_FMT_H263;" && enable h263_v4l2_m2m
check_code cc linux/videodev2.h "int i = V4L2_PIX_FMT_H264;" && enable h264_v4l2_m2m
check_code cc linux/videodev2.h "int i = V4L2_PIX_FMT_VP8;" && enable vp8_v4l2_m2m
check_code cc linux/videodev2.h "int i = V4L2_PIX_FMT_VP9;" && enable vp9_v4l2_m2m

check_header sys/videoio.h
check_code cc sys/videoio.h "struct v4l2_frmsizeenum vfse; vfse.discrete.width = 0;" && enable_safe struct_v4l2_frmivalenum_discrete

check_lib user32 "windows.h winuser.h" GetShellWindow -luser32
check_lib vfw32 "windows.h vfw.h" capCreateCaptureWindow -lvfw32
# check that WM_CAP_DRIVER_CONNECT is defined to the proper value
# w32api 3.12 had it defined wrong
check_cpp_condition vfw.h "WM_CAP_DRIVER_CONNECT > WM_USER" && enable vfwcap_defines

check_type "dshow.h" IBaseFilter

# check for ioctl_meteor.h, ioctl_bt848.h and alternatives
{ check_header dev/bktr/ioctl_meteor.h &&
  check_header dev/bktr/ioctl_bt848.h; } ||
{ check_header machine/ioctl_meteor.h &&
  check_header machine/ioctl_bt848.h; } ||
{ check_header dev/video/meteor/ioctl_meteor.h &&
  check_header dev/video/bktr/ioctl_bt848.h; } ||
check_header dev/ic/bt8xx.h

if check_struct sys/soundcard.h audio_buf_info bytes; then
    enable_safe sys/soundcard.h
else
    check_cc -D__BSD_VISIBLE -D__XSI_VISIBLE <<EOF && add_cppflags -D__BSD_VISIBLE -D__XSI_VISIBLE && enable_safe sys/soundcard.h
    #include <sys/soundcard.h>
    audio_buf_info abc;
EOF
fi
check_header soundcard.h

enabled alsa && check_lib alsa alsa/asoundlib.h snd_pcm_htimestamp -lasound

enabled jack && check_lib jack jack/jack.h jack_client_open -ljack &&
    check_func jack_port_get_latency_range -ljack

enabled sndio && check_lib sndio sndio.h sio_open -lsndio

if enabled libcdio; then
    check_lib libcdio "cdio/cdda.h cdio/paranoia.h" cdio_cddap_open -lcdio_paranoia -lcdio_cdda -lcdio ||
    check_lib libcdio "cdio/paranoia/cdda.h cdio/paranoia/paranoia.h" cdio_cddap_open -lcdio_paranoia -lcdio_cdda -lcdio ||
    die "ERROR: No usable libcdio/cdparanoia found"
fi

enabled libxcb && check_pkg_config libxcb "xcb >= 1.4" xcb/xcb.h xcb_connect

if enabled libxcb; then
    enabled libxcb_shm    && check_pkg_config libxcb_shm    xcb-shm    xcb/shm.h    xcb_shm_attach
    enabled libxcb_shape  && check_pkg_config libxcb_shape  xcb-shape  xcb/shape.h  xcb_shape_get_rectangles
    enabled libxcb_xfixes && check_pkg_config libxcb_xfixes xcb-xfixes xcb/xfixes.h xcb_xfixes_get_cursor_image

    add_cflags $xcb_cflags $xcb_shm_cflags $xcb_xfixes_cflags $xcb_shape_cflags
    add_extralibs $xcb_extralibs $xcb_shm_extralibs $xcb_xfixes_extralibs $xcb_shape_extralibs
fi

check_func_headers "windows.h" CreateDIBSection "$gdigrab_indev_extralibs"

# d3d11va requires linking directly to dxgi and d3d11 if not building for
# the desktop api partition
check_cpp <<EOF && enable uwp && d3d11va_extralibs="-ldxgi -ld3d11"
#ifdef WINAPI_FAMILY
#include <winapifamily.h>
#if WINAPI_FAMILY_PARTITION(WINAPI_PARTITION_DESKTOP)
#error desktop, not uwp
#else
// WINAPI_FAMILY_APP, WINAPI_FAMILY_PHONE_APP => UWP
#endif
#else
#error no family set
#endif
EOF

enabled vaapi &&
    check_lib vaapi va/va.h vaInitialize -lva

enabled vaapi &&
    check_code cc "va/va.h" "vaCreateSurfaces(0, 0, 0, 0, 0, 0, 0, 0)" ||
    disable vaapi

enabled vaapi &&
    check_lib vaapi_drm "va/va.h va/va_drm.h" vaGetDisplayDRM -lva -lva-drm

enabled vaapi &&
    check_lib vaapi_x11 "va/va.h va/va_x11.h" vaGetDisplay -lva -lva-x11 -lX11

enabled vdpau &&
    check_cpp_condition vdpau/vdpau.h "defined VDP_DECODER_PROFILE_MPEG4_PART2_ASP" ||
    disable vdpau

enabled vdpau &&
    check_lib vdpau_x11 "vdpau/vdpau.h vdpau/vdpau_x11.h" vdp_device_create_x11 -lvdpau -lX11

enabled crystalhd && check_lib crystalhd "stdint.h libcrystalhd/libcrystalhd_if.h" DtsCrystalHDVersion -lcrystalhd

if enabled x86; then
    case $target_os in
        mingw32*|mingw64*|win32|win64|linux|cygwin*)
            ;;
        *)
            disable cuda cuvid nvenc
            ;;
    esac
else
    disable cuda cuvid nvenc
fi

enabled nvenc &&
    check_cc -I$source_path <<EOF || disable nvenc
#include "compat/nvenc/nvEncodeAPI.h"
NV_ENCODE_API_FUNCTION_LIST flist;
void f(void) { struct { const GUID guid; } s[] = { { NV_ENC_PRESET_HQ_GUID } }; }
int main(void) { return 0; }
EOF

# Funny iconv installations are not unusual, so check it after all flags have been set
if enabled libc_iconv; then
    check_func_headers iconv.h iconv
elif enabled iconv; then
    check_func_headers iconv.h iconv || check_lib iconv iconv.h iconv -liconv
fi

enabled debug && add_cflags -g"$debuglevel" && add_asflags -g"$debuglevel"

# add some useful compiler flags if supported
check_cflags -Wdeclaration-after-statement
check_cflags -Wall
check_cflags -Wdisabled-optimization
check_cflags -Wpointer-arith
check_cflags -Wredundant-decls
check_cflags -Wwrite-strings
check_cflags -Wtype-limits
check_cflags -Wundef
check_cflags -Wmissing-prototypes
check_cflags -Wno-pointer-to-int-cast
check_cflags -Wstrict-prototypes
check_cflags -Wempty-body

if enabled extra_warnings; then
    check_cflags -Wcast-qual
    check_cflags -Wextra
    check_cflags -Wpedantic
fi

check_disable_warning(){
    warning_flag=-W${1#-Wno-}
    test_cflags $warning_flag && add_cflags $1
}

check_disable_warning -Wno-parentheses
check_disable_warning -Wno-switch
check_disable_warning -Wno-format-zero-length
check_disable_warning -Wno-pointer-sign
check_disable_warning -Wno-unused-const-variable

check_disable_warning_headers(){
    warning_flag=-W${1#-Wno-}
    test_cflags $warning_flag && add_cflags_headers $1
}

check_disable_warning_headers -Wno-deprecated-declarations
check_disable_warning_headers -Wno-unused-variable

check_cc <<EOF && enable blocks_extension
void (^block)(void);
EOF

# add some linker flags
check_ldflags -Wl,--warn-common
check_ldflags -Wl,-rpath-link=libpostproc:libswresample:libswscale:libavfilter:libavdevice:libavformat:libavcodec:libavutil:libavresample
enabled rpath && add_ldexeflags -Wl,-rpath,$libdir
enabled rpath && add_ldlibflags -Wl,-rpath,$libdir
test_ldflags -Wl,-Bsymbolic && append SHFLAGS -Wl,-Bsymbolic

# add some strip flags
check_stripflags -x

enabled neon_clobber_test &&
    check_ldflags -Wl,--wrap,avcodec_open2              \
                  -Wl,--wrap,avcodec_decode_audio4      \
                  -Wl,--wrap,avcodec_decode_video2      \
                  -Wl,--wrap,avcodec_decode_subtitle2   \
                  -Wl,--wrap,avcodec_encode_audio2      \
                  -Wl,--wrap,avcodec_encode_video2      \
                  -Wl,--wrap,avcodec_encode_subtitle    \
                  -Wl,--wrap,avcodec_send_packet        \
                  -Wl,--wrap,avcodec_receive_packet     \
                  -Wl,--wrap,avcodec_send_frame         \
                  -Wl,--wrap,avcodec_receive_frame      \
                  -Wl,--wrap,swr_convert                \
                  -Wl,--wrap,avresample_convert ||
    disable neon_clobber_test

enabled xmm_clobber_test &&
    check_ldflags -Wl,--wrap,avcodec_open2              \
                  -Wl,--wrap,avcodec_decode_audio4      \
                  -Wl,--wrap,avcodec_decode_video2      \
                  -Wl,--wrap,avcodec_decode_subtitle2   \
                  -Wl,--wrap,avcodec_encode_audio2      \
                  -Wl,--wrap,avcodec_encode_video2      \
                  -Wl,--wrap,avcodec_encode_subtitle    \
                  -Wl,--wrap,avcodec_send_packet        \
                  -Wl,--wrap,avcodec_receive_packet     \
                  -Wl,--wrap,avcodec_send_frame         \
                  -Wl,--wrap,avcodec_receive_frame      \
                  -Wl,--wrap,swr_convert                \
                  -Wl,--wrap,avresample_convert         \
                  -Wl,--wrap,sws_scale ||
    disable xmm_clobber_test

check_ld "cc" <<EOF && enable proper_dce
extern const int array[512];
static inline int func(void) { return array[0]; }
int main(void) { return 0; }
EOF

if enabled proper_dce; then
    echo "X { local: *; };" > $TMPV
    if test_ldflags -Wl,${version_script},$TMPV; then
        append SHFLAGS '-Wl,${version_script},\$(SUBDIR)lib\$(NAME).ver'
        check_cc <<EOF && enable symver_asm_label
void ff_foo(void) __asm__ ("av_foo@VERSION");
void ff_foo(void) { ${inline_asm+__asm__($quotes);} }
EOF
        check_cc <<EOF && enable symver_gnu_asm
__asm__(".symver ff_foo,av_foo@VERSION");
void ff_foo(void) {}
EOF
    fi
fi

if [ -z "$optflags" ]; then
    if enabled small; then
        optflags=$cflags_size
    elif enabled optimizations; then
        optflags=$cflags_speed
    else
        optflags=$cflags_noopt
    fi
fi

if [ -z "$nvccflags" ]; then
    nvccflags=$nvccflags_default
fi

if enabled x86_64 || enabled ppc64 || enabled aarch64; then
    nvccflags="$nvccflags -m64"
else
    nvccflags="$nvccflags -m32"
fi

check_optflags(){
    check_cflags "$@"
    enabled lto && check_ldflags "$@"
}

check_optflags $optflags
check_optflags -fno-math-errno
check_optflags -fno-signed-zeros

if enabled lto; then
    test "$cc_type" != "$ld_type" && die "LTO requires same compiler and linker"
    check_cflags  -flto
    check_ldflags -flto $cpuflags
    disable inline_asm_direct_symbol_refs
fi

enabled ftrapv && check_cflags -ftrapv

check_cc -mno-red-zone <<EOF && noredzone_flags="-mno-red-zone"
int x;
EOF


if enabled icc; then
    # Just warnings, no remarks
    check_cflags -w1
    # -wd: Disable following warnings
    # 144, 167, 556: -Wno-pointer-sign
    # 188: enumerated type mixed with another type
    # 1292: attribute "foo" ignored
    # 1419: external declaration in primary source file
    # 10006: ignoring unknown option -fno-signed-zeros
    # 10148: ignoring unknown option -Wno-parentheses
    # 10156: ignoring option '-W'; no argument required
    # 13200: No EMMS instruction before call to function
    # 13203: No EMMS instruction before return from function
    check_cflags -wd144,167,188,556,1292,1419,10006,10148,10156,13200,13203
    # 11030: Warning unknown option --as-needed
    # 10156: ignoring option '-export'; no argument required
    check_ldflags -wd10156,11030
    # icc 11.0 and 11.1 work with ebp_available, but don't pass the test
    enable ebp_available
    # The test above does not test linking
    enabled lto && disable symver_asm_label
    if enabled x86_32; then
        icc_version=$($cc -dumpversion)
        test ${icc_version%%.*} -ge 11 &&
            check_cflags -falign-stack=maintain-16-byte ||
            disable aligned_stack
    fi
elif enabled ccc; then
    # disable some annoying warnings
    add_cflags -msg_disable bitnotint
    add_cflags -msg_disable mixfuncvoid
    add_cflags -msg_disable nonstandcast
    add_cflags -msg_disable unsupieee
elif enabled gcc; then
    check_optflags -fno-tree-vectorize
    check_cflags -Werror=format-security
    check_cflags -Werror=implicit-function-declaration
    check_cflags -Werror=missing-prototypes
    check_cflags -Werror=return-type
    check_cflags -Werror=vla
    check_cflags -Wformat
    check_cflags -fdiagnostics-color=auto
    enabled extra_warnings || check_disable_warning -Wno-maybe-uninitialized
elif enabled llvm_gcc; then
    check_cflags -mllvm -stack-alignment=16
elif enabled clang; then
    check_cflags -mllvm -stack-alignment=16
    check_cflags -mstack-alignment=16
    check_cflags -Qunused-arguments
    check_cflags -Werror=implicit-function-declaration
    check_cflags -Werror=missing-prototypes
    check_cflags -Werror=return-type
elif enabled cparser; then
    add_cflags -Wno-missing-variable-declarations
    add_cflags -Wno-empty-statement
elif enabled armcc; then
    add_cflags -W${armcc_opt},--diag_suppress=4343 # hardfp compat
    add_cflags -W${armcc_opt},--diag_suppress=3036 # using . as system include dir
    # 2523: use of inline assembly is deprecated
    add_cflags -W${armcc_opt},--diag_suppress=2523
    add_cflags -W${armcc_opt},--diag_suppress=1207
    add_cflags -W${armcc_opt},--diag_suppress=1293 # assignment in condition
    add_cflags -W${armcc_opt},--diag_suppress=3343 # hardfp compat
    add_cflags -W${armcc_opt},--diag_suppress=167  # pointer sign
    add_cflags -W${armcc_opt},--diag_suppress=513  # pointer sign
elif enabled tms470; then
    add_cflags -pds=824 -pds=837
    disable inline_asm
elif enabled pathscale; then
    add_cflags -fstrict-overflow -OPT:wrap_around_unsafe_opt=OFF
elif enabled_any msvc icl; then
    enabled x86_32 && disable aligned_stack
    enabled_all x86_32 debug && add_cflags -Oy-
    enabled debug && add_ldflags -debug
    enable pragma_deprecated
    if enabled icl; then
        # -Qansi-alias is basically -fstrict-aliasing, but does not work
        # (correctly) on icl 13.x.
        check_cpp_condition "windows.h" "__ICL < 1300 || __ICL >= 1400" &&
            add_cflags -Qansi-alias
        # Some inline asm is not compilable in debug
        if enabled debug; then
            disable ebp_available
            disable ebx_available
        fi
    fi
    # msvcrt10 x64 incorrectly enables log2, only msvcrt12 (MSVC 2013) onwards actually has log2.
    check_cpp_condition crtversion.h "_VC_CRT_MAJOR_VERSION >= 12" || disable log2
    # The CRT headers contain __declspec(restrict) in a few places, but if redefining
    # restrict, this might break. MSVC 2010 and 2012 fail with __declspec(__restrict)
    # (as it ends up if the restrict redefine is done before including stdlib.h), while
    # MSVC 2013 and newer can handle it fine.
    # If this declspec fails, force including stdlib.h before the restrict redefinition
    # happens in config.h.
    if [ $_restrict != restrict ]; then
        check_cc <<EOF || add_cflags -FIstdlib.h
__declspec($_restrict) void* foo(int);
EOF
    fi
    # the new SSA optimzer in VS2015 U3 is mis-optimizing some parts of the code
    # Issue has been fixed in MSVC v19.00.24218.
    check_cpp_condition windows.h "_MSC_FULL_VER >= 190024218" ||
        check_cflags -d2SSAOptimizer-
    # enable utf-8 source processing on VS2015 U2 and newer
    check_cpp_condition windows.h "_MSC_FULL_VER >= 190023918" &&
        add_cflags -utf-8
fi

for pfx in "" host_; do
    varname=${pfx%_}cc_type
    eval "type=\$$varname"
    if [ "$type" = "msvc" ]; then
        check_${pfx}cc <<EOF || add_${pfx}cflags -Dinline=__inline
static inline int foo(int a) { return a; }
EOF
    fi
done

case $as_type in
    clang)
        add_asflags -Qunused-arguments
    ;;
esac

case $ld_type in
    clang)
        check_ldflags -Qunused-arguments
    ;;
esac

case $target_os in
    osf1)
        enabled ccc && add_ldflags '-Wl,-expect_unresolved,*'
    ;;
esac

enable frame_thread_encoder

enabled asm || { arch=c; disable $ARCH_LIST $ARCH_EXT_LIST; }

check_deps $CONFIG_LIST       \
           $CONFIG_EXTRA      \
           $HAVE_LIST         \
           $ALL_COMPONENTS    \

enabled threads && ! enabled pthreads && ! enabled atomics_native && die "non pthread threading without atomics not supported, try adding --enable-pthreads or --cpu=i486 or higher if you are on x86"


if test $target_os = "haiku"; then
    disable memalign
    disable posix_memalign
fi

# add_dep lib dep
# -> enable ${lib}_deps_${dep}
# -> add $dep to ${lib}_deps only once
add_dep() {
    lib=$1
    dep=$2
    enabled "${lib}_deps_${dep}" && return 0
    enable  "${lib}_deps_${dep}"
    prepend "${lib}_deps" $dep
}

# merge deps lib components
# merge all ${component}_deps into ${lib}_deps and ${lib}_deps_*
merge_deps() {
    lib=$1
    shift
    for comp in $*; do
        enabled $comp || continue
        eval "dep=\"\$${comp}_deps\""
        for d in $dep; do
            add_dep $lib $d
        done
    done
}

merge_deps libavfilter $FILTER_LIST

map 'enabled $v && intrinsics=${v#intrinsics_}' $INTRINSICS_LIST

for thread in $THREADS_LIST; do
    if enabled $thread; then
        test -n "$thread_type" &&
            die "ERROR: Only one thread type must be selected." ||
            thread_type="$thread"
    fi
done

if disabled stdatomic_h; then
    if enabled atomics_gcc; then
        add_cppflags '-I\$(SRC_PATH)/compat/atomics/gcc'
    elif enabled atomics_win32; then
        add_cppflags '-I\$(SRC_PATH)/compat/atomics/win32'
    elif enabled atomics_suncc; then
        add_cppflags '-I\$(SRC_PATH)/compat/atomics/suncc'
    elif enabled pthreads; then
        add_compat atomics/pthread/stdatomic.o
        add_cppflags '-I\$(SRC_PATH)/compat/atomics/pthread'
    else
        enabled threads && die "Threading is enabled, but no atomics are available"
        add_cppflags '-I\$(SRC_PATH)/compat/atomics/dummy'
    fi
fi

# Check if requested libraries were found.
for lib in $AUTODETECT_LIBS; do
    requested $lib && ! enabled $lib && die "ERROR: $lib requested but not found";
done

enabled zlib && add_cppflags -DZLIB_CONST

# conditional library dependencies, in linking order
enabled afftfilt_filter     && prepend avfilter_deps "avcodec"
enabled afir_filter         && prepend avfilter_deps "avcodec"
enabled amovie_filter       && prepend avfilter_deps "avformat avcodec"
enabled aresample_filter    && prepend avfilter_deps "swresample"
enabled atempo_filter       && prepend avfilter_deps "avcodec"
enabled cover_rect_filter   && prepend avfilter_deps "avformat avcodec"
enabled ebur128_filter && enabled swresample && prepend avfilter_deps "swresample"
enabled elbg_filter         && prepend avfilter_deps "avcodec"
enabled fftfilt_filter      && prepend avfilter_deps "avcodec"
enabled find_rect_filter    && prepend avfilter_deps "avformat avcodec"
enabled firequalizer_filter && prepend avfilter_deps "avcodec"
enabled mcdeint_filter      && prepend avfilter_deps "avcodec"
enabled movie_filter    && prepend avfilter_deps "avformat avcodec"
enabled pan_filter          && prepend avfilter_deps "swresample"
enabled pp_filter           && prepend avfilter_deps "postproc"
enabled removelogo_filter   && prepend avfilter_deps "avformat avcodec swscale"
enabled resample_filter && prepend avfilter_deps "avresample"
enabled sab_filter          && prepend avfilter_deps "swscale"
enabled scale_filter    && prepend avfilter_deps "swscale"
enabled scale2ref_filter    && prepend avfilter_deps "swscale"
enabled sofalizer_filter    && prepend avfilter_deps "avcodec"
enabled showcqt_filter      && prepend avfilter_deps "avformat avcodec swscale"
enabled showfreqs_filter    && prepend avfilter_deps "avcodec"
enabled showspectrum_filter && prepend avfilter_deps "avcodec"
enabled signature_filter    && prepend avfilter_deps "avcodec avformat"
enabled smartblur_filter    && prepend avfilter_deps "swscale"
enabled spectrumsynth_filter && prepend avfilter_deps "avcodec"
enabled spp_filter          && prepend avfilter_deps "avcodec"
enabled subtitles_filter    && prepend avfilter_deps "avformat avcodec"
enabled uspp_filter         && prepend avfilter_deps "avcodec"
enabled zoompan_filter      && prepend avfilter_deps "swscale"

enabled lavfi_indev         && prepend avdevice_deps "avfilter"

enabled opus_decoder    && prepend avcodec_deps "swresample"

expand_deps(){
    lib_deps=${1}_deps
    eval "deps=\$$lib_deps"
    append $lib_deps $(map 'eval echo \$${v}_deps' $deps)
    unique $lib_deps
}

#we have to remove gpl from the deps here as some code assumes all lib deps are libs
postproc_deps="$(filter_out 'gpl' $postproc_deps)"

map 'expand_deps $v' $LIBRARY_LIST

license="LGPL version 2.1 or later"
if enabled nonfree; then
    license="nonfree and unredistributable"
elif enabled gplv3; then
    license="GPL version 3 or later"
elif enabled lgplv3; then
    license="LGPL version 3 or later"
elif enabled gpl; then
    license="GPL version 2 or later"
fi

if test "$quiet" != "yes"; then

echo "install prefix            $prefix"
echo "source path               $source_path"
echo "C compiler                $cc"
echo "C library                 $libc_type"
if test "$host_cc" != "$cc"; then
    echo "host C compiler           $host_cc"
    echo "host C library            $host_libc_type"
fi
echo "ARCH                      $arch ($cpu)"
if test "$build_suffix" != ""; then
    echo "build suffix              $build_suffix"
fi
if test "$progs_suffix" != ""; then
    echo "progs suffix              $progs_suffix"
fi
if test "$extra_version" != ""; then
    echo "version string suffix     $extra_version"
fi
echo "big-endian                ${bigendian-no}"
echo "runtime cpu detection     ${runtime_cpudetect-no}"
if enabled x86; then
    echo "standalone assembly       ${x86asm-no}"
    echo "x86 assembler             ${x86asmexe}"
    echo "MMX enabled               ${mmx-no}"
    echo "MMXEXT enabled            ${mmxext-no}"
    echo "3DNow! enabled            ${amd3dnow-no}"
    echo "3DNow! extended enabled   ${amd3dnowext-no}"
    echo "SSE enabled               ${sse-no}"
    echo "SSSE3 enabled             ${ssse3-no}"
    echo "AESNI enabled             ${aesni-no}"
    echo "AVX enabled               ${avx-no}"
    echo "AVX2 enabled              ${avx2-no}"
    echo "XOP enabled               ${xop-no}"
    echo "FMA3 enabled              ${fma3-no}"
    echo "FMA4 enabled              ${fma4-no}"
    echo "i686 features enabled     ${i686-no}"
    echo "CMOV is fast              ${fast_cmov-no}"
    echo "EBX available             ${ebx_available-no}"
    echo "EBP available             ${ebp_available-no}"
fi
if enabled aarch64; then
    echo "NEON enabled              ${neon-no}"
    echo "VFP enabled               ${vfp-no}"
fi
if enabled arm; then
    echo "ARMv5TE enabled           ${armv5te-no}"
    echo "ARMv6 enabled             ${armv6-no}"
    echo "ARMv6T2 enabled           ${armv6t2-no}"
    echo "VFP enabled               ${vfp-no}"
    echo "NEON enabled              ${neon-no}"
    echo "THUMB enabled             ${thumb-no}"
fi
if enabled mips; then
    echo "MIPS FPU enabled          ${mipsfpu-no}"
    echo "MIPS DSP R1 enabled       ${mipsdsp-no}"
    echo "MIPS DSP R2 enabled       ${mipsdspr2-no}"
    echo "MIPS MSA enabled          ${msa-no}"
    echo "LOONGSON MMI enabled      ${mmi-no}"
fi
if enabled ppc; then
    echo "AltiVec enabled           ${altivec-no}"
    echo "VSX enabled               ${vsx-no}"
    echo "POWER8 enabled            ${power8-no}"
    echo "PPC 4xx optimizations     ${ppc4xx-no}"
    echo "dcbzl available           ${dcbzl-no}"
fi
echo "debug symbols             ${debug-no}"
echo "strip symbols             ${stripping-no}"
echo "optimize for size         ${small-no}"
echo "optimizations             ${optimizations-no}"
echo "static                    ${static-no}"
echo "shared                    ${shared-no}"
echo "postprocessing support    ${postproc-no}"
echo "network support           ${network-no}"
echo "threading support         ${thread_type-no}"
echo "safe bitstream reader     ${safe_bitstream_reader-no}"
echo "texi2html enabled         ${texi2html-no}"
echo "perl enabled              ${perl-no}"
echo "pod2man enabled           ${pod2man-no}"
echo "makeinfo enabled          ${makeinfo-no}"
echo "makeinfo supports HTML    ${makeinfo_html-no}"
test -n "$random_seed" &&
    echo "random seed               ${random_seed}"
echo

echo "External libraries:"
print_enabled '' $EXTERNAL_LIBRARY_LIST | print_in_columns
echo

echo "External libraries providing hardware acceleration:"
print_enabled '' $HWACCEL_LIBRARY_LIST | print_in_columns
echo

echo "Libraries:"
print_enabled '' $LIBRARY_LIST | print_in_columns
echo

echo "Programs:"
print_enabled '' $PROGRAM_LIST | print_in_columns
echo

for type in decoder encoder hwaccel parser demuxer muxer protocol filter bsf indev outdev; do
    echo "Enabled ${type}s:"
    eval list=\$$(toupper $type)_LIST
    print_enabled '_*' $list | print_in_columns
    echo
done

if test -n "$ignore_tests"; then
    ignore_tests=$(echo $ignore_tests | tr ',' ' ')
    echo "Ignored FATE tests:"
    echo $ignore_tests | print_in_columns
    echo
fi

echo "License: $license"

echo "Creating configuration files ..."

fi # test "$quiet" != "yes"

test -e Makefile || echo "include $source_path/Makefile" > Makefile

enabled stripping || strip="echo skipping strip"

config_files="$TMPH ffbuild/config.mak doc/config.texi"

cat > ffbuild/config.mak <<EOF
# Automatically generated by configure - do not modify!
ifndef FFMPEG_CONFIG_MAK
FFMPEG_CONFIG_MAK=1
FFMPEG_CONFIGURATION=$FFMPEG_CONFIGURATION
prefix=$prefix
LIBDIR=\$(DESTDIR)$libdir
SHLIBDIR=\$(DESTDIR)$shlibdir
INCDIR=\$(DESTDIR)$incdir
BINDIR=\$(DESTDIR)$bindir
DATADIR=\$(DESTDIR)$datadir
DOCDIR=\$(DESTDIR)$docdir
MANDIR=\$(DESTDIR)$mandir
PKGCONFIGDIR=\$(DESTDIR)$pkgconfigdir
INSTALL_NAME_DIR=$install_name_dir
SRC_PATH=$source_path
SRC_LINK=$source_link
ifndef MAIN_MAKEFILE
SRC_PATH:=\$(SRC_PATH:.%=..%)
endif
CC_IDENT=$cc_ident
ARCH=$arch
INTRINSICS=$intrinsics
CC=$cc
CXX=$cxx
AS=$as
OBJCC=$objcc
LD=$ld
DEPCC=$dep_cc
DEPCCFLAGS=$DEPCCFLAGS \$(CPPFLAGS)
DEPAS=$as
DEPASFLAGS=$DEPASFLAGS \$(CPPFLAGS)
X86ASM=$x86asmexe
DEPX86ASM=$x86asmexe
DEPX86ASMFLAGS=\$(X86ASMFLAGS)
AR=$ar
ARFLAGS=$arflags
AR_O=$ar_o
RANLIB=$ranlib
STRIP=$strip
NVCC=$nvcc
CP=cp -p
LN_S=$ln_s
CPPFLAGS=$CPPFLAGS
CFLAGS=$CFLAGS
CXXFLAGS=$CXXFLAGS
OBJCFLAGS=$OBJCFLAGS
ASFLAGS=$ASFLAGS
NVCCFLAGS=$nvccflags
AS_C=$AS_C
AS_O=$AS_O
OBJCC_C=$OBJCC_C
OBJCC_E=$OBJCC_E
OBJCC_O=$OBJCC_O
CC_C=$CC_C
CC_E=$CC_E
CC_O=$CC_O
CXX_C=$CXX_C
CXX_O=$CXX_O
NVCC_C=$NVCC_C
NVCC_O=$NVCC_O
LD_O=$LD_O
X86ASM_O=$X86ASM_O
LD_LIB=$LD_LIB
LD_PATH=$LD_PATH
DLLTOOL=$dlltool
WINDRES=$windres
DEPWINDRES=$dep_cc
DOXYGEN=$doxygen
LDFLAGS=$LDFLAGS
LDEXEFLAGS=$LDEXEFLAGS
LDLIBFLAGS=$LDLIBFLAGS
SHFLAGS=$(echo $($ldflags_filter $SHFLAGS))
ASMSTRIPFLAGS=$ASMSTRIPFLAGS
X86ASMFLAGS=$X86ASMFLAGS
BUILDSUF=$build_suffix
PROGSSUF=$progs_suffix
FULLNAME=$FULLNAME
LIBPREF=$LIBPREF
LIBSUF=$LIBSUF
LIBNAME=$LIBNAME
SLIBPREF=$SLIBPREF
SLIBSUF=$SLIBSUF
EXESUF=$EXESUF
EXTRA_VERSION=$extra_version
CCDEP=$CCDEP
CXXDEP=$CXXDEP
CCDEP_FLAGS=$CCDEP_FLAGS
ASDEP=$ASDEP
ASDEP_FLAGS=$ASDEP_FLAGS
X86ASMDEP=$X86ASMDEP
X86ASMDEP_FLAGS=$X86ASMDEP_FLAGS
CC_DEPFLAGS=$CC_DEPFLAGS
AS_DEPFLAGS=$AS_DEPFLAGS
X86ASM_DEPFLAGS=$X86ASM_DEPFLAGS
HOSTCC=$host_cc
HOSTLD=$host_ld
HOSTCFLAGS=$host_cflags
HOSTCPPFLAGS=$host_cppflags
HOSTEXESUF=$HOSTEXESUF
HOSTLDFLAGS=$host_ldflags
HOSTEXTRALIBS=$host_extralibs
DEPHOSTCC=$host_cc
DEPHOSTCCFLAGS=$DEPHOSTCCFLAGS \$(HOSTCCFLAGS)
HOSTCCDEP=$HOSTCCDEP
HOSTCCDEP_FLAGS=$HOSTCCDEP_FLAGS
HOSTCC_DEPFLAGS=$HOSTCC_DEPFLAGS
HOSTCC_C=$HOSTCC_C
HOSTCC_O=$HOSTCC_O
HOSTLD_O=$HOSTLD_O
TARGET_EXEC=$target_exec $target_exec_args
TARGET_PATH=$target_path
TARGET_SAMPLES=${target_samples:-\$(SAMPLES)}
CFLAGS-ffplay=${sdl2_cflags}
CFLAGS_HEADERS=$CFLAGS_HEADERS
ZLIB=$($ldflags_filter -lz)
LIB_INSTALL_EXTRA_CMD=$LIB_INSTALL_EXTRA_CMD
EXTRALIBS=$extralibs
COMPAT_OBJS=$compat_objs
INSTALL=$install
LIBTARGET=${LIBTARGET}
SLIBNAME=${SLIBNAME}
SLIBNAME_WITH_VERSION=${SLIBNAME_WITH_VERSION}
SLIBNAME_WITH_MAJOR=${SLIBNAME_WITH_MAJOR}
SLIB_CREATE_DEF_CMD=${SLIB_CREATE_DEF_CMD}
SLIB_EXTRA_CMD=${SLIB_EXTRA_CMD}
SLIB_INSTALL_NAME=${SLIB_INSTALL_NAME}
SLIB_INSTALL_LINKS=${SLIB_INSTALL_LINKS}
SLIB_INSTALL_EXTRA_LIB=${SLIB_INSTALL_EXTRA_LIB}
SLIB_INSTALL_EXTRA_SHLIB=${SLIB_INSTALL_EXTRA_SHLIB}
VERSION_SCRIPT_POSTPROCESS_CMD=${VERSION_SCRIPT_POSTPROCESS_CMD}
SAMPLES:=${samples:-\$(FATE_SAMPLES)}
NOREDZONE_FLAGS=$noredzone_flags
LIBFUZZER_PATH=$libfuzzer_path
IGNORE_TESTS=$ignore_tests
EOF

map 'eval echo "${v}_FFLIBS=\$${v}_deps" >> ffbuild/config.mak' $LIBRARY_LIST

print_program_extralibs(){
    eval "program_extralibs=\$${1}_extralibs"
    eval echo "EXTRALIBS-${1}=${program_extralibs}" >> ffbuild/config.mak
}

map 'print_program_extralibs $v' $PROGRAM_LIST

cat > $TMPH <<EOF
/* Automatically generated by configure - do not modify! */
#ifndef FFMPEG_CONFIG_H
#define FFMPEG_CONFIG_H
#define FFMPEG_CONFIGURATION "$(c_escape $FFMPEG_CONFIGURATION)"
#define FFMPEG_LICENSE "$(c_escape $license)"
#define CONFIG_THIS_YEAR 2017
#define FFMPEG_DATADIR "$(eval c_escape $datadir)"
#define AVCONV_DATADIR "$(eval c_escape $datadir)"
#define CC_IDENT "$(c_escape ${cc_ident:-Unknown compiler})"
#define av_restrict $_restrict
#define EXTERN_PREFIX "${extern_prefix}"
#define EXTERN_ASM ${extern_prefix}
#define BUILDSUF "$build_suffix"
#define SLIBSUF "$SLIBSUF"
#define HAVE_MMX2 HAVE_MMXEXT
#define SWS_MAX_FILTER_SIZE $sws_max_filter_size
EOF

test -n "$assert_level" &&
    echo "#define ASSERT_LEVEL $assert_level" >>$TMPH

test -n "$malloc_prefix" &&
    echo "#define MALLOC_PREFIX $malloc_prefix" >>$TMPH

if enabled x86asm; then
    append config_files $TMPASM
    printf '' >$TMPASM
fi

enabled getenv || echo "#define getenv(x) NULL" >> $TMPH


mkdir -p doc
mkdir -p tests
mkdir -p tests/api
echo "@c auto-generated by configure - do not modify! " > doc/config.texi

print_config ARCH_   "$config_files" $ARCH_LIST
print_config HAVE_   "$config_files" $HAVE_LIST
print_config CONFIG_ "$config_files" $CONFIG_LIST       \
                                     $CONFIG_EXTRA      \
                                     $ALL_COMPONENTS    \

echo "#endif /* FFMPEG_CONFIG_H */" >> $TMPH
echo "endif # FFMPEG_CONFIG_MAK" >> ffbuild/config.mak

# Do not overwrite an unchanged config.h to avoid superfluous rebuilds.
cp_if_changed $TMPH config.h
touch ffbuild/.config

enabled x86asm && cp_if_changed $TMPASM config.asm

cat > $TMPH <<EOF
/* Generated by ffconf */
#ifndef AVUTIL_AVCONFIG_H
#define AVUTIL_AVCONFIG_H
EOF

print_config AV_HAVE_ $TMPH $HAVE_LIST_PUB

echo "#endif /* AVUTIL_AVCONFIG_H */" >> $TMPH

cp_if_changed $TMPH libavutil/avconfig.h

# generate the lists of enabled components
print_enabled_components(){
    file=$1
    struct_name=$2
    name=$3
    shift 3
    echo "static const $struct_name * const $name[] = {" > $TMPH
    for c in $*; do
        enabled $c && printf "    &ff_%s,\n" $c >> $TMPH
    done
    echo "    NULL };" >> $TMPH
    cp_if_changed $TMPH $file
}

print_enabled_components libavcodec/bsf_list.c AVBitStreamFilter bitstream_filters $BSF_LIST
print_enabled_components libavformat/protocol_list.c URLProtocol url_protocols $PROTOCOL_LIST

if test -n "$WARNINGS"; then
    printf "\n%s%s$WARNINGS%s" "$warn_color" "$bold_color" "$reset_color"
    enabled fatal_warnings && exit 1
fi

# Settings for pkg-config files

cat > ffbuild/config.sh <<EOF
# Automatically generated by configure - do not modify!
shared=$shared
build_suffix=$build_suffix
prefix=$prefix
libdir=$libdir
incdir=$incdir
rpath=$(enabled rpath && echo "-Wl,-rpath,\${libdir}")
source_path=${source_path}
LIBPREF=${LIBPREF}
LIBSUF=${LIBSUF}

extralibs_avutil="$LIBRT $LIBM"
extralibs_avcodec="$extralibs"
extralibs_avformat="$extralibs"
extralibs_avdevice="$extralibs"
extralibs_avfilter="$extralibs"
extralibs_avresample="$LIBM"
extralibs_postproc=""
extralibs_swscale="$LIBM"
extralibs_swresample="$LIBM $LIBSOXR"
EOF

for lib in $LIBRARY_LIST; do
    lib_deps="$(eval echo \$${lib}_deps)"
    echo ${lib}_deps=\"$lib_deps\" >> ffbuild/config.sh
done<|MERGE_RESOLUTION|>--- conflicted
+++ resolved
@@ -2644,7 +2644,7 @@
 
 # hardware accelerators
 crystalhd_deps="libcrystalhd_libcrystalhd_if_h"
-cuda_deps_any="dlopen LoadLibrary"
+cuda_deps_any="libdl LoadLibrary"
 cuvid_deps="cuda"
 d3d11va_deps="d3d11_h dxva_h ID3D11VideoDecoder ID3D11VideoContext"
 dxva2_deps="dxva2api_h DXVA2_ConfigPictureDecode ole32"
@@ -2777,13 +2777,7 @@
 wmv3_vdpau_hwaccel_select="vc1_vdpau_hwaccel"
 
 # hardware-accelerated codecs
-<<<<<<< HEAD
-omx_deps="dlopen pthreads"
-omx_extralibs='$ldl'
-=======
-nvenc_deps_any="libdl LoadLibrary"
 omx_deps="libdl pthreads"
->>>>>>> d154bdd3
 omx_rpi_select="omx"
 qsvdec_select="qsv"
 qsvenc_select="qsv"
@@ -2796,7 +2790,7 @@
 thumbnail_cuda_filter_deps="cuda_sdk"
 
 nvenc_deps="cuda"
-nvenc_deps_any="dlopen LoadLibrary"
+nvenc_deps_any="libdl LoadLibrary"
 nvenc_encoder_deps="nvenc"
 
 h263_v4l2m2m_decoder_deps="v4l2_m2m h263_v4l2_m2m"
@@ -2906,20 +2900,14 @@
 mjpeg2jpeg_bsf_select="jpegtables"
 
 # external libraries
-<<<<<<< HEAD
 aac_at_decoder_deps="audiotoolbox"
 ac3_at_decoder_deps="audiotoolbox"
 ac3_at_decoder_select="ac3_parser"
 adpcm_ima_qt_at_decoder_deps="audiotoolbox"
 alac_at_decoder_deps="audiotoolbox"
 amr_nb_at_decoder_deps="audiotoolbox"
-avisynth_deps_any="dlopen LoadLibrary"
+avisynth_deps_any="libdl LoadLibrary"
 avisynth_demuxer_deps="avisynth"
-=======
-avisynth_deps="LoadLibrary"
-avxsynth_deps="libdl"
-avisynth_demuxer_deps_any="avisynth avxsynth"
->>>>>>> d154bdd3
 avisynth_demuxer_select="riffdec"
 eac3_at_decoder_deps="audiotoolbox"
 eac3_at_decoder_select="ac3_parser"
@@ -3093,13 +3081,13 @@
 avfoundation_indev_extralibs="-framework Foundation -framework CoreVideo -framework CoreMedia"
 bktr_indev_deps_any="dev_bktr_ioctl_bt848_h machine_ioctl_bt848_h dev_video_bktr_ioctl_bt848_h dev_ic_bt8xx_h"
 caca_outdev_deps="libcaca"
-decklink_indev_deps="decklink threads"
+decklink_indev_deps="decklink threads libdl"
 decklink_indev_extralibs="-lstdc++"
-decklink_outdev_deps="decklink threads"
+decklink_outdev_deps="decklink threads libdl"
 decklink_outdev_extralibs="-lstdc++"
-libndi_newtek_indev_deps="libndi_newtek"
+libndi_newtek_indev_deps="libndi_newtek libdl"
 libndi_newtek_indev_extralibs="-lndi"
-libndi_newtek_outdev_deps="libndi_newtek"
+libndi_newtek_outdev_deps="libndi_newtek libdl"
 libndi_newtek_outdev_extralibs="-lndi"
 dshow_indev_deps="IBaseFilter"
 dshow_indev_extralibs="-lpsapi -lole32 -lstrmiids -luuid -loleaut32 -lshlwapi"
@@ -3210,7 +3198,6 @@
 delogo_filter_deps="gpl"
 deshake_filter_select="pixelutils"
 drawtext_filter_deps="libfreetype"
-<<<<<<< HEAD
 elbg_filter_deps="avcodec"
 eq_filter_deps="gpl"
 fftfilt_filter_deps="avcodec"
@@ -3220,21 +3207,15 @@
 firequalizer_filter_select="rdft"
 flite_filter_deps="libflite"
 framerate_filter_select="pixelutils"
-frei0r_filter_deps="frei0r dlopen"
-frei0r_src_filter_deps="frei0r dlopen"
+frei0r_filter_deps="frei0r libdl"
+frei0r_src_filter_deps="frei0r libdl"
 fspp_filter_deps="gpl"
 geq_filter_deps="gpl"
 histeq_filter_deps="gpl"
-=======
-drawtext_filter_suggest="libfontconfig"
-frei0r_filter_deps="frei0r libdl"
-frei0r_src_filter_deps="frei0r libdl"
-hdcd_filter_deps="libhdcd"
->>>>>>> d154bdd3
 hqdn3d_filter_deps="gpl"
 interlace_filter_deps="gpl"
 kerndeint_filter_deps="gpl"
-ladspa_filter_deps="ladspa dlopen"
+ladspa_filter_deps="ladspa libdl"
 mcdeint_filter_deps="avcodec gpl"
 movie_filter_deps="avcodec avformat"
 mpdecimate_filter_deps="gpl"
@@ -5657,26 +5638,6 @@
 check_ldflags -Wl,--as-needed
 check_ldflags -Wl,-z,noexecstack
 
-<<<<<<< HEAD
-if check_func dlopen && check_func dlsym; then
-    ldl=
-elif check_func dlopen -ldl && check_func dlsym -ldl; then
-    ldl=-ldl
-fi
-
-avisynth_demuxer_extralibs='$ldl'
-cuda_extralibs='$ldl'
-decklink_outdev_extralibs="$decklink_outdev_extralibs $ldl"
-decklink_indev_extralibs="$decklink_indev_extralibs $ldl"
-libndi_newtek_outdev_extralibs="$libndi_newtek_outdev_extralibs $ldl"
-libndi_newtek_indev_extralibs="$libndi_newtek_indev_extralibs $ldl"
-frei0r_filter_extralibs='$ldl'
-frei0r_src_filter_extralibs='$ldl'
-ladspa_filter_extralibs='$ldl'
-nvenc_extralibs='$ldl'
-
-=======
->>>>>>> d154bdd3
 if ! disabled network; then
     check_func getaddrinfo $network_extralibs
     check_func inet_aton $network_extralibs
@@ -5910,7 +5871,7 @@
 enabled  lzma && check_lib lzma   lzma.h lzma_version_number -llzma
 
 # On some systems dynamic loading requires no extra linker flags
-check_lib libdl dlfcn.h dlopen || check_lib libdl dlfcn.h dlopen -ldl
+check_lib libdl dlfcn.h dlopen || { check_func dlsym -ldl && check_lib libdl dlfcn.h dlopen -ldl; }
 
 check_lib libm math.h sin -lm && LIBM="-lm"
 
@@ -5929,7 +5890,6 @@
 done
 
 # these are off by default, so fail if requested and not available
-<<<<<<< HEAD
 enabled cuda_sdk          && require cuda_sdk cuda.h cuCtxCreate -lcuda
 enabled cuvid             && { enabled cuda ||
                                die "ERROR: CUVID requires CUDA"; }
@@ -5937,11 +5897,6 @@
 enabled decklink          && { require_header DeckLinkAPI.h &&
                                { check_cpp_condition DeckLinkAPIVersion.h "BLACKMAGIC_DECKLINK_API_VERSION >= 0x0a060100" || die "ERROR: Decklink API version must be >= 10.6.1."; } }
 enabled libndi_newtek     && require_header Processing.NDI.Lib.h
-=======
-enabled avisynth          && require_header avisynth/avisynth_c.h
-enabled avxsynth          && require_header avxsynth/avxsynth_c.h
-enabled cuda              && require cuda cuda.h cuInit -lcuda
->>>>>>> d154bdd3
 enabled frei0r            && require_header frei0r.h
 enabled gmp               && require gmp gmp.h mpz_export -lgmp
 enabled gnutls            && require_pkg_config gnutls gnutls gnutls/gnutls.h gnutls_global_init
