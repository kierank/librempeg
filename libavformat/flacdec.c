--- conflicted
+++ resolved
@@ -278,17 +278,9 @@
 
 static int flac_probe(AVProbeData *p)
 {
-<<<<<<< HEAD
-    const uint8_t *bufptr = p->buf;
-    const uint8_t *end    = p->buf + p->buf_size;
-
-    if(bufptr > end-4 || memcmp(bufptr, "fLaC", 4)) return 0;
-    else                                            return AVPROBE_SCORE_MAX/2;
-=======
     if (p->buf_size < 4 || memcmp(p->buf, "fLaC", 4))
         return 0;
     return AVPROBE_SCORE_MAX/2;
->>>>>>> ca6c3f2c
 }
 
 AVInputFormat ff_flac_demuxer = {
