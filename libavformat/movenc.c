/*
 * MOV, 3GP, MP4 muxer
 * Copyright (c) 2003 Thomas Raivio
 * Copyright (c) 2004 Gildas Bazin <gbazin at videolan dot org>
 * Copyright (c) 2009 Baptiste Coudurier <baptiste dot coudurier at gmail dot com>
 *
 * This file is part of FFmpeg.
 *
 * FFmpeg is free software; you can redistribute it and/or
 * modify it under the terms of the GNU Lesser General Public
 * License as published by the Free Software Foundation; either
 * version 2.1 of the License, or (at your option) any later version.
 *
 * FFmpeg is distributed in the hope that it will be useful,
 * but WITHOUT ANY WARRANTY; without even the implied warranty of
 * MERCHANTABILITY or FITNESS FOR A PARTICULAR PURPOSE.  See the GNU
 * Lesser General Public License for more details.
 *
 * You should have received a copy of the GNU Lesser General Public
 * License along with FFmpeg; if not, write to the Free Software
 * Foundation, Inc., 51 Franklin Street, Fifth Floor, Boston, MA 02110-1301 USA
 */

#include <stdint.h>

#include "movenc.h"
#include "avformat.h"
#include "avio_internal.h"
#include "riff.h"
#include "avio.h"
#include "isom.h"
#include "avc.h"
#include "libavcodec/get_bits.h"
#include "libavcodec/put_bits.h"
#include "libavcodec/vc1.h"
#include "internal.h"
#include "libavutil/avstring.h"
#include "libavutil/intfloat.h"
#include "libavutil/mathematics.h"
#include "libavutil/opt.h"
#include "libavutil/dict.h"
#include "hevc.h"
#include "rtpenc.h"
#include "mov_chan.h"

#undef NDEBUG
#include <assert.h>

static const AVOption options[] = {
    { "movflags", "MOV muxer flags", offsetof(MOVMuxContext, flags), AV_OPT_TYPE_FLAGS, {.i64 = 0}, INT_MIN, INT_MAX, AV_OPT_FLAG_ENCODING_PARAM, "movflags" },
    { "rtphint", "Add RTP hint tracks", 0, AV_OPT_TYPE_CONST, {.i64 = FF_MOV_FLAG_RTP_HINT}, INT_MIN, INT_MAX, AV_OPT_FLAG_ENCODING_PARAM, "movflags" },
    { "moov_size", "maximum moov size so it can be placed at the begin", offsetof(MOVMuxContext, reserved_moov_size), AV_OPT_TYPE_INT, {.i64 = 0}, 0, INT_MAX, AV_OPT_FLAG_ENCODING_PARAM, 0 },
    { "empty_moov", "Make the initial moov atom empty (not supported by QuickTime)", 0, AV_OPT_TYPE_CONST, {.i64 = FF_MOV_FLAG_EMPTY_MOOV}, INT_MIN, INT_MAX, AV_OPT_FLAG_ENCODING_PARAM, "movflags" },
    { "frag_keyframe", "Fragment at video keyframes", 0, AV_OPT_TYPE_CONST, {.i64 = FF_MOV_FLAG_FRAG_KEYFRAME}, INT_MIN, INT_MAX, AV_OPT_FLAG_ENCODING_PARAM, "movflags" },
    { "separate_moof", "Write separate moof/mdat atoms for each track", 0, AV_OPT_TYPE_CONST, {.i64 = FF_MOV_FLAG_SEPARATE_MOOF}, INT_MIN, INT_MAX, AV_OPT_FLAG_ENCODING_PARAM, "movflags" },
    { "frag_custom", "Flush fragments on caller requests", 0, AV_OPT_TYPE_CONST, {.i64 = FF_MOV_FLAG_FRAG_CUSTOM}, INT_MIN, INT_MAX, AV_OPT_FLAG_ENCODING_PARAM, "movflags" },
    { "isml", "Create a live smooth streaming feed (for pushing to a publishing point)", 0, AV_OPT_TYPE_CONST, {.i64 = FF_MOV_FLAG_ISML}, INT_MIN, INT_MAX, AV_OPT_FLAG_ENCODING_PARAM, "movflags" },
    { "faststart", "Run a second pass to put the index (moov atom) at the beginning of the file", 0, AV_OPT_TYPE_CONST, {.i64 = FF_MOV_FLAG_FASTSTART}, INT_MIN, INT_MAX, AV_OPT_FLAG_ENCODING_PARAM, "movflags" },
    { "omit_tfhd_offset", "Omit the base data offset in tfhd atoms", 0, AV_OPT_TYPE_CONST, {.i64 = FF_MOV_FLAG_OMIT_TFHD_OFFSET}, INT_MIN, INT_MAX, AV_OPT_FLAG_ENCODING_PARAM, "movflags" },
    FF_RTP_FLAG_OPTS(MOVMuxContext, rtp_flags),
    { "skip_iods", "Skip writing iods atom.", offsetof(MOVMuxContext, iods_skip), AV_OPT_TYPE_INT, {.i64 = 1}, 0, 1, AV_OPT_FLAG_ENCODING_PARAM},
    { "iods_audio_profile", "iods audio profile atom.", offsetof(MOVMuxContext, iods_audio_profile), AV_OPT_TYPE_INT, {.i64 = -1}, -1, 255, AV_OPT_FLAG_ENCODING_PARAM},
    { "iods_video_profile", "iods video profile atom.", offsetof(MOVMuxContext, iods_video_profile), AV_OPT_TYPE_INT, {.i64 = -1}, -1, 255, AV_OPT_FLAG_ENCODING_PARAM},
    { "frag_duration", "Maximum fragment duration", offsetof(MOVMuxContext, max_fragment_duration), AV_OPT_TYPE_INT, {.i64 = 0}, 0, INT_MAX, AV_OPT_FLAG_ENCODING_PARAM},
    { "min_frag_duration", "Minimum fragment duration", offsetof(MOVMuxContext, min_fragment_duration), AV_OPT_TYPE_INT, {.i64 = 0}, 0, INT_MAX, AV_OPT_FLAG_ENCODING_PARAM},
    { "frag_size", "Maximum fragment size", offsetof(MOVMuxContext, max_fragment_size), AV_OPT_TYPE_INT, {.i64 = 0}, 0, INT_MAX, AV_OPT_FLAG_ENCODING_PARAM},
    { "ism_lookahead", "Number of lookahead entries for ISM files", offsetof(MOVMuxContext, ism_lookahead), AV_OPT_TYPE_INT, {.i64 = 0}, 0, INT_MAX, AV_OPT_FLAG_ENCODING_PARAM},
    { "use_editlist", "use edit list", offsetof(MOVMuxContext, use_editlist), AV_OPT_TYPE_INT, {.i64 = -1}, -1, 1, AV_OPT_FLAG_ENCODING_PARAM},
    { "video_track_timescale", "set timescale of all video tracks", offsetof(MOVMuxContext, video_track_timescale), AV_OPT_TYPE_INT, {.i64 = 0}, 0, INT_MAX, AV_OPT_FLAG_ENCODING_PARAM},
    { "brand",    "Override major brand", offsetof(MOVMuxContext, major_brand),   AV_OPT_TYPE_STRING, {.str = NULL}, .flags = AV_OPT_FLAG_ENCODING_PARAM },
    { NULL },
};

#define MOV_CLASS(flavor)\
static const AVClass flavor ## _muxer_class = {\
    .class_name = #flavor " muxer",\
    .item_name  = av_default_item_name,\
    .option     = options,\
    .version    = LIBAVUTIL_VERSION_INT,\
};

static int get_moov_size(AVFormatContext *s);

//FIXME support 64 bit variant with wide placeholders
static int64_t update_size(AVIOContext *pb, int64_t pos)
{
    int64_t curpos = avio_tell(pb);
    avio_seek(pb, pos, SEEK_SET);
    avio_wb32(pb, curpos - pos); /* rewrite size */
    avio_seek(pb, curpos, SEEK_SET);

    return curpos - pos;
}

static int supports_edts(MOVMuxContext *mov)
{
    // EDTS with fragments is tricky as we don't know the duration when its written
    return (mov->use_editlist<0 && !(mov->flags & FF_MOV_FLAG_FRAGMENT)) || mov->use_editlist>0;
}

static int co64_required(const MOVTrack *track)
{
    if (track->entry > 0 && track->cluster[track->entry - 1].pos + track->data_offset > UINT32_MAX)
        return 1;
    return 0;
}

/* Chunk offset atom */
static int mov_write_stco_tag(AVIOContext *pb, MOVTrack *track)
{
    int i;
    int mode64 = co64_required(track); // use 32 bit size variant if possible
    int64_t pos = avio_tell(pb);
    avio_wb32(pb, 0); /* size */
    if (mode64)
        ffio_wfourcc(pb, "co64");
    else
        ffio_wfourcc(pb, "stco");
    avio_wb32(pb, 0); /* version & flags */
    avio_wb32(pb, track->chunkCount); /* entry count */
    for (i = 0; i < track->entry; i++) {
        if (!track->cluster[i].chunkNum)
            continue;
        if (mode64 == 1)
            avio_wb64(pb, track->cluster[i].pos + track->data_offset);
        else
            avio_wb32(pb, track->cluster[i].pos + track->data_offset);
    }
    return update_size(pb, pos);
}

/* Sample size atom */
static int mov_write_stsz_tag(AVIOContext *pb, MOVTrack *track)
{
    int equalChunks = 1;
    int i, j, entries = 0, tst = -1, oldtst = -1;

    int64_t pos = avio_tell(pb);
    avio_wb32(pb, 0); /* size */
    ffio_wfourcc(pb, "stsz");
    avio_wb32(pb, 0); /* version & flags */

    for (i = 0; i < track->entry; i++) {
        tst = track->cluster[i].size / track->cluster[i].entries;
        if (oldtst != -1 && tst != oldtst)
            equalChunks = 0;
        oldtst = tst;
        entries += track->cluster[i].entries;
    }
    if (equalChunks && track->entry) {
        int sSize = track->entry ? track->cluster[0].size / track->cluster[0].entries : 0;
        sSize = FFMAX(1, sSize); // adpcm mono case could make sSize == 0
        avio_wb32(pb, sSize); // sample size
        avio_wb32(pb, entries); // sample count
    } else {
        avio_wb32(pb, 0); // sample size
        avio_wb32(pb, entries); // sample count
        for (i = 0; i < track->entry; i++) {
            for (j = 0; j < track->cluster[i].entries; j++) {
                avio_wb32(pb, track->cluster[i].size /
                          track->cluster[i].entries);
            }
        }
    }
    return update_size(pb, pos);
}

/* Sample to chunk atom */
static int mov_write_stsc_tag(AVIOContext *pb, MOVTrack *track)
{
    int index = 0, oldval = -1, i;
    int64_t entryPos, curpos;

    int64_t pos = avio_tell(pb);
    avio_wb32(pb, 0); /* size */
    ffio_wfourcc(pb, "stsc");
    avio_wb32(pb, 0); // version & flags
    entryPos = avio_tell(pb);
    avio_wb32(pb, track->chunkCount); // entry count
    for (i = 0; i < track->entry; i++) {
        if (oldval != track->cluster[i].samples_in_chunk && track->cluster[i].chunkNum) {
            avio_wb32(pb, track->cluster[i].chunkNum); // first chunk
            avio_wb32(pb, track->cluster[i].samples_in_chunk); // samples per chunk
            avio_wb32(pb, 0x1); // sample description index
            oldval = track->cluster[i].samples_in_chunk;
            index++;
        }
    }
    curpos = avio_tell(pb);
    avio_seek(pb, entryPos, SEEK_SET);
    avio_wb32(pb, index); // rewrite size
    avio_seek(pb, curpos, SEEK_SET);

    return update_size(pb, pos);
}

/* Sync sample atom */
static int mov_write_stss_tag(AVIOContext *pb, MOVTrack *track, uint32_t flag)
{
    int64_t curpos, entryPos;
    int i, index = 0;
    int64_t pos = avio_tell(pb);
    avio_wb32(pb, 0); // size
    ffio_wfourcc(pb, flag == MOV_SYNC_SAMPLE ? "stss" : "stps");
    avio_wb32(pb, 0); // version & flags
    entryPos = avio_tell(pb);
    avio_wb32(pb, track->entry); // entry count
    for (i = 0; i < track->entry; i++) {
        if (track->cluster[i].flags & flag) {
            avio_wb32(pb, i + 1);
            index++;
        }
    }
    curpos = avio_tell(pb);
    avio_seek(pb, entryPos, SEEK_SET);
    avio_wb32(pb, index); // rewrite size
    avio_seek(pb, curpos, SEEK_SET);
    return update_size(pb, pos);
}

static int mov_write_amr_tag(AVIOContext *pb, MOVTrack *track)
{
    avio_wb32(pb, 0x11); /* size */
    if (track->mode == MODE_MOV) ffio_wfourcc(pb, "samr");
    else                         ffio_wfourcc(pb, "damr");
    ffio_wfourcc(pb, "FFMP");
    avio_w8(pb, 0); /* decoder version */

    avio_wb16(pb, 0x81FF); /* Mode set (all modes for AMR_NB) */
    avio_w8(pb, 0x00); /* Mode change period (no restriction) */
    avio_w8(pb, 0x01); /* Frames per sample */
    return 0x11;
}

static int mov_write_ac3_tag(AVIOContext *pb, MOVTrack *track)
{
    GetBitContext gbc;
    PutBitContext pbc;
    uint8_t buf[3];
    int fscod, bsid, bsmod, acmod, lfeon, frmsizecod;

    if (track->vos_len < 7)
        return -1;

    avio_wb32(pb, 11);
    ffio_wfourcc(pb, "dac3");

    init_get_bits(&gbc, track->vos_data + 4, (track->vos_len - 4) * 8);
    fscod      = get_bits(&gbc, 2);
    frmsizecod = get_bits(&gbc, 6);
    bsid       = get_bits(&gbc, 5);
    bsmod      = get_bits(&gbc, 3);
    acmod      = get_bits(&gbc, 3);
    if (acmod == 2) {
        skip_bits(&gbc, 2); // dsurmod
    } else {
        if ((acmod & 1) && acmod != 1)
            skip_bits(&gbc, 2); // cmixlev
        if (acmod & 4)
            skip_bits(&gbc, 2); // surmixlev
    }
    lfeon = get_bits1(&gbc);

    init_put_bits(&pbc, buf, sizeof(buf));
    put_bits(&pbc, 2, fscod);
    put_bits(&pbc, 5, bsid);
    put_bits(&pbc, 3, bsmod);
    put_bits(&pbc, 3, acmod);
    put_bits(&pbc, 1, lfeon);
    put_bits(&pbc, 5, frmsizecod >> 1); // bit_rate_code
    put_bits(&pbc, 5, 0); // reserved

    flush_put_bits(&pbc);
    avio_write(pb, buf, sizeof(buf));

    return 11;
}

/**
 * This function writes extradata "as is".
 * Extradata must be formatted like a valid atom (with size and tag).
 */
static int mov_write_extradata_tag(AVIOContext *pb, MOVTrack *track)
{
    avio_write(pb, track->enc->extradata, track->enc->extradata_size);
    return track->enc->extradata_size;
}

static int mov_write_enda_tag(AVIOContext *pb)
{
    avio_wb32(pb, 10);
    ffio_wfourcc(pb, "enda");
    avio_wb16(pb, 1); /* little endian */
    return 10;
}

static int mov_write_enda_tag_be(AVIOContext *pb)
{
  avio_wb32(pb, 10);
  ffio_wfourcc(pb, "enda");
  avio_wb16(pb, 0); /* big endian */
  return 10;
}

static void put_descr(AVIOContext *pb, int tag, unsigned int size)
{
    int i = 3;
    avio_w8(pb, tag);
    for (; i > 0; i--)
        avio_w8(pb, (size >> (7 * i)) | 0x80);
    avio_w8(pb, size & 0x7F);
}

static unsigned compute_avg_bitrate(MOVTrack *track)
{
    uint64_t size = 0;
    int i;
    if (!track->track_duration)
        return 0;
    for (i = 0; i < track->entry; i++)
        size += track->cluster[i].size;
    return size * 8 * track->timescale / track->track_duration;
}

static int mov_write_esds_tag(AVIOContext *pb, MOVTrack *track) // Basic
{
    int64_t pos = avio_tell(pb);
    int decoder_specific_info_len = track->vos_len ? 5 + track->vos_len : 0;
    unsigned avg_bitrate;

    avio_wb32(pb, 0); // size
    ffio_wfourcc(pb, "esds");
    avio_wb32(pb, 0); // Version

    // ES descriptor
    put_descr(pb, 0x03, 3 + 5+13 + decoder_specific_info_len + 5+1);
    avio_wb16(pb, track->track_id);
    avio_w8(pb, 0x00); // flags (= no flags)

    // DecoderConfig descriptor
    put_descr(pb, 0x04, 13 + decoder_specific_info_len);

    // Object type indication
    if ((track->enc->codec_id == AV_CODEC_ID_MP2 ||
         track->enc->codec_id == AV_CODEC_ID_MP3) &&
        track->enc->sample_rate > 24000)
        avio_w8(pb, 0x6B); // 11172-3
    else
        avio_w8(pb, ff_codec_get_tag(ff_mp4_obj_type, track->enc->codec_id));

    // the following fields is made of 6 bits to identify the streamtype (4 for video, 5 for audio)
    // plus 1 bit to indicate upstream and 1 bit set to 1 (reserved)
    if (track->enc->codec_id == AV_CODEC_ID_DVD_SUBTITLE)
        avio_w8(pb, (0x38 << 2) | 1); // flags (= NeroSubpicStream)
    else if (track->enc->codec_type == AVMEDIA_TYPE_AUDIO)
        avio_w8(pb, 0x15); // flags (= Audiostream)
    else
        avio_w8(pb, 0x11); // flags (= Visualstream)

    avio_wb24(pb, track->enc->rc_buffer_size >> 3); // Buffersize DB

    avg_bitrate = compute_avg_bitrate(track);
    // maxbitrate (FIXME should be max rate in any 1 sec window)
    avio_wb32(pb, FFMAX3(track->enc->bit_rate, track->enc->rc_max_rate, avg_bitrate));
    avio_wb32(pb, avg_bitrate);

    if (track->vos_len) {
        // DecoderSpecific info descriptor
        put_descr(pb, 0x05, track->vos_len);
        avio_write(pb, track->vos_data, track->vos_len);
    }

    // SL descriptor
    put_descr(pb, 0x06, 1);
    avio_w8(pb, 0x02);
    return update_size(pb, pos);
}

static int mov_pcm_le_gt16(enum AVCodecID codec_id)
{
    return codec_id == AV_CODEC_ID_PCM_S24LE ||
           codec_id == AV_CODEC_ID_PCM_S32LE ||
           codec_id == AV_CODEC_ID_PCM_F32LE ||
           codec_id == AV_CODEC_ID_PCM_F64LE;
}

static int mov_pcm_be_gt16(enum AVCodecID codec_id)
{
    return codec_id == AV_CODEC_ID_PCM_S24BE ||
           codec_id == AV_CODEC_ID_PCM_S32BE ||
           codec_id == AV_CODEC_ID_PCM_F32BE ||
           codec_id == AV_CODEC_ID_PCM_F64BE;
}

static int mov_write_ms_tag(AVIOContext *pb, MOVTrack *track)
{
    int64_t pos = avio_tell(pb);
    avio_wb32(pb, 0);
    avio_wl32(pb, track->tag); // store it byteswapped
    track->enc->codec_tag = av_bswap16(track->tag >> 16);
    ff_put_wav_header(pb, track->enc);
    return update_size(pb, pos);
}

static int mov_write_wfex_tag(AVIOContext *pb, MOVTrack *track)
{
    int64_t pos = avio_tell(pb);
    avio_wb32(pb, 0);
    ffio_wfourcc(pb, "wfex");
    ff_put_wav_header(pb, track->enc);
    return update_size(pb, pos);
}

static int mov_write_chan_tag(AVIOContext *pb, MOVTrack *track)
{
    uint32_t layout_tag, bitmap;
    int64_t pos = avio_tell(pb);

    layout_tag = ff_mov_get_channel_layout_tag(track->enc->codec_id,
                                               track->enc->channel_layout,
                                               &bitmap);
    if (!layout_tag) {
        av_log(track->enc, AV_LOG_WARNING, "not writing 'chan' tag due to "
               "lack of channel information\n");
        return 0;
    }

    avio_wb32(pb, 0);           // Size
    ffio_wfourcc(pb, "chan");   // Type
    avio_w8(pb, 0);             // Version
    avio_wb24(pb, 0);           // Flags
    avio_wb32(pb, layout_tag);  // mChannelLayoutTag
    avio_wb32(pb, bitmap);      // mChannelBitmap
    avio_wb32(pb, 0);           // mNumberChannelDescriptions

    return update_size(pb, pos);
}

static int mov_write_wave_tag(AVIOContext *pb, MOVTrack *track)
{
    int64_t pos = avio_tell(pb);

    avio_wb32(pb, 0);     /* size */
    ffio_wfourcc(pb, "wave");

    if (track->enc->codec_id != AV_CODEC_ID_QDM2) {
    avio_wb32(pb, 12);    /* size */
    ffio_wfourcc(pb, "frma");
    avio_wl32(pb, track->tag);
    }

    if (track->enc->codec_id == AV_CODEC_ID_AAC) {
        /* useless atom needed by mplayer, ipod, not needed by quicktime */
        avio_wb32(pb, 12); /* size */
        ffio_wfourcc(pb, "mp4a");
        avio_wb32(pb, 0);
        mov_write_esds_tag(pb, track);
    } else if (mov_pcm_le_gt16(track->enc->codec_id))  {
      mov_write_enda_tag(pb);
    } else if (mov_pcm_be_gt16(track->enc->codec_id))  {
      mov_write_enda_tag_be(pb);
    } else if (track->enc->codec_id == AV_CODEC_ID_AMR_NB) {
        mov_write_amr_tag(pb, track);
    } else if (track->enc->codec_id == AV_CODEC_ID_AC3) {
        mov_write_ac3_tag(pb, track);
    } else if (track->enc->codec_id == AV_CODEC_ID_ALAC ||
               track->enc->codec_id == AV_CODEC_ID_QDM2) {
        mov_write_extradata_tag(pb, track);
    } else if (track->enc->codec_id == AV_CODEC_ID_ADPCM_MS ||
               track->enc->codec_id == AV_CODEC_ID_ADPCM_IMA_WAV) {
        mov_write_ms_tag(pb, track);
    }

    avio_wb32(pb, 8);     /* size */
    avio_wb32(pb, 0);     /* null tag */

    return update_size(pb, pos);
}

static int mov_write_dvc1_structs(MOVTrack *track, uint8_t *buf)
{
    uint8_t *unescaped;
    const uint8_t *start, *next, *end = track->vos_data + track->vos_len;
    int unescaped_size, seq_found = 0;
    int level = 0, interlace = 0;
    int packet_seq   = track->vc1_info.packet_seq;
    int packet_entry = track->vc1_info.packet_entry;
    int slices       = track->vc1_info.slices;
    PutBitContext pbc;

    if (track->start_dts == AV_NOPTS_VALUE) {
        /* No packets written yet, vc1_info isn't authoritative yet. */
        /* Assume inline sequence and entry headers. This will be
         * overwritten at the end if the file is seekable. */
        packet_seq = packet_entry = 1;
    }

    unescaped = av_mallocz(track->vos_len + FF_INPUT_BUFFER_PADDING_SIZE);
    if (!unescaped)
        return AVERROR(ENOMEM);
    start = find_next_marker(track->vos_data, end);
    for (next = start; next < end; start = next) {
        GetBitContext gb;
        int size;
        next = find_next_marker(start + 4, end);
        size = next - start - 4;
        if (size <= 0)
            continue;
        unescaped_size = vc1_unescape_buffer(start + 4, size, unescaped);
        init_get_bits(&gb, unescaped, 8 * unescaped_size);
        if (AV_RB32(start) == VC1_CODE_SEQHDR) {
            int profile = get_bits(&gb, 2);
            if (profile != PROFILE_ADVANCED) {
                av_free(unescaped);
                return AVERROR(ENOSYS);
            }
            seq_found = 1;
            level = get_bits(&gb, 3);
            /* chromaformat, frmrtq_postproc, bitrtq_postproc, postprocflag,
             * width, height */
            skip_bits_long(&gb, 2 + 3 + 5 + 1 + 2*12);
            skip_bits(&gb, 1); /* broadcast */
            interlace = get_bits1(&gb);
            skip_bits(&gb, 4); /* tfcntrflag, finterpflag, reserved, psf */
        }
    }
    if (!seq_found) {
        av_free(unescaped);
        return AVERROR(ENOSYS);
    }

    init_put_bits(&pbc, buf, 7);
    /* VC1DecSpecStruc */
    put_bits(&pbc, 4, 12); /* profile - advanced */
    put_bits(&pbc, 3, level);
    put_bits(&pbc, 1, 0); /* reserved */
    /* VC1AdvDecSpecStruc */
    put_bits(&pbc, 3, level);
    put_bits(&pbc, 1, 0); /* cbr */
    put_bits(&pbc, 6, 0); /* reserved */
    put_bits(&pbc, 1, !interlace); /* no interlace */
    put_bits(&pbc, 1, !packet_seq); /* no multiple seq */
    put_bits(&pbc, 1, !packet_entry); /* no multiple entry */
    put_bits(&pbc, 1, !slices); /* no slice code */
    put_bits(&pbc, 1, 0); /* no bframe */
    put_bits(&pbc, 1, 0); /* reserved */
    put_bits32(&pbc, track->enc->time_base.den); /* framerate */
    flush_put_bits(&pbc);

    av_free(unescaped);

    return 0;
}

static int mov_write_dvc1_tag(AVIOContext *pb, MOVTrack *track)
{
    uint8_t buf[7] = { 0 };
    int ret;

    if ((ret = mov_write_dvc1_structs(track, buf)) < 0)
        return ret;

    avio_wb32(pb, track->vos_len + 8 + sizeof(buf));
    ffio_wfourcc(pb, "dvc1");
    track->vc1_info.struct_offset = avio_tell(pb);
    avio_write(pb, buf, sizeof(buf));
    avio_write(pb, track->vos_data, track->vos_len);

    return 0;
}

static int mov_write_glbl_tag(AVIOContext *pb, MOVTrack *track)
{
    avio_wb32(pb, track->vos_len + 8);
    ffio_wfourcc(pb, "glbl");
    avio_write(pb, track->vos_data, track->vos_len);
    return 8 + track->vos_len;
}

/**
 * Compute flags for 'lpcm' tag.
 * See CoreAudioTypes and AudioStreamBasicDescription at Apple.
 */
static int mov_get_lpcm_flags(enum AVCodecID codec_id)
{
    switch (codec_id) {
    case AV_CODEC_ID_PCM_F32BE:
    case AV_CODEC_ID_PCM_F64BE:
        return 11;
    case AV_CODEC_ID_PCM_F32LE:
    case AV_CODEC_ID_PCM_F64LE:
        return 9;
    case AV_CODEC_ID_PCM_U8:
        return 10;
    case AV_CODEC_ID_PCM_S16BE:
    case AV_CODEC_ID_PCM_S24BE:
    case AV_CODEC_ID_PCM_S32BE:
        return 14;
    case AV_CODEC_ID_PCM_S8:
    case AV_CODEC_ID_PCM_S16LE:
    case AV_CODEC_ID_PCM_S24LE:
    case AV_CODEC_ID_PCM_S32LE:
        return 12;
    default:
        return 0;
    }
}

static int get_cluster_duration(MOVTrack *track, int cluster_idx)
{
    int64_t next_dts;

    if (cluster_idx >= track->entry)
        return 0;

    if (cluster_idx + 1 == track->entry)
        next_dts = track->track_duration + track->start_dts;
    else
        next_dts = track->cluster[cluster_idx + 1].dts;

    next_dts -= track->cluster[cluster_idx].dts;

    av_assert0(next_dts >= 0);
    av_assert0(next_dts <= INT_MAX);

    return next_dts;
}

static int get_samples_per_packet(MOVTrack *track)
{
    int i, first_duration;

// return track->enc->frame_size;

    /* use 1 for raw PCM */
    if (!track->audio_vbr)
        return 1;

    /* check to see if duration is constant for all clusters */
    if (!track->entry)
        return 0;
    first_duration = get_cluster_duration(track, 0);
    for (i = 1; i < track->entry; i++) {
        if (get_cluster_duration(track, i) != first_duration)
            return 0;
    }
    return first_duration;
}

static int mov_write_audio_tag(AVIOContext *pb, MOVTrack *track)
{
    int64_t pos = avio_tell(pb);
    int version = 0;
    uint32_t tag = track->tag;

    if (track->mode == MODE_MOV) {
        if (track->timescale > UINT16_MAX) {
            if (mov_get_lpcm_flags(track->enc->codec_id))
                tag = AV_RL32("lpcm");
            version = 2;
        } else if (track->audio_vbr || mov_pcm_le_gt16(track->enc->codec_id) ||
                   mov_pcm_be_gt16(track->enc->codec_id) ||
                   track->enc->codec_id == AV_CODEC_ID_ADPCM_MS ||
                   track->enc->codec_id == AV_CODEC_ID_ADPCM_IMA_WAV ||
                   track->enc->codec_id == AV_CODEC_ID_QDM2) {
            version = 1;
        }
    }

    avio_wb32(pb, 0); /* size */
    avio_wl32(pb, tag); // store it byteswapped
    avio_wb32(pb, 0); /* Reserved */
    avio_wb16(pb, 0); /* Reserved */
    avio_wb16(pb, 1); /* Data-reference index, XXX  == 1 */

    /* SoundDescription */
    avio_wb16(pb, version); /* Version */
    avio_wb16(pb, 0); /* Revision level */
    avio_wb32(pb, 0); /* Reserved */

    if (version == 2) {
        avio_wb16(pb, 3);
        avio_wb16(pb, 16);
        avio_wb16(pb, 0xfffe);
        avio_wb16(pb, 0);
        avio_wb32(pb, 0x00010000);
        avio_wb32(pb, 72);
        avio_wb64(pb, av_double2int(track->enc->sample_rate));
        avio_wb32(pb, track->enc->channels);
        avio_wb32(pb, 0x7F000000);
        avio_wb32(pb, av_get_bits_per_sample(track->enc->codec_id));
        avio_wb32(pb, mov_get_lpcm_flags(track->enc->codec_id));
        avio_wb32(pb, track->sample_size);
        avio_wb32(pb, get_samples_per_packet(track));
    } else {
        if (track->mode == MODE_MOV) {
            avio_wb16(pb, track->enc->channels);
            if (track->enc->codec_id == AV_CODEC_ID_PCM_U8 ||
                track->enc->codec_id == AV_CODEC_ID_PCM_S8)
                avio_wb16(pb, 8); /* bits per sample */
            else
                avio_wb16(pb, 16);
            avio_wb16(pb, track->audio_vbr ? -2 : 0); /* compression ID */
        } else { /* reserved for mp4/3gp */
            avio_wb16(pb, 2);
            avio_wb16(pb, 16);
            avio_wb16(pb, 0);
        }

        avio_wb16(pb, 0); /* packet size (= 0) */
        avio_wb16(pb, track->enc->sample_rate <= UINT16_MAX ?
                      track->enc->sample_rate : 0);
        avio_wb16(pb, 0); /* Reserved */
    }

    if (version == 1) { /* SoundDescription V1 extended info */
        if (mov_pcm_le_gt16(track->enc->codec_id) ||
            mov_pcm_be_gt16(track->enc->codec_id))
            avio_wb32(pb, 1); /*  must be 1 for  uncompressed formats */
        else
            avio_wb32(pb, track->enc->frame_size); /* Samples per packet */
        avio_wb32(pb, track->sample_size / track->enc->channels); /* Bytes per packet */
        avio_wb32(pb, track->sample_size); /* Bytes per frame */
        avio_wb32(pb, 2); /* Bytes per sample */
    }

    if (track->mode == MODE_MOV &&
        (track->enc->codec_id == AV_CODEC_ID_AAC           ||
         track->enc->codec_id == AV_CODEC_ID_AC3           ||
         track->enc->codec_id == AV_CODEC_ID_AMR_NB        ||
         track->enc->codec_id == AV_CODEC_ID_ALAC          ||
         track->enc->codec_id == AV_CODEC_ID_ADPCM_MS      ||
         track->enc->codec_id == AV_CODEC_ID_ADPCM_IMA_WAV ||
         track->enc->codec_id == AV_CODEC_ID_QDM2          ||
         (mov_pcm_le_gt16(track->enc->codec_id) && version==1) ||
         (mov_pcm_be_gt16(track->enc->codec_id) && version==1)))
        mov_write_wave_tag(pb, track);
    else if (track->tag == MKTAG('m','p','4','a'))
        mov_write_esds_tag(pb, track);
    else if (track->enc->codec_id == AV_CODEC_ID_AMR_NB)
        mov_write_amr_tag(pb, track);
    else if (track->enc->codec_id == AV_CODEC_ID_AC3)
        mov_write_ac3_tag(pb, track);
    else if (track->enc->codec_id == AV_CODEC_ID_ALAC)
        mov_write_extradata_tag(pb, track);
    else if (track->enc->codec_id == AV_CODEC_ID_WMAPRO)
        mov_write_wfex_tag(pb, track);
    else if (track->vos_len > 0)
        mov_write_glbl_tag(pb, track);

    if (track->mode == MODE_MOV && track->enc->codec_type == AVMEDIA_TYPE_AUDIO)
        mov_write_chan_tag(pb, track);

    return update_size(pb, pos);
}

static int mov_write_d263_tag(AVIOContext *pb)
{
    avio_wb32(pb, 0xf); /* size */
    ffio_wfourcc(pb, "d263");
    ffio_wfourcc(pb, "FFMP");
    avio_w8(pb, 0); /* decoder version */
    /* FIXME use AVCodecContext level/profile, when encoder will set values */
    avio_w8(pb, 0xa); /* level */
    avio_w8(pb, 0); /* profile */
    return 0xf;
}

static int mov_write_avcc_tag(AVIOContext *pb, MOVTrack *track)
{
    int64_t pos = avio_tell(pb);

    avio_wb32(pb, 0);
    ffio_wfourcc(pb, "avcC");
    ff_isom_write_avcc(pb, track->vos_data, track->vos_len);
    return update_size(pb, pos);
}

static int mov_write_hvcc_tag(AVIOContext *pb, MOVTrack *track)
{
    int64_t pos = avio_tell(pb);

    avio_wb32(pb, 0);
    ffio_wfourcc(pb, "hvcC");
    ff_isom_write_hvcc(pb, track->vos_data, track->vos_len, 0);
    return update_size(pb, pos);
}

/* also used by all avid codecs (dv, imx, meridien) and their variants */
static int mov_write_avid_tag(AVIOContext *pb, MOVTrack *track)
{
    int i;
    avio_wb32(pb, 24); /* size */
    ffio_wfourcc(pb, "ACLR");
    ffio_wfourcc(pb, "ACLR");
    ffio_wfourcc(pb, "0001");
    avio_wb32(pb, 2); /* yuv range: full 1 / normal 2 */
    avio_wb32(pb, 0); /* unknown */

    avio_wb32(pb, 24); /* size */
    ffio_wfourcc(pb, "APRG");
    ffio_wfourcc(pb, "APRG");
    ffio_wfourcc(pb, "0001");
    avio_wb32(pb, 1); /* unknown */
    avio_wb32(pb, 0); /* unknown */

    avio_wb32(pb, 120); /* size */
    ffio_wfourcc(pb, "ARES");
    ffio_wfourcc(pb, "ARES");
    ffio_wfourcc(pb, "0001");
    avio_wb32(pb, AV_RB32(track->vos_data + 0x28)); /* dnxhd cid, some id ? */
    avio_wb32(pb, track->enc->width);
    /* values below are based on samples created with quicktime and avid codecs */
    if (track->vos_data[5] & 2) { // interlaced
        avio_wb32(pb, track->enc->height / 2);
        avio_wb32(pb, 2); /* unknown */
        avio_wb32(pb, 0); /* unknown */
        avio_wb32(pb, 4); /* unknown */
    } else {
        avio_wb32(pb, track->enc->height);
        avio_wb32(pb, 1); /* unknown */
        avio_wb32(pb, 0); /* unknown */
        if (track->enc->height == 1080)
            avio_wb32(pb, 5); /* unknown */
        else
            avio_wb32(pb, 6); /* unknown */
    }
    /* padding */
    for (i = 0; i < 10; i++)
        avio_wb64(pb, 0);

    /* extra padding for stsd needed */
    avio_wb32(pb, 0);
    return 0;
}

static int mp4_get_codec_tag(AVFormatContext *s, MOVTrack *track)
{
    int tag = track->enc->codec_tag;

    if (!ff_codec_get_tag(ff_mp4_obj_type, track->enc->codec_id))
        return 0;

    if      (track->enc->codec_id == AV_CODEC_ID_H264)      tag = MKTAG('a','v','c','1');
    else if (track->enc->codec_id == AV_CODEC_ID_HEVC)      tag = MKTAG('h','e','v','1');
    else if (track->enc->codec_id == AV_CODEC_ID_AC3)       tag = MKTAG('a','c','-','3');
    else if (track->enc->codec_id == AV_CODEC_ID_DIRAC)     tag = MKTAG('d','r','a','c');
    else if (track->enc->codec_id == AV_CODEC_ID_MOV_TEXT)  tag = MKTAG('t','x','3','g');
    else if (track->enc->codec_id == AV_CODEC_ID_VC1)       tag = MKTAG('v','c','-','1');
    else if (track->enc->codec_type == AVMEDIA_TYPE_VIDEO)  tag = MKTAG('m','p','4','v');
    else if (track->enc->codec_type == AVMEDIA_TYPE_AUDIO)  tag = MKTAG('m','p','4','a');
    else if (track->enc->codec_id == AV_CODEC_ID_DVD_SUBTITLE)  tag = MKTAG('m','p','4','s');

    return tag;
}

static const AVCodecTag codec_ipod_tags[] = {
    { AV_CODEC_ID_H264,     MKTAG('a','v','c','1') },
    { AV_CODEC_ID_MPEG4,    MKTAG('m','p','4','v') },
    { AV_CODEC_ID_AAC,      MKTAG('m','p','4','a') },
    { AV_CODEC_ID_ALAC,     MKTAG('a','l','a','c') },
    { AV_CODEC_ID_AC3,      MKTAG('a','c','-','3') },
    { AV_CODEC_ID_MOV_TEXT, MKTAG('t','x','3','g') },
    { AV_CODEC_ID_MOV_TEXT, MKTAG('t','e','x','t') },
    { AV_CODEC_ID_NONE, 0 },
};

static int ipod_get_codec_tag(AVFormatContext *s, MOVTrack *track)
{
    int tag = track->enc->codec_tag;

    // keep original tag for subs, ipod supports both formats
    if (!(track->enc->codec_type == AVMEDIA_TYPE_SUBTITLE &&
          (tag == MKTAG('t', 'x', '3', 'g') ||
           tag == MKTAG('t', 'e', 'x', 't'))))
        tag = ff_codec_get_tag(codec_ipod_tags, track->enc->codec_id);

    if (!av_match_ext(s->filename, "m4a") && !av_match_ext(s->filename, "m4v"))
        av_log(s, AV_LOG_WARNING, "Warning, extension is not .m4a nor .m4v "
               "Quicktime/Ipod might not play the file\n");

    return tag;
}

static int mov_get_dv_codec_tag(AVFormatContext *s, MOVTrack *track)
{
    int tag;

    if (track->enc->width == 720) { /* SD */
        if (track->enc->height == 480) { /* NTSC */
            if  (track->enc->pix_fmt == AV_PIX_FMT_YUV422P) tag = MKTAG('d','v','5','n');
            else                                            tag = MKTAG('d','v','c',' ');
       }else if (track->enc->pix_fmt == AV_PIX_FMT_YUV422P) tag = MKTAG('d','v','5','p');
        else if (track->enc->pix_fmt == AV_PIX_FMT_YUV420P) tag = MKTAG('d','v','c','p');
        else                                                tag = MKTAG('d','v','p','p');
    } else if (track->enc->height == 720) { /* HD 720 line */
        if  (track->enc->time_base.den == 50)               tag = MKTAG('d','v','h','q');
        else                                                tag = MKTAG('d','v','h','p');
    } else if (track->enc->height == 1080) { /* HD 1080 line */
        if  (track->enc->time_base.den == 25)               tag = MKTAG('d','v','h','5');
        else                                                tag = MKTAG('d','v','h','6');
    } else {
        av_log(s, AV_LOG_ERROR, "unsupported height for dv codec\n");
        return 0;
    }

    return tag;
}

static AVRational find_fps(AVFormatContext *s, AVStream *st)
{
    AVRational rate = {st->codec->time_base.den, st->codec->time_base.num};
    /* if the codec time base makes no sense, try to fallback on stream frame rate */
    if (av_timecode_check_frame_rate(rate) < 0) {
        av_log(s, AV_LOG_DEBUG, "timecode: tbc=%d/%d invalid, fallback on %d/%d\n",
               rate.num, rate.den, st->avg_frame_rate.num, st->avg_frame_rate.den);
        rate = st->avg_frame_rate;
    }

    return rate;
}

static int mov_get_mpeg2_xdcam_codec_tag(AVFormatContext *s, MOVTrack *track)
{
    int tag = track->enc->codec_tag;
    int interlaced = track->enc->field_order > AV_FIELD_PROGRESSIVE;
    AVStream *st = track->st;
    int rate = av_q2d(find_fps(s, st));

    if (!tag)
        tag = MKTAG('m', '2', 'v', '1'); //fallback tag

    if (track->enc->pix_fmt == AV_PIX_FMT_YUV420P) {
        if (track->enc->width == 1280 && track->enc->height == 720) {
            if (!interlaced) {
                if      (rate == 24) tag = MKTAG('x','d','v','4');
                else if (rate == 25) tag = MKTAG('x','d','v','5');
                else if (rate == 30) tag = MKTAG('x','d','v','1');
                else if (rate == 50) tag = MKTAG('x','d','v','a');
                else if (rate == 60) tag = MKTAG('x','d','v','9');
            }
        } else if (track->enc->width == 1440 && track->enc->height == 1080) {
            if (!interlaced) {
                if      (rate == 24) tag = MKTAG('x','d','v','6');
                else if (rate == 25) tag = MKTAG('x','d','v','7');
                else if (rate == 30) tag = MKTAG('x','d','v','8');
            } else {
                if      (rate == 25) tag = MKTAG('x','d','v','3');
                else if (rate == 30) tag = MKTAG('x','d','v','2');
            }
        } else if (track->enc->width == 1920 && track->enc->height == 1080) {
            if (!interlaced) {
                if      (rate == 24) tag = MKTAG('x','d','v','d');
                else if (rate == 25) tag = MKTAG('x','d','v','e');
                else if (rate == 30) tag = MKTAG('x','d','v','f');
            } else {
                if      (rate == 25) tag = MKTAG('x','d','v','c');
                else if (rate == 30) tag = MKTAG('x','d','v','b');
            }
        }
    } else if (track->enc->pix_fmt == AV_PIX_FMT_YUV422P) {
        if (track->enc->width == 1280 && track->enc->height == 720) {
            if (!interlaced) {
                if      (rate == 24) tag = MKTAG('x','d','5','4');
                else if (rate == 25) tag = MKTAG('x','d','5','5');
                else if (rate == 30) tag = MKTAG('x','d','5','1');
                else if (rate == 50) tag = MKTAG('x','d','5','a');
                else if (rate == 60) tag = MKTAG('x','d','5','9');
            }
        } else if (track->enc->width == 1920 && track->enc->height == 1080) {
            if (!interlaced) {
                if      (rate == 24) tag = MKTAG('x','d','5','d');
                else if (rate == 25) tag = MKTAG('x','d','5','e');
                else if (rate == 30) tag = MKTAG('x','d','5','f');
            } else {
                if      (rate == 25) tag = MKTAG('x','d','5','c');
                else if (rate == 30) tag = MKTAG('x','d','5','b');
            }
        }
    }

    return tag;
}

static const struct {
    enum AVPixelFormat pix_fmt;
    uint32_t tag;
    unsigned bps;
} mov_pix_fmt_tags[] = {
    { AV_PIX_FMT_YUYV422, MKTAG('y','u','v','2'),  0 },
    { AV_PIX_FMT_YUYV422, MKTAG('y','u','v','s'),  0 },
    { AV_PIX_FMT_UYVY422, MKTAG('2','v','u','y'),  0 },
    { AV_PIX_FMT_RGB555BE,MKTAG('r','a','w',' '), 16 },
    { AV_PIX_FMT_RGB555LE,MKTAG('L','5','5','5'), 16 },
    { AV_PIX_FMT_RGB565LE,MKTAG('L','5','6','5'), 16 },
    { AV_PIX_FMT_RGB565BE,MKTAG('B','5','6','5'), 16 },
    { AV_PIX_FMT_GRAY16BE,MKTAG('b','1','6','g'), 16 },
    { AV_PIX_FMT_RGB24,   MKTAG('r','a','w',' '), 24 },
    { AV_PIX_FMT_BGR24,   MKTAG('2','4','B','G'), 24 },
    { AV_PIX_FMT_ARGB,    MKTAG('r','a','w',' '), 32 },
    { AV_PIX_FMT_BGRA,    MKTAG('B','G','R','A'), 32 },
    { AV_PIX_FMT_RGBA,    MKTAG('R','G','B','A'), 32 },
    { AV_PIX_FMT_ABGR,    MKTAG('A','B','G','R'), 32 },
    { AV_PIX_FMT_RGB48BE, MKTAG('b','4','8','r'), 48 },
};

static int mov_get_rawvideo_codec_tag(AVFormatContext *s, MOVTrack *track)
{
    int tag = track->enc->codec_tag;
    int i;

    for (i = 0; i < FF_ARRAY_ELEMS(mov_pix_fmt_tags); i++) {
        if (track->enc->pix_fmt == mov_pix_fmt_tags[i].pix_fmt) {
            tag = mov_pix_fmt_tags[i].tag;
            track->enc->bits_per_coded_sample = mov_pix_fmt_tags[i].bps;
            if (track->enc->codec_tag == mov_pix_fmt_tags[i].tag)
                break;
        }
    }

    return tag;
}

static int mov_get_codec_tag(AVFormatContext *s, MOVTrack *track)
{
    int tag = track->enc->codec_tag;

    if (!tag || (track->enc->strict_std_compliance >= FF_COMPLIANCE_NORMAL &&
                 (track->enc->codec_id == AV_CODEC_ID_DVVIDEO ||
                  track->enc->codec_id == AV_CODEC_ID_RAWVIDEO ||
                  track->enc->codec_id == AV_CODEC_ID_H263 ||
                  track->enc->codec_id == AV_CODEC_ID_MPEG2VIDEO ||
                  av_get_bits_per_sample(track->enc->codec_id)))) { // pcm audio
        if (track->enc->codec_id == AV_CODEC_ID_DVVIDEO)
            tag = mov_get_dv_codec_tag(s, track);
        else if (track->enc->codec_id == AV_CODEC_ID_RAWVIDEO)
            tag = mov_get_rawvideo_codec_tag(s, track);
        else if (track->enc->codec_id == AV_CODEC_ID_MPEG2VIDEO)
            tag = mov_get_mpeg2_xdcam_codec_tag(s, track);
        else if (track->enc->codec_type == AVMEDIA_TYPE_VIDEO) {
            tag = ff_codec_get_tag(ff_codec_movvideo_tags, track->enc->codec_id);
            if (!tag) { // if no mac fcc found, try with Microsoft tags
                tag = ff_codec_get_tag(ff_codec_bmp_tags, track->enc->codec_id);
                if (tag)
                    av_log(s, AV_LOG_WARNING, "Using MS style video codec tag, "
                           "the file may be unplayable!\n");
            }
        } else if (track->enc->codec_type == AVMEDIA_TYPE_AUDIO) {
            tag = ff_codec_get_tag(ff_codec_movaudio_tags, track->enc->codec_id);
            if (!tag) { // if no mac fcc found, try with Microsoft tags
                int ms_tag = ff_codec_get_tag(ff_codec_wav_tags, track->enc->codec_id);
                if (ms_tag) {
                    tag = MKTAG('m', 's', ((ms_tag >> 8) & 0xff), (ms_tag & 0xff));
                    av_log(s, AV_LOG_WARNING, "Using MS style audio codec tag, "
                           "the file may be unplayable!\n");
                }
            }
        } else if (track->enc->codec_type == AVMEDIA_TYPE_SUBTITLE)
            tag = ff_codec_get_tag(ff_codec_movsubtitle_tags, track->enc->codec_id);
    }

    return tag;
}

static const AVCodecTag codec_3gp_tags[] = {
    { AV_CODEC_ID_H263,     MKTAG('s','2','6','3') },
    { AV_CODEC_ID_H264,     MKTAG('a','v','c','1') },
    { AV_CODEC_ID_MPEG4,    MKTAG('m','p','4','v') },
    { AV_CODEC_ID_AAC,      MKTAG('m','p','4','a') },
    { AV_CODEC_ID_AMR_NB,   MKTAG('s','a','m','r') },
    { AV_CODEC_ID_AMR_WB,   MKTAG('s','a','w','b') },
    { AV_CODEC_ID_MOV_TEXT, MKTAG('t','x','3','g') },
    { AV_CODEC_ID_NONE, 0 },
};

static const AVCodecTag codec_f4v_tags[] = { // XXX: add GIF/PNG/JPEG?
    { AV_CODEC_ID_MP3,    MKTAG('.','m','p','3') },
    { AV_CODEC_ID_AAC,    MKTAG('m','p','4','a') },
    { AV_CODEC_ID_H264,   MKTAG('a','v','c','1') },
    { AV_CODEC_ID_VP6A,   MKTAG('V','P','6','A') },
    { AV_CODEC_ID_VP6F,   MKTAG('V','P','6','F') },
    { AV_CODEC_ID_NONE, 0 },
};

static int mov_find_codec_tag(AVFormatContext *s, MOVTrack *track)
{
    int tag;

    if (track->mode == MODE_MP4 || track->mode == MODE_PSP)
        tag = mp4_get_codec_tag(s, track);
    else if (track->mode == MODE_ISM) {
        tag = mp4_get_codec_tag(s, track);
        if (!tag && track->enc->codec_id == AV_CODEC_ID_WMAPRO)
            tag = MKTAG('w', 'm', 'a', ' ');
    } else if (track->mode == MODE_IPOD)
        tag = ipod_get_codec_tag(s, track);
    else if (track->mode & MODE_3GP)
        tag = ff_codec_get_tag(codec_3gp_tags, track->enc->codec_id);
    else if (track->mode == MODE_F4V)
        tag = ff_codec_get_tag(codec_f4v_tags, track->enc->codec_id);
    else
        tag = mov_get_codec_tag(s, track);

    return tag;
}

/** Write uuid atom.
 * Needed to make file play in iPods running newest firmware
 * goes after avcC atom in moov.trak.mdia.minf.stbl.stsd.avc1
 */
static int mov_write_uuid_tag_ipod(AVIOContext *pb)
{
    avio_wb32(pb, 28);
    ffio_wfourcc(pb, "uuid");
    avio_wb32(pb, 0x6b6840f2);
    avio_wb32(pb, 0x5f244fc5);
    avio_wb32(pb, 0xba39a51b);
    avio_wb32(pb, 0xcf0323f3);
    avio_wb32(pb, 0x0);
    return 28;
}

static const uint16_t fiel_data[] = {
    0x0000, 0x0100, 0x0201, 0x0206, 0x0209, 0x020e
};

static int mov_write_fiel_tag(AVIOContext *pb, MOVTrack *track)
{
    unsigned mov_field_order = 0;
    if (track->enc->field_order < FF_ARRAY_ELEMS(fiel_data))
        mov_field_order = fiel_data[track->enc->field_order];
    else
        return 0;
    avio_wb32(pb, 10);
    ffio_wfourcc(pb, "fiel");
    avio_wb16(pb, mov_field_order);
    return 10;
}

static int mov_write_subtitle_tag(AVIOContext *pb, MOVTrack *track)
{
    int64_t pos = avio_tell(pb);
    avio_wb32(pb, 0);    /* size */
    avio_wl32(pb, track->tag); // store it byteswapped
    avio_wb32(pb, 0);    /* Reserved */
    avio_wb16(pb, 0);    /* Reserved */
    avio_wb16(pb, 1);    /* Data-reference index */

    if (track->enc->codec_id == AV_CODEC_ID_DVD_SUBTITLE)
        mov_write_esds_tag(pb, track);
    else if (track->enc->extradata_size)
        avio_write(pb, track->enc->extradata, track->enc->extradata_size);

    return update_size(pb, pos);
}

static int mov_write_pasp_tag(AVIOContext *pb, MOVTrack *track)
{
    AVRational sar;
    av_reduce(&sar.num, &sar.den, track->enc->sample_aspect_ratio.num,
              track->enc->sample_aspect_ratio.den, INT_MAX);

    avio_wb32(pb, 16);
    ffio_wfourcc(pb, "pasp");
    avio_wb32(pb, sar.num);
    avio_wb32(pb, sar.den);
    return 16;
}

static void find_compressor(char * compressor_name, int len, MOVTrack *track)
{
    int xdcam_res =  (track->enc->width == 1280 && track->enc->height == 720)
                  || (track->enc->width == 1440 && track->enc->height == 1080)
                  || (track->enc->width == 1920 && track->enc->height == 1080);

    if (track->mode == MODE_MOV && track->enc->codec && track->enc->codec->name) {
        av_strlcpy(compressor_name, track->enc->codec->name, 32);
    } else if (track->enc->codec_id == AV_CODEC_ID_MPEG2VIDEO && xdcam_res) {
        int interlaced = track->enc->field_order > AV_FIELD_PROGRESSIVE;
        AVStream *st = track->st;
        int rate = av_q2d(find_fps(NULL, st));
        av_strlcatf(compressor_name, len, "XDCAM");
        if (track->enc->pix_fmt == AV_PIX_FMT_YUV422P) {
            av_strlcatf(compressor_name, len, " HD422");
        } else if(track->enc->width == 1440) {
            av_strlcatf(compressor_name, len, " HD");
        } else
            av_strlcatf(compressor_name, len, " EX");

        av_strlcatf(compressor_name, len, " %d%c", track->enc->height, interlaced ? 'i' : 'p');

        av_strlcatf(compressor_name, len, "%d", rate * (interlaced + 1));
    }
}

static int mov_write_video_tag(AVIOContext *pb, MOVTrack *track)
{
    int64_t pos = avio_tell(pb);
    char compressor_name[32] = { 0 };

    avio_wb32(pb, 0); /* size */
    avio_wl32(pb, track->tag); // store it byteswapped
    avio_wb32(pb, 0); /* Reserved */
    avio_wb16(pb, 0); /* Reserved */
    avio_wb16(pb, 1); /* Data-reference index */

    avio_wb16(pb, 0); /* Codec stream version */
    avio_wb16(pb, 0); /* Codec stream revision (=0) */
    if (track->mode == MODE_MOV) {
        ffio_wfourcc(pb, "FFMP"); /* Vendor */
        if (track->enc->codec_id == AV_CODEC_ID_RAWVIDEO) {
            avio_wb32(pb, 0); /* Temporal Quality */
            avio_wb32(pb, 0x400); /* Spatial Quality = lossless*/
        } else {
            avio_wb32(pb, 0x200); /* Temporal Quality = normal */
            avio_wb32(pb, 0x200); /* Spatial Quality = normal */
        }
    } else {
        avio_wb32(pb, 0); /* Reserved */
        avio_wb32(pb, 0); /* Reserved */
        avio_wb32(pb, 0); /* Reserved */
    }
    avio_wb16(pb, track->enc->width); /* Video width */
    avio_wb16(pb, track->height); /* Video height */
    avio_wb32(pb, 0x00480000); /* Horizontal resolution 72dpi */
    avio_wb32(pb, 0x00480000); /* Vertical resolution 72dpi */
    avio_wb32(pb, 0); /* Data size (= 0) */
    avio_wb16(pb, 1); /* Frame count (= 1) */

    /* FIXME not sure, ISO 14496-1 draft where it shall be set to 0 */
    find_compressor(compressor_name, 32, track);
    avio_w8(pb, strlen(compressor_name));
    avio_write(pb, compressor_name, 31);

    if (track->mode == MODE_MOV && track->enc->bits_per_coded_sample)
        avio_wb16(pb, track->enc->bits_per_coded_sample);
    else
        avio_wb16(pb, 0x18); /* Reserved */
    avio_wb16(pb, 0xffff); /* Reserved */
    if (track->tag == MKTAG('m','p','4','v'))
        mov_write_esds_tag(pb, track);
    else if (track->enc->codec_id == AV_CODEC_ID_H263)
        mov_write_d263_tag(pb);
    else if (track->enc->codec_id == AV_CODEC_ID_AVUI ||
            track->enc->codec_id == AV_CODEC_ID_SVQ3) {
        mov_write_extradata_tag(pb, track);
        avio_wb32(pb, 0);
    } else if (track->enc->codec_id == AV_CODEC_ID_DNXHD)
        mov_write_avid_tag(pb, track);
    else if (track->enc->codec_id == AV_CODEC_ID_HEVC)
        mov_write_hvcc_tag(pb, track);
    else if (track->enc->codec_id == AV_CODEC_ID_H264) {
        mov_write_avcc_tag(pb, track);
        if (track->mode == MODE_IPOD)
            mov_write_uuid_tag_ipod(pb);
    } else if (track->enc->codec_id == AV_CODEC_ID_VC1 && track->vos_len > 0)
        mov_write_dvc1_tag(pb, track);
    else if (track->enc->codec_id == AV_CODEC_ID_VP6F ||
             track->enc->codec_id == AV_CODEC_ID_VP6A) {
        /* Don't write any potential extradata here - the cropping
         * is signalled via the normal width/height fields. */
    } else if (track->vos_len > 0)
        mov_write_glbl_tag(pb, track);

    if (track->enc->codec_id != AV_CODEC_ID_H264 &&
        track->enc->codec_id != AV_CODEC_ID_MPEG4 &&
        track->enc->codec_id != AV_CODEC_ID_DNXHD)
        if (track->enc->field_order != AV_FIELD_UNKNOWN)
            mov_write_fiel_tag(pb, track);

    if (track->enc->sample_aspect_ratio.den && track->enc->sample_aspect_ratio.num &&
        track->enc->sample_aspect_ratio.den != track->enc->sample_aspect_ratio.num) {
        mov_write_pasp_tag(pb, track);
    }

    return update_size(pb, pos);
}

static int mov_write_rtp_tag(AVIOContext *pb, MOVTrack *track)
{
    int64_t pos = avio_tell(pb);
    avio_wb32(pb, 0); /* size */
    ffio_wfourcc(pb, "rtp ");
    avio_wb32(pb, 0); /* Reserved */
    avio_wb16(pb, 0); /* Reserved */
    avio_wb16(pb, 1); /* Data-reference index */

    avio_wb16(pb, 1); /* Hint track version */
    avio_wb16(pb, 1); /* Highest compatible version */
    avio_wb32(pb, track->max_packet_size); /* Max packet size */

    avio_wb32(pb, 12); /* size */
    ffio_wfourcc(pb, "tims");
    avio_wb32(pb, track->timescale);

    return update_size(pb, pos);
}

static int mov_write_tmcd_tag(AVIOContext *pb, MOVTrack *track)
{
    int64_t pos = avio_tell(pb);
#if 1
    int frame_duration = av_rescale(track->timescale, track->enc->time_base.num, track->enc->time_base.den);
    int nb_frames = 1.0/av_q2d(track->enc->time_base) + 0.5;

    if (nb_frames > 255) {
        av_log(NULL, AV_LOG_ERROR, "fps %d is too large\n", nb_frames);
        return AVERROR(EINVAL);
    }

    avio_wb32(pb, 0); /* size */
    ffio_wfourcc(pb, "tmcd");               /* Data format */
    avio_wb32(pb, 0);                       /* Reserved */
    avio_wb32(pb, 1);                       /* Data reference index */
    avio_wb32(pb, 0);                       /* Flags */
    avio_wb32(pb, track->timecode_flags);   /* Flags (timecode) */
    avio_wb32(pb, track->timescale);        /* Timescale */
    avio_wb32(pb, frame_duration);          /* Frame duration */
    avio_w8(pb, nb_frames);                 /* Number of frames */
    avio_wb24(pb, 0);                       /* Reserved */
    /* TODO: source reference string */
#else

    avio_wb32(pb, 0); /* size */
    ffio_wfourcc(pb, "tmcd");               /* Data format */
    avio_wb32(pb, 0);                       /* Reserved */
    avio_wb32(pb, 1);                       /* Data reference index */
    if (track->enc->extradata_size)
        avio_write(pb, track->enc->extradata, track->enc->extradata_size);
#endif
    return update_size(pb, pos);
}

static int mov_write_stsd_tag(AVIOContext *pb, MOVTrack *track)
{
    int64_t pos = avio_tell(pb);
    avio_wb32(pb, 0); /* size */
    ffio_wfourcc(pb, "stsd");
    avio_wb32(pb, 0); /* version & flags */
    avio_wb32(pb, 1); /* entry count */
    if (track->enc->codec_type == AVMEDIA_TYPE_VIDEO)
        mov_write_video_tag(pb, track);
    else if (track->enc->codec_type == AVMEDIA_TYPE_AUDIO)
        mov_write_audio_tag(pb, track);
    else if (track->enc->codec_type == AVMEDIA_TYPE_SUBTITLE)
        mov_write_subtitle_tag(pb, track);
    else if (track->enc->codec_tag == MKTAG('r','t','p',' '))
        mov_write_rtp_tag(pb, track);
    else if (track->enc->codec_tag == MKTAG('t','m','c','d'))
        mov_write_tmcd_tag(pb, track);
    return update_size(pb, pos);
}

static int mov_write_ctts_tag(AVIOContext *pb, MOVTrack *track)
{
    MOVStts *ctts_entries;
    uint32_t entries = 0;
    uint32_t atom_size;
    int i;

    ctts_entries = av_malloc((track->entry + 1) * sizeof(*ctts_entries)); /* worst case */
    ctts_entries[0].count = 1;
    ctts_entries[0].duration = track->cluster[0].cts;
    for (i = 1; i < track->entry; i++) {
        if (track->cluster[i].cts == ctts_entries[entries].duration) {
            ctts_entries[entries].count++; /* compress */
        } else {
            entries++;
            ctts_entries[entries].duration = track->cluster[i].cts;
            ctts_entries[entries].count = 1;
        }
    }
    entries++; /* last one */
    atom_size = 16 + (entries * 8);
    avio_wb32(pb, atom_size); /* size */
    ffio_wfourcc(pb, "ctts");
    avio_wb32(pb, 0); /* version & flags */
    avio_wb32(pb, entries); /* entry count */
    for (i = 0; i < entries; i++) {
        avio_wb32(pb, ctts_entries[i].count);
        avio_wb32(pb, ctts_entries[i].duration);
    }
    av_free(ctts_entries);
    return atom_size;
}

/* Time to sample atom */
static int mov_write_stts_tag(AVIOContext *pb, MOVTrack *track)
{
    MOVStts *stts_entries;
    uint32_t entries = -1;
    uint32_t atom_size;
    int i;

    if (track->enc->codec_type == AVMEDIA_TYPE_AUDIO && !track->audio_vbr) {
        stts_entries = av_malloc(sizeof(*stts_entries)); /* one entry */
        stts_entries[0].count = track->sample_count;
        stts_entries[0].duration = 1;
        entries = 1;
    } else {
        stts_entries = track->entry ?
                       av_malloc(track->entry * sizeof(*stts_entries)) : /* worst case */
                       NULL;
        for (i = 0; i < track->entry; i++) {
            int duration = get_cluster_duration(track, i);
            if (i && duration == stts_entries[entries].duration) {
                stts_entries[entries].count++; /* compress */
            } else {
                entries++;
                stts_entries[entries].duration = duration;
                stts_entries[entries].count = 1;
            }
        }
        entries++; /* last one */
    }
    atom_size = 16 + (entries * 8);
    avio_wb32(pb, atom_size); /* size */
    ffio_wfourcc(pb, "stts");
    avio_wb32(pb, 0); /* version & flags */
    avio_wb32(pb, entries); /* entry count */
    for (i = 0; i < entries; i++) {
        avio_wb32(pb, stts_entries[i].count);
        avio_wb32(pb, stts_entries[i].duration);
    }
    av_free(stts_entries);
    return atom_size;
}

static int mov_write_dref_tag(AVIOContext *pb)
{
    avio_wb32(pb, 28); /* size */
    ffio_wfourcc(pb, "dref");
    avio_wb32(pb, 0); /* version & flags */
    avio_wb32(pb, 1); /* entry count */

    avio_wb32(pb, 0xc); /* size */
    //FIXME add the alis and rsrc atom
    ffio_wfourcc(pb, "url ");
    avio_wb32(pb, 1); /* version & flags */

    return 28;
}

static int mov_write_stbl_tag(AVIOContext *pb, MOVTrack *track)
{
    int64_t pos = avio_tell(pb);
    avio_wb32(pb, 0); /* size */
    ffio_wfourcc(pb, "stbl");
    mov_write_stsd_tag(pb, track);
    mov_write_stts_tag(pb, track);
    if ((track->enc->codec_type == AVMEDIA_TYPE_VIDEO ||
         track->enc->codec_tag == MKTAG('r','t','p',' ')) &&
        track->has_keyframes && track->has_keyframes < track->entry)
        mov_write_stss_tag(pb, track, MOV_SYNC_SAMPLE);
    if (track->mode == MODE_MOV && track->flags & MOV_TRACK_STPS)
        mov_write_stss_tag(pb, track, MOV_PARTIAL_SYNC_SAMPLE);
    if (track->enc->codec_type == AVMEDIA_TYPE_VIDEO &&
        track->flags & MOV_TRACK_CTTS)
        mov_write_ctts_tag(pb, track);
    mov_write_stsc_tag(pb, track);
    mov_write_stsz_tag(pb, track);
    mov_write_stco_tag(pb, track);
    return update_size(pb, pos);
}

static int mov_write_dinf_tag(AVIOContext *pb)
{
    int64_t pos = avio_tell(pb);
    avio_wb32(pb, 0); /* size */
    ffio_wfourcc(pb, "dinf");
    mov_write_dref_tag(pb);
    return update_size(pb, pos);
}

static int mov_write_nmhd_tag(AVIOContext *pb)
{
    avio_wb32(pb, 12);
    ffio_wfourcc(pb, "nmhd");
    avio_wb32(pb, 0);
    return 12;
}

static int mov_write_tcmi_tag(AVIOContext *pb, MOVTrack *track)
{
    int64_t pos = avio_tell(pb);
    const char *font = "Lucida Grande";
    avio_wb32(pb, 0);                   /* size */
    ffio_wfourcc(pb, "tcmi");           /* timecode media information atom */
    avio_wb32(pb, 0);                   /* version & flags */
    avio_wb16(pb, 0);                   /* text font */
    avio_wb16(pb, 0);                   /* text face */
    avio_wb16(pb, 12);                  /* text size */
    avio_wb16(pb, 0);                   /* (unknown, not in the QT specs...) */
    avio_wb16(pb, 0x0000);              /* text color (red) */
    avio_wb16(pb, 0x0000);              /* text color (green) */
    avio_wb16(pb, 0x0000);              /* text color (blue) */
    avio_wb16(pb, 0xffff);              /* background color (red) */
    avio_wb16(pb, 0xffff);              /* background color (green) */
    avio_wb16(pb, 0xffff);              /* background color (blue) */
    avio_w8(pb, strlen(font));          /* font len (part of the pascal string) */
    avio_write(pb, font, strlen(font)); /* font name */
    return update_size(pb, pos);
}

static int mov_write_gmhd_tag(AVIOContext *pb, MOVTrack *track)
{
    int64_t pos = avio_tell(pb);
    avio_wb32(pb, 0);      /* size */
    ffio_wfourcc(pb, "gmhd");
    avio_wb32(pb, 0x18);   /* gmin size */
    ffio_wfourcc(pb, "gmin");/* generic media info */
    avio_wb32(pb, 0);      /* version & flags */
    avio_wb16(pb, 0x40);   /* graphics mode = */
    avio_wb16(pb, 0x8000); /* opColor (r?) */
    avio_wb16(pb, 0x8000); /* opColor (g?) */
    avio_wb16(pb, 0x8000); /* opColor (b?) */
    avio_wb16(pb, 0);      /* balance */
    avio_wb16(pb, 0);      /* reserved */

    /*
     * This special text atom is required for
     * Apple Quicktime chapters. The contents
     * don't appear to be documented, so the
     * bytes are copied verbatim.
     */
    if (track->tag != MKTAG('c','6','0','8')) {
    avio_wb32(pb, 0x2C);   /* size */
    ffio_wfourcc(pb, "text");
    avio_wb16(pb, 0x01);
    avio_wb32(pb, 0x00);
    avio_wb32(pb, 0x00);
    avio_wb32(pb, 0x00);
    avio_wb32(pb, 0x01);
    avio_wb32(pb, 0x00);
    avio_wb32(pb, 0x00);
    avio_wb32(pb, 0x00);
    avio_wb32(pb, 0x00004000);
    avio_wb16(pb, 0x0000);
    }

    if (track->enc->codec_tag == MKTAG('t','m','c','d')) {
        int64_t tmcd_pos = avio_tell(pb);
        avio_wb32(pb, 0); /* size */
        ffio_wfourcc(pb, "tmcd");
        mov_write_tcmi_tag(pb, track);
        update_size(pb, tmcd_pos);
    }
    return update_size(pb, pos);
}

static int mov_write_smhd_tag(AVIOContext *pb)
{
    avio_wb32(pb, 16); /* size */
    ffio_wfourcc(pb, "smhd");
    avio_wb32(pb, 0); /* version & flags */
    avio_wb16(pb, 0); /* reserved (balance, normally = 0) */
    avio_wb16(pb, 0); /* reserved */
    return 16;
}

static int mov_write_vmhd_tag(AVIOContext *pb)
{
    avio_wb32(pb, 0x14); /* size (always 0x14) */
    ffio_wfourcc(pb, "vmhd");
    avio_wb32(pb, 0x01); /* version & flags */
    avio_wb64(pb, 0); /* reserved (graphics mode = copy) */
    return 0x14;
}

static int mov_write_hdlr_tag(AVIOContext *pb, MOVTrack *track)
{
    const char *hdlr, *descr = NULL, *hdlr_type = NULL;
    int64_t pos = avio_tell(pb);

    hdlr      = "dhlr";
    hdlr_type = "url ";
    descr     = "DataHandler";

    if (track) {
        hdlr = (track->mode == MODE_MOV) ? "mhlr" : "\0\0\0\0";
        if (track->enc->codec_type == AVMEDIA_TYPE_VIDEO) {
            hdlr_type = "vide";
            descr     = "VideoHandler";
        } else if (track->enc->codec_type == AVMEDIA_TYPE_AUDIO) {
            hdlr_type = "soun";
            descr     = "SoundHandler";
        } else if (track->enc->codec_type == AVMEDIA_TYPE_SUBTITLE) {
<<<<<<< HEAD
            if (track->tag == MKTAG('c','6','0','8')) {
                hdlr_type = "clcp";
                descr = "ClosedCaptionHandler";
            } else {
            if (track->tag == MKTAG('t','x','3','g')) hdlr_type = "sbtl";
            else if (track->tag == MKTAG('m','p','4','s')) hdlr_type = "subp";
            else                                      hdlr_type = "text";
=======
            if (track->tag == MKTAG('t','x','3','g')) {
                hdlr_type = "sbtl";
            } else if (track->tag == MKTAG('m','p','4','s')) {
                hdlr_type = "subp";
            } else {
                hdlr_type = "text";
            }
>>>>>>> f94371b1
            descr = "SubtitleHandler";
            }
        } else if (track->enc->codec_tag == MKTAG('r','t','p',' ')) {
            hdlr_type = "hint";
            descr     = "HintHandler";
        } else if (track->enc->codec_tag == MKTAG('t','m','c','d')) {
            hdlr_type = "tmcd";
            descr = "TimeCodeHandler";
        } else {
            char tag_buf[32];
            av_get_codec_tag_string(tag_buf, sizeof(tag_buf),
                                    track->enc->codec_tag);

            av_log(track->enc, AV_LOG_WARNING,
                   "Unknown hldr_type for %s / 0x%04X, writing dummy values\n",
                   tag_buf, track->enc->codec_tag);
        }
    }

    avio_wb32(pb, 0); /* size */
    ffio_wfourcc(pb, "hdlr");
    avio_wb32(pb, 0); /* Version & flags */
    avio_write(pb, hdlr, 4); /* handler */
    ffio_wfourcc(pb, hdlr_type); /* handler type */
    avio_wb32(pb, 0); /* reserved */
    avio_wb32(pb, 0); /* reserved */
    avio_wb32(pb, 0); /* reserved */
    if (!track || track->mode == MODE_MOV)
        avio_w8(pb, strlen(descr)); /* pascal string */
    avio_write(pb, descr, strlen(descr)); /* handler description */
    if (track && track->mode != MODE_MOV)
        avio_w8(pb, 0); /* c string */
    return update_size(pb, pos);
}

static int mov_write_hmhd_tag(AVIOContext *pb)
{
    /* This atom must be present, but leaving the values at zero
     * seems harmless. */
    avio_wb32(pb, 28); /* size */
    ffio_wfourcc(pb, "hmhd");
    avio_wb32(pb, 0); /* version, flags */
    avio_wb16(pb, 0); /* maxPDUsize */
    avio_wb16(pb, 0); /* avgPDUsize */
    avio_wb32(pb, 0); /* maxbitrate */
    avio_wb32(pb, 0); /* avgbitrate */
    avio_wb32(pb, 0); /* reserved */
    return 28;
}

static int mov_write_minf_tag(AVIOContext *pb, MOVTrack *track)
{
    int64_t pos = avio_tell(pb);
    avio_wb32(pb, 0); /* size */
    ffio_wfourcc(pb, "minf");
    if (track->enc->codec_type == AVMEDIA_TYPE_VIDEO)
        mov_write_vmhd_tag(pb);
    else if (track->enc->codec_type == AVMEDIA_TYPE_AUDIO)
        mov_write_smhd_tag(pb);
    else if (track->enc->codec_type == AVMEDIA_TYPE_SUBTITLE) {
        if (track->tag == MKTAG('t','e','x','t') || track->tag == MKTAG('c','6','0','8')) {
            mov_write_gmhd_tag(pb, track);
        } else {
            mov_write_nmhd_tag(pb);
        }
    } else if (track->tag == MKTAG('r','t','p',' ')) {
        mov_write_hmhd_tag(pb);
    } else if (track->tag == MKTAG('t','m','c','d')) {
        mov_write_gmhd_tag(pb, track);
    }
    if (track->mode == MODE_MOV) /* FIXME: Why do it for MODE_MOV only ? */
        mov_write_hdlr_tag(pb, NULL);
    mov_write_dinf_tag(pb);
    mov_write_stbl_tag(pb, track);
    return update_size(pb, pos);
}

static int mov_write_mdhd_tag(AVIOContext *pb, MOVTrack *track)
{
    int version = track->track_duration < INT32_MAX ? 0 : 1;

    if (track->mode == MODE_ISM)
        version = 1;

    (version == 1) ? avio_wb32(pb, 44) : avio_wb32(pb, 32); /* size */
    ffio_wfourcc(pb, "mdhd");
    avio_w8(pb, version);
    avio_wb24(pb, 0); /* flags */
    if (version == 1) {
        avio_wb64(pb, track->time);
        avio_wb64(pb, track->time);
    } else {
        avio_wb32(pb, track->time); /* creation time */
        avio_wb32(pb, track->time); /* modification time */
    }
    avio_wb32(pb, track->timescale); /* time scale (sample rate for audio) */
    if (!track->entry)
        (version == 1) ? avio_wb64(pb, UINT64_C(0xffffffffffffffff)) : avio_wb32(pb, 0xffffffff);
    else
        (version == 1) ? avio_wb64(pb, track->track_duration) : avio_wb32(pb, track->track_duration); /* duration */
    avio_wb16(pb, track->language); /* language */
    avio_wb16(pb, 0); /* reserved (quality) */

    if (version != 0 && track->mode == MODE_MOV) {
        av_log(NULL, AV_LOG_ERROR,
               "FATAL error, file duration too long for timebase, this file will not be\n"
               "playable with quicktime. Choose a different timebase or a different\n"
               "container format\n");
    }

    return 32;
}

static int mov_write_mdia_tag(AVIOContext *pb, MOVTrack *track)
{
    int64_t pos = avio_tell(pb);
    avio_wb32(pb, 0); /* size */
    ffio_wfourcc(pb, "mdia");
    mov_write_mdhd_tag(pb, track);
    mov_write_hdlr_tag(pb, track);
    mov_write_minf_tag(pb, track);
    return update_size(pb, pos);
}

/* transformation matrix
     |a  b  u|
     |c  d  v|
     |tx ty w| */
static void write_matrix(AVIOContext *pb, int16_t a, int16_t b, int16_t c,
                         int16_t d, int16_t tx, int16_t ty)
{
    avio_wb32(pb, a << 16);  /* 16.16 format */
    avio_wb32(pb, b << 16);  /* 16.16 format */
    avio_wb32(pb, 0);        /* u in 2.30 format */
    avio_wb32(pb, c << 16);  /* 16.16 format */
    avio_wb32(pb, d << 16);  /* 16.16 format */
    avio_wb32(pb, 0);        /* v in 2.30 format */
    avio_wb32(pb, tx << 16); /* 16.16 format */
    avio_wb32(pb, ty << 16); /* 16.16 format */
    avio_wb32(pb, 1 << 30);  /* w in 2.30 format */
}

static int mov_write_tkhd_tag(AVIOContext *pb, MOVTrack *track, AVStream *st)
{
    int64_t duration = av_rescale_rnd(track->track_duration, MOV_TIMESCALE,
                                      track->timescale, AV_ROUND_UP);
    int version = duration < INT32_MAX ? 0 : 1;
    int rotation = 0;

    if (track->mode == MODE_ISM)
        version = 1;

    (version == 1) ? avio_wb32(pb, 104) : avio_wb32(pb, 92); /* size */
    ffio_wfourcc(pb, "tkhd");
    avio_w8(pb, version);
    avio_wb24(pb, (track->flags & MOV_TRACK_ENABLED) ?
                  MOV_TKHD_FLAG_ENABLED | MOV_TKHD_FLAG_IN_MOVIE :
                  MOV_TKHD_FLAG_IN_MOVIE);
    if (version == 1) {
        avio_wb64(pb, track->time);
        avio_wb64(pb, track->time);
    } else {
        avio_wb32(pb, track->time); /* creation time */
        avio_wb32(pb, track->time); /* modification time */
    }
    avio_wb32(pb, track->track_id); /* track-id */
    avio_wb32(pb, 0); /* reserved */
    if (!track->entry)
        (version == 1) ? avio_wb64(pb, UINT64_C(0xffffffffffffffff)) : avio_wb32(pb, 0xffffffff);
    else
        (version == 1) ? avio_wb64(pb, duration) : avio_wb32(pb, duration);

    avio_wb32(pb, 0); /* reserved */
    avio_wb32(pb, 0); /* reserved */
    avio_wb16(pb, 0); /* layer */
    avio_wb16(pb, st ? st->codec->codec_type : 0); /* alternate group) */
    /* Volume, only for audio */
    if (track->enc->codec_type == AVMEDIA_TYPE_AUDIO)
        avio_wb16(pb, 0x0100);
    else
        avio_wb16(pb, 0);
    avio_wb16(pb, 0); /* reserved */

    /* Matrix structure */
    if (st && st->metadata) {
        AVDictionaryEntry *rot = av_dict_get(st->metadata, "rotate", NULL, 0);
        rotation = (rot && rot->value) ? atoi(rot->value) : 0;
    }
    if (rotation == 90) {
        write_matrix(pb,  0,  1, -1,  0, track->enc->height, 0);
    } else if (rotation == 180) {
        write_matrix(pb, -1,  0,  0, -1, track->enc->width, track->enc->height);
    } else if (rotation == 270) {
        write_matrix(pb,  0, -1,  1,  0, 0, track->enc->width);
    } else {
        write_matrix(pb,  1,  0,  0,  1, 0, 0);
    }
    /* Track width and height, for visual only */
    if (st && (track->enc->codec_type == AVMEDIA_TYPE_VIDEO ||
               track->enc->codec_type == AVMEDIA_TYPE_SUBTITLE)) {
        if (track->mode == MODE_MOV) {
            avio_wb32(pb, track->enc->width << 16);
            avio_wb32(pb, track->height << 16);
        } else {
            double sample_aspect_ratio = av_q2d(st->sample_aspect_ratio);
            if (!sample_aspect_ratio || track->height != track->enc->height)
                sample_aspect_ratio = 1;
            avio_wb32(pb, sample_aspect_ratio * track->enc->width * 0x10000);
            avio_wb32(pb, track->height * 0x10000);
        }
    } else {
        avio_wb32(pb, 0);
        avio_wb32(pb, 0);
    }
    return 0x5c;
}

static int mov_write_tapt_tag(AVIOContext *pb, MOVTrack *track)
{
    int32_t width = av_rescale(track->enc->sample_aspect_ratio.num, track->enc->width,
                               track->enc->sample_aspect_ratio.den);

    int64_t pos = avio_tell(pb);

    avio_wb32(pb, 0); /* size */
    ffio_wfourcc(pb, "tapt");

    avio_wb32(pb, 20);
    ffio_wfourcc(pb, "clef");
    avio_wb32(pb, 0);
    avio_wb32(pb, width << 16);
    avio_wb32(pb, track->enc->height << 16);

    avio_wb32(pb, 20);
    ffio_wfourcc(pb, "prof");
    avio_wb32(pb, 0);
    avio_wb32(pb, width << 16);
    avio_wb32(pb, track->enc->height << 16);

    avio_wb32(pb, 20);
    ffio_wfourcc(pb, "enof");
    avio_wb32(pb, 0);
    avio_wb32(pb, track->enc->width << 16);
    avio_wb32(pb, track->enc->height << 16);

    return update_size(pb, pos);
}

// This box seems important for the psp playback ... without it the movie seems to hang
static int mov_write_edts_tag(AVIOContext *pb, MOVTrack *track)
{
    int64_t duration = av_rescale_rnd(track->track_duration, MOV_TIMESCALE,
                                      track->timescale, AV_ROUND_UP);
    int version = duration < INT32_MAX ? 0 : 1;
    int entry_size, entry_count, size;
    int64_t delay, start_ct = track->cluster[0].cts;
    delay = av_rescale_rnd(track->cluster[0].dts + start_ct, MOV_TIMESCALE,
                           track->timescale, AV_ROUND_DOWN);
    version |= delay < INT32_MAX ? 0 : 1;

    entry_size = (version == 1) ? 20 : 12;
    entry_count = 1 + (delay > 0);
    size = 24 + entry_count * entry_size;

    /* write the atom data */
    avio_wb32(pb, size);
    ffio_wfourcc(pb, "edts");
    avio_wb32(pb, size - 8);
    ffio_wfourcc(pb, "elst");
    avio_w8(pb, version);
    avio_wb24(pb, 0); /* flags */

    avio_wb32(pb, entry_count);
    if (delay > 0) { /* add an empty edit to delay presentation */
        if (version == 1) {
            avio_wb64(pb, delay);
            avio_wb64(pb, -1);
        } else {
            avio_wb32(pb, delay);
            avio_wb32(pb, -1);
        }
        avio_wb32(pb, 0x00010000);
    } else {
        av_assert0(av_rescale_rnd(track->cluster[0].dts, MOV_TIMESCALE, track->timescale, AV_ROUND_DOWN) <= 0);
        start_ct  = -FFMIN(track->cluster[0].dts, 0); //FFMIN needed due to rounding
        duration += delay;
    }

    /* duration */
    if (version == 1) {
        avio_wb64(pb, duration);
        avio_wb64(pb, start_ct);
    } else {
        avio_wb32(pb, duration);
        avio_wb32(pb, start_ct);
    }
    avio_wb32(pb, 0x00010000);
    return size;
}

static int mov_write_tref_tag(AVIOContext *pb, MOVTrack *track)
{
    avio_wb32(pb, 20);   // size
    ffio_wfourcc(pb, "tref");
    avio_wb32(pb, 12);   // size (subatom)
    avio_wl32(pb, track->tref_tag);
    avio_wb32(pb, track->tref_id);
    return 20;
}

// goes at the end of each track!  ... Critical for PSP playback ("Incompatible data" without it)
static int mov_write_uuid_tag_psp(AVIOContext *pb, MOVTrack *mov)
{
    avio_wb32(pb, 0x34); /* size ... reports as 28 in mp4box! */
    ffio_wfourcc(pb, "uuid");
    ffio_wfourcc(pb, "USMT");
    avio_wb32(pb, 0x21d24fce);
    avio_wb32(pb, 0xbb88695c);
    avio_wb32(pb, 0xfac9c740);
    avio_wb32(pb, 0x1c);     // another size here!
    ffio_wfourcc(pb, "MTDT");
    avio_wb32(pb, 0x00010012);
    avio_wb32(pb, 0x0a);
    avio_wb32(pb, 0x55c40000);
    avio_wb32(pb, 0x1);
    avio_wb32(pb, 0x0);
    return 0x34;
}

static int mov_write_udta_sdp(AVIOContext *pb, MOVTrack *track)
{
    AVFormatContext *ctx = track->rtp_ctx;
    char buf[1000] = "";
    int len;

    ff_sdp_write_media(buf, sizeof(buf), ctx->streams[0], track->src_track,
                       NULL, NULL, 0, 0, ctx);
    av_strlcatf(buf, sizeof(buf), "a=control:streamid=%d\r\n", track->track_id);
    len = strlen(buf);

    avio_wb32(pb, len + 24);
    ffio_wfourcc(pb, "udta");
    avio_wb32(pb, len + 16);
    ffio_wfourcc(pb, "hnti");
    avio_wb32(pb, len + 8);
    ffio_wfourcc(pb, "sdp ");
    avio_write(pb, buf, len);
    return len + 24;
}

static int mov_write_trak_tag(AVIOContext *pb, MOVMuxContext *mov,
                              MOVTrack *track, AVStream *st)
{
    int64_t pos = avio_tell(pb);
    avio_wb32(pb, 0); /* size */
    ffio_wfourcc(pb, "trak");
    mov_write_tkhd_tag(pb, track, st);
    if (supports_edts(mov))
        mov_write_edts_tag(pb, track);  // PSP Movies and several other cases require edts box
    if (track->tref_tag)
        mov_write_tref_tag(pb, track);
    mov_write_mdia_tag(pb, track);
    if (track->mode == MODE_PSP)
        mov_write_uuid_tag_psp(pb, track); // PSP Movies require this uuid box
    if (track->tag == MKTAG('r','t','p',' '))
        mov_write_udta_sdp(pb, track);
    if (track->enc->codec_type == AVMEDIA_TYPE_VIDEO && track->mode == MODE_MOV) {
        double sample_aspect_ratio = av_q2d(st->sample_aspect_ratio);
        if (st->sample_aspect_ratio.num && 1.0 != sample_aspect_ratio)
            mov_write_tapt_tag(pb, track);
    }
    return update_size(pb, pos);
}

static int mov_write_iods_tag(AVIOContext *pb, MOVMuxContext *mov)
{
    int i, has_audio = 0, has_video = 0;
    int64_t pos = avio_tell(pb);
    int audio_profile = mov->iods_audio_profile;
    int video_profile = mov->iods_video_profile;
    for (i = 0; i < mov->nb_streams; i++) {
        if (mov->tracks[i].entry > 0) {
            has_audio |= mov->tracks[i].enc->codec_type == AVMEDIA_TYPE_AUDIO;
            has_video |= mov->tracks[i].enc->codec_type == AVMEDIA_TYPE_VIDEO;
        }
    }
    if (audio_profile < 0)
        audio_profile = 0xFF - has_audio;
    if (video_profile < 0)
        video_profile = 0xFF - has_video;
    avio_wb32(pb, 0x0); /* size */
    ffio_wfourcc(pb, "iods");
    avio_wb32(pb, 0);    /* version & flags */
    put_descr(pb, 0x10, 7);
    avio_wb16(pb, 0x004f);
    avio_w8(pb, 0xff);
    avio_w8(pb, 0xff);
    avio_w8(pb, audio_profile);
    avio_w8(pb, video_profile);
    avio_w8(pb, 0xff);
    return update_size(pb, pos);
}

static int mov_write_trex_tag(AVIOContext *pb, MOVTrack *track)
{
    avio_wb32(pb, 0x20); /* size */
    ffio_wfourcc(pb, "trex");
    avio_wb32(pb, 0);   /* version & flags */
    avio_wb32(pb, track->track_id); /* track ID */
    avio_wb32(pb, 1);   /* default sample description index */
    avio_wb32(pb, 0);   /* default sample duration */
    avio_wb32(pb, 0);   /* default sample size */
    avio_wb32(pb, 0);   /* default sample flags */
    return 0;
}

static int mov_write_mvex_tag(AVIOContext *pb, MOVMuxContext *mov)
{
    int64_t pos = avio_tell(pb);
    int i;
    avio_wb32(pb, 0x0); /* size */
    ffio_wfourcc(pb, "mvex");
    for (i = 0; i < mov->nb_streams; i++)
        mov_write_trex_tag(pb, &mov->tracks[i]);
    return update_size(pb, pos);
}

static int mov_write_mvhd_tag(AVIOContext *pb, MOVMuxContext *mov)
{
    int max_track_id = 1, i;
    int64_t max_track_len_temp, max_track_len = 0;
    int version;

    for (i = 0; i < mov->nb_streams; i++) {
        if (mov->tracks[i].entry > 0 && mov->tracks[i].timescale) {
            max_track_len_temp = av_rescale_rnd(mov->tracks[i].track_duration,
                                                MOV_TIMESCALE,
                                                mov->tracks[i].timescale,
                                                AV_ROUND_UP);
            if (max_track_len < max_track_len_temp)
                max_track_len = max_track_len_temp;
            if (max_track_id < mov->tracks[i].track_id)
                max_track_id = mov->tracks[i].track_id;
        }
    }

    version = max_track_len < UINT32_MAX ? 0 : 1;
    (version == 1) ? avio_wb32(pb, 120) : avio_wb32(pb, 108); /* size */
    ffio_wfourcc(pb, "mvhd");
    avio_w8(pb, version);
    avio_wb24(pb, 0); /* flags */
    if (version == 1) {
        avio_wb64(pb, mov->time);
        avio_wb64(pb, mov->time);
    } else {
        avio_wb32(pb, mov->time); /* creation time */
        avio_wb32(pb, mov->time); /* modification time */
    }
    avio_wb32(pb, MOV_TIMESCALE);
    (version == 1) ? avio_wb64(pb, max_track_len) : avio_wb32(pb, max_track_len); /* duration of longest track */

    avio_wb32(pb, 0x00010000); /* reserved (preferred rate) 1.0 = normal */
    avio_wb16(pb, 0x0100); /* reserved (preferred volume) 1.0 = normal */
    avio_wb16(pb, 0); /* reserved */
    avio_wb32(pb, 0); /* reserved */
    avio_wb32(pb, 0); /* reserved */

    /* Matrix structure */
    write_matrix(pb, 1, 0, 0, 1, 0, 0);

    avio_wb32(pb, 0); /* reserved (preview time) */
    avio_wb32(pb, 0); /* reserved (preview duration) */
    avio_wb32(pb, 0); /* reserved (poster time) */
    avio_wb32(pb, 0); /* reserved (selection time) */
    avio_wb32(pb, 0); /* reserved (selection duration) */
    avio_wb32(pb, 0); /* reserved (current time) */
    avio_wb32(pb, max_track_id + 1); /* Next track id */
    return 0x6c;
}

static int mov_write_itunes_hdlr_tag(AVIOContext *pb, MOVMuxContext *mov,
                                     AVFormatContext *s)
{
    avio_wb32(pb, 33); /* size */
    ffio_wfourcc(pb, "hdlr");
    avio_wb32(pb, 0);
    avio_wb32(pb, 0);
    ffio_wfourcc(pb, "mdir");
    ffio_wfourcc(pb, "appl");
    avio_wb32(pb, 0);
    avio_wb32(pb, 0);
    avio_w8(pb, 0);
    return 33;
}

/* helper function to write a data tag with the specified string as data */
static int mov_write_string_data_tag(AVIOContext *pb, const char *data, int lang, int long_style)
{
    if (long_style) {
        int size = 16 + strlen(data);
        avio_wb32(pb, size); /* size */
        ffio_wfourcc(pb, "data");
        avio_wb32(pb, 1);
        avio_wb32(pb, 0);
        avio_write(pb, data, strlen(data));
        return size;
    } else {
        if (!lang)
            lang = ff_mov_iso639_to_lang("und", 1);
        avio_wb16(pb, strlen(data)); /* string length */
        avio_wb16(pb, lang);
        avio_write(pb, data, strlen(data));
        return strlen(data) + 4;
    }
}

static int mov_write_string_tag(AVIOContext *pb, const char *name,
                                const char *value, int lang, int long_style)
{
    int size = 0;
    if (value && value[0]) {
        int64_t pos = avio_tell(pb);
        avio_wb32(pb, 0); /* size */
        ffio_wfourcc(pb, name);
        mov_write_string_data_tag(pb, value, lang, long_style);
        size = update_size(pb, pos);
    }
    return size;
}

static int mov_write_string_metadata(AVFormatContext *s, AVIOContext *pb,
                                     const char *name, const char *tag,
                                     int long_style)
{
    int l, lang = 0, len, len2;
    AVDictionaryEntry *t, *t2 = NULL;
    char tag2[16];

    if (!(t = av_dict_get(s->metadata, tag, NULL, 0)))
        return 0;

    len = strlen(t->key);
    snprintf(tag2, sizeof(tag2), "%s-", tag);
    while ((t2 = av_dict_get(s->metadata, tag2, t2, AV_DICT_IGNORE_SUFFIX))) {
        len2 = strlen(t2->key);
        if (len2 == len + 4 && !strcmp(t->value, t2->value)
            && (l = ff_mov_iso639_to_lang(&t2->key[len2 - 3], 1)) >= 0) {
            lang = l;
            break;
        }
    }
    return mov_write_string_tag(pb, name, t->value, lang, long_style);
}

/* iTunes bpm number */
static int mov_write_tmpo_tag(AVIOContext *pb, AVFormatContext *s)
{
    AVDictionaryEntry *t = av_dict_get(s->metadata, "tmpo", NULL, 0);
    int size = 0, tmpo = t ? atoi(t->value) : 0;
    if (tmpo) {
        size = 26;
        avio_wb32(pb, size);
        ffio_wfourcc(pb, "tmpo");
        avio_wb32(pb, size-8); /* size */
        ffio_wfourcc(pb, "data");
        avio_wb32(pb, 0x15);  //type specifier
        avio_wb32(pb, 0);
        avio_wb16(pb, tmpo);        // data
    }
    return size;
}

/* iTunes track or disc number */
static int mov_write_trkn_tag(AVIOContext *pb, MOVMuxContext *mov,
                              AVFormatContext *s, int disc)
{
    AVDictionaryEntry *t = av_dict_get(s->metadata,
                                       disc ? "disc" : "track",
                                       NULL, 0);
    int size = 0, track = t ? atoi(t->value) : 0;
    if (track) {
        int tracks = 0;
        char *slash = strchr(t->value, '/');
        if (slash)
            tracks = atoi(slash + 1);
        avio_wb32(pb, 32); /* size */
        ffio_wfourcc(pb, disc ? "disk" : "trkn");
        avio_wb32(pb, 24); /* size */
        ffio_wfourcc(pb, "data");
        avio_wb32(pb, 0);        // 8 bytes empty
        avio_wb32(pb, 0);
        avio_wb16(pb, 0);        // empty
        avio_wb16(pb, track);    // track / disc number
        avio_wb16(pb, tracks);   // total track / disc number
        avio_wb16(pb, 0);        // empty
        size = 32;
    }
    return size;
}

static int mov_write_int8_metadata(AVFormatContext *s, AVIOContext *pb,
                                   const char *name, const char *tag,
                                   int len)
{
    AVDictionaryEntry *t = NULL;
    uint8_t num;
    int size = 24 + len;

    if (len != 1 && len != 4)
        return -1;

    if (!(t = av_dict_get(s->metadata, tag, NULL, 0)))
        return 0;
    num = atoi(t->value);

    avio_wb32(pb, size);
    ffio_wfourcc(pb, name);
    avio_wb32(pb, size - 8);
    ffio_wfourcc(pb, "data");
    avio_wb32(pb, 0x15);
    avio_wb32(pb, 0);
    if (len==4) avio_wb32(pb, num);
    else        avio_w8 (pb, num);

    return size;
}

/* iTunes meta data list */
static int mov_write_ilst_tag(AVIOContext *pb, MOVMuxContext *mov,
                              AVFormatContext *s)
{
    int64_t pos = avio_tell(pb);
    avio_wb32(pb, 0); /* size */
    ffio_wfourcc(pb, "ilst");
    mov_write_string_metadata(s, pb, "\251nam", "title"    , 1);
    mov_write_string_metadata(s, pb, "\251ART", "artist"   , 1);
    mov_write_string_metadata(s, pb, "aART", "album_artist", 1);
    mov_write_string_metadata(s, pb, "\251wrt", "composer" , 1);
    mov_write_string_metadata(s, pb, "\251alb", "album"    , 1);
    mov_write_string_metadata(s, pb, "\251day", "date"     , 1);
    if (!mov->exact &&
        !mov_write_string_metadata(s, pb, "\251too", "encoding_tool", 1))
        mov_write_string_tag(pb, "\251too", LIBAVFORMAT_IDENT, 0, 1);
    mov_write_string_metadata(s, pb, "\251cmt", "comment"  , 1);
    mov_write_string_metadata(s, pb, "\251gen", "genre"    , 1);
    mov_write_string_metadata(s, pb, "\251cpy", "copyright", 1);
    mov_write_string_metadata(s, pb, "\251grp", "grouping" , 1);
    mov_write_string_metadata(s, pb, "\251lyr", "lyrics"   , 1);
    mov_write_string_metadata(s, pb, "desc",    "description",1);
    mov_write_string_metadata(s, pb, "ldes",    "synopsis" , 1);
    mov_write_string_metadata(s, pb, "tvsh",    "show"     , 1);
    mov_write_string_metadata(s, pb, "tven",    "episode_id",1);
    mov_write_string_metadata(s, pb, "tvnn",    "network"  , 1);
    mov_write_int8_metadata  (s, pb, "tves",    "episode_sort",4);
    mov_write_int8_metadata  (s, pb, "tvsn",    "season_number",4);
    mov_write_int8_metadata  (s, pb, "stik",    "media_type",1);
    mov_write_int8_metadata  (s, pb, "hdvd",    "hd_video",  1);
    mov_write_int8_metadata  (s, pb, "pgap",    "gapless_playback",1);
    mov_write_int8_metadata  (s, pb, "cpil",    "compilation", 1);
    mov_write_trkn_tag(pb, mov, s, 0); // track number
    mov_write_trkn_tag(pb, mov, s, 1); // disc number
    mov_write_tmpo_tag(pb, s);
    return update_size(pb, pos);
}

/* iTunes meta data tag */
static int mov_write_meta_tag(AVIOContext *pb, MOVMuxContext *mov,
                              AVFormatContext *s)
{
    int size = 0;
    int64_t pos = avio_tell(pb);
    avio_wb32(pb, 0); /* size */
    ffio_wfourcc(pb, "meta");
    avio_wb32(pb, 0);
    mov_write_itunes_hdlr_tag(pb, mov, s);
    mov_write_ilst_tag(pb, mov, s);
    size = update_size(pb, pos);
    return size;
}

static int utf8len(const uint8_t *b)
{
    int len = 0;
    int val;
    while (*b) {
        GET_UTF8(val, *b++, return -1;)
        len++;
    }
    return len;
}

static int ascii_to_wc(AVIOContext *pb, const uint8_t *b)
{
    int val;
    while (*b) {
        GET_UTF8(val, *b++, return -1;)
        avio_wb16(pb, val);
    }
    avio_wb16(pb, 0x00);
    return 0;
}

static uint16_t language_code(const char *str)
{
    return (((str[0] - 0x60) & 0x1F) << 10) +
           (((str[1] - 0x60) & 0x1F) <<  5) +
           (( str[2] - 0x60) & 0x1F);
}

static int mov_write_3gp_udta_tag(AVIOContext *pb, AVFormatContext *s,
                                  const char *tag, const char *str)
{
    int64_t pos = avio_tell(pb);
    AVDictionaryEntry *t = av_dict_get(s->metadata, str, NULL, 0);
    if (!t || !utf8len(t->value))
        return 0;
    avio_wb32(pb, 0);   /* size */
    ffio_wfourcc(pb, tag); /* type */
    avio_wb32(pb, 0);   /* version + flags */
    if (!strcmp(tag, "yrrc"))
        avio_wb16(pb, atoi(t->value));
    else {
        avio_wb16(pb, language_code("eng")); /* language */
        avio_write(pb, t->value, strlen(t->value) + 1); /* UTF8 string value */
        if (!strcmp(tag, "albm") &&
            (t = av_dict_get(s->metadata, "track", NULL, 0)))
            avio_w8(pb, atoi(t->value));
    }
    return update_size(pb, pos);
}

static int mov_write_chpl_tag(AVIOContext *pb, AVFormatContext *s)
{
    int64_t pos = avio_tell(pb);
    int i, nb_chapters = FFMIN(s->nb_chapters, 255);

    avio_wb32(pb, 0);            // size
    ffio_wfourcc(pb, "chpl");
    avio_wb32(pb, 0x01000000);   // version + flags
    avio_wb32(pb, 0);            // unknown
    avio_w8(pb, nb_chapters);

    for (i = 0; i < nb_chapters; i++) {
        AVChapter *c = s->chapters[i];
        AVDictionaryEntry *t;
        avio_wb64(pb, av_rescale_q(c->start, c->time_base, (AVRational){1,10000000}));

        if ((t = av_dict_get(c->metadata, "title", NULL, 0))) {
            int len = FFMIN(strlen(t->value), 255);
            avio_w8(pb, len);
            avio_write(pb, t->value, len);
        } else
            avio_w8(pb, 0);
    }
    return update_size(pb, pos);
}

static int mov_write_udta_tag(AVIOContext *pb, MOVMuxContext *mov,
                              AVFormatContext *s)
{
    AVIOContext *pb_buf;
    int ret, size;
    uint8_t *buf;

    ret = avio_open_dyn_buf(&pb_buf);
    if (ret < 0)
        return ret;

    if (mov->mode & MODE_3GP) {
        mov_write_3gp_udta_tag(pb_buf, s, "perf", "artist");
        mov_write_3gp_udta_tag(pb_buf, s, "titl", "title");
        mov_write_3gp_udta_tag(pb_buf, s, "auth", "author");
        mov_write_3gp_udta_tag(pb_buf, s, "gnre", "genre");
        mov_write_3gp_udta_tag(pb_buf, s, "dscp", "comment");
        mov_write_3gp_udta_tag(pb_buf, s, "albm", "album");
        mov_write_3gp_udta_tag(pb_buf, s, "cprt", "copyright");
        mov_write_3gp_udta_tag(pb_buf, s, "yrrc", "date");
    } else if (mov->mode == MODE_MOV) { // the title field breaks gtkpod with mp4 and my suspicion is that stuff is not valid in mp4
        mov_write_string_metadata(s, pb_buf, "\251ART", "artist",      0);
        mov_write_string_metadata(s, pb_buf, "\251nam", "title",       0);
        mov_write_string_metadata(s, pb_buf, "\251aut", "author",      0);
        mov_write_string_metadata(s, pb_buf, "\251alb", "album",       0);
        mov_write_string_metadata(s, pb_buf, "\251day", "date",        0);
        mov_write_string_metadata(s, pb_buf, "\251swr", "encoder",     0);
        // currently ignored by mov.c
        mov_write_string_metadata(s, pb_buf, "\251des", "comment",     0);
        // add support for libquicktime, this atom is also actually read by mov.c
        mov_write_string_metadata(s, pb_buf, "\251cmt", "comment",     0);
        mov_write_string_metadata(s, pb_buf, "\251gen", "genre",       0);
        mov_write_string_metadata(s, pb_buf, "\251cpy", "copyright",   0);
    } else {
        /* iTunes meta data */
        mov_write_meta_tag(pb_buf, mov, s);
    }

    if (s->nb_chapters)
        mov_write_chpl_tag(pb_buf, s);

    if ((size = avio_close_dyn_buf(pb_buf, &buf)) > 0) {
        avio_wb32(pb, size + 8);
        ffio_wfourcc(pb, "udta");
        avio_write(pb, buf, size);
    }
    av_free(buf);

    return 0;
}

static void mov_write_psp_udta_tag(AVIOContext *pb,
                                   const char *str, const char *lang, int type)
{
    int len = utf8len(str) + 1;
    if (len <= 0)
        return;
    avio_wb16(pb, len * 2 + 10);        /* size */
    avio_wb32(pb, type);                /* type */
    avio_wb16(pb, language_code(lang)); /* language */
    avio_wb16(pb, 0x01);                /* ? */
    ascii_to_wc(pb, str);
}

static int mov_write_uuidusmt_tag(AVIOContext *pb, AVFormatContext *s)
{
    MOVMuxContext *mov = s->priv_data;
    AVDictionaryEntry *title = av_dict_get(s->metadata, "title", NULL, 0);
    int64_t pos, pos2;

    if (title) {
        pos = avio_tell(pb);
        avio_wb32(pb, 0); /* size placeholder*/
        ffio_wfourcc(pb, "uuid");
        ffio_wfourcc(pb, "USMT");
        avio_wb32(pb, 0x21d24fce); /* 96 bit UUID */
        avio_wb32(pb, 0xbb88695c);
        avio_wb32(pb, 0xfac9c740);

        pos2 = avio_tell(pb);
        avio_wb32(pb, 0); /* size placeholder*/
        ffio_wfourcc(pb, "MTDT");
        avio_wb16(pb, 4);

        // ?
        avio_wb16(pb, 0x0C);                 /* size */
        avio_wb32(pb, 0x0B);                 /* type */
        avio_wb16(pb, language_code("und")); /* language */
        avio_wb16(pb, 0x0);                  /* ? */
        avio_wb16(pb, 0x021C);               /* data */

        if (!mov->exact)
            mov_write_psp_udta_tag(pb, LIBAVCODEC_IDENT,      "eng", 0x04);
        mov_write_psp_udta_tag(pb, title->value,          "eng", 0x01);
        mov_write_psp_udta_tag(pb, "2006/04/01 11:11:11", "und", 0x03);

        update_size(pb, pos2);
        return update_size(pb, pos);
    }

    return 0;
}

static void build_chunks(MOVTrack *trk)
{
    int i;
    MOVIentry *chunk = &trk->cluster[0];
    uint64_t chunkSize = chunk->size;
    chunk->chunkNum = 1;
    if (trk->chunkCount)
        return;
    trk->chunkCount = 1;
    for (i = 1; i<trk->entry; i++){
        if (chunk->pos + chunkSize == trk->cluster[i].pos &&
            chunkSize + trk->cluster[i].size < (1<<20)){
            chunkSize             += trk->cluster[i].size;
            chunk->samples_in_chunk += trk->cluster[i].entries;
        } else {
            trk->cluster[i].chunkNum = chunk->chunkNum+1;
            chunk=&trk->cluster[i];
            chunkSize = chunk->size;
            trk->chunkCount++;
        }
    }
}

static int mov_write_moov_tag(AVIOContext *pb, MOVMuxContext *mov,
                              AVFormatContext *s)
{
    int i;
    int64_t pos = avio_tell(pb);
    avio_wb32(pb, 0); /* size placeholder*/
    ffio_wfourcc(pb, "moov");

    for (i = 0; i < mov->nb_streams; i++) {
        if (mov->tracks[i].entry <= 0 && !(mov->flags & FF_MOV_FLAG_FRAGMENT))
            continue;

        mov->tracks[i].time     = mov->time;
        mov->tracks[i].track_id = i + 1;

        if (mov->tracks[i].entry)
            build_chunks(&mov->tracks[i]);
    }

    if (mov->chapter_track)
        for (i = 0; i < s->nb_streams; i++) {
            mov->tracks[i].tref_tag = MKTAG('c','h','a','p');
            mov->tracks[i].tref_id  = mov->tracks[mov->chapter_track].track_id;
        }
    for (i = 0; i < mov->nb_streams; i++) {
        if (mov->tracks[i].tag == MKTAG('r','t','p',' ')) {
            mov->tracks[i].tref_tag = MKTAG('h','i','n','t');
            mov->tracks[i].tref_id =
                mov->tracks[mov->tracks[i].src_track].track_id;
        }
    }
    for (i = 0; i < mov->nb_streams; i++) {
        if (mov->tracks[i].tag == MKTAG('t','m','c','d')) {
            int src_trk = mov->tracks[i].src_track;
            mov->tracks[src_trk].tref_tag = mov->tracks[i].tag;
            mov->tracks[src_trk].tref_id  = mov->tracks[i].track_id;
            //src_trk may have a different timescale than the tmcd track
            mov->tracks[i].track_duration = av_rescale(mov->tracks[src_trk].track_duration,
                                                       mov->tracks[i].timescale,
                                                       mov->tracks[src_trk].timescale);
        }
    }

    mov_write_mvhd_tag(pb, mov);
    if (mov->mode != MODE_MOV && !mov->iods_skip)
        mov_write_iods_tag(pb, mov);
    for (i = 0; i < mov->nb_streams; i++) {
        if (mov->tracks[i].entry > 0 || mov->flags & FF_MOV_FLAG_FRAGMENT) {
            mov_write_trak_tag(pb, mov, &(mov->tracks[i]), i < s->nb_streams ? s->streams[i] : NULL);
        }
    }
    if (mov->flags & FF_MOV_FLAG_FRAGMENT)
        mov_write_mvex_tag(pb, mov); /* QuickTime requires trak to precede this */

    if (mov->mode == MODE_PSP)
        mov_write_uuidusmt_tag(pb, s);
    else
        mov_write_udta_tag(pb, mov, s);

    return update_size(pb, pos);
}

static void param_write_int(AVIOContext *pb, const char *name, int value)
{
    avio_printf(pb, "<param name=\"%s\" value=\"%d\" valuetype=\"data\"/>\n", name, value);
}

static void param_write_string(AVIOContext *pb, const char *name, const char *value)
{
    avio_printf(pb, "<param name=\"%s\" value=\"%s\" valuetype=\"data\"/>\n", name, value);
}

static void param_write_hex(AVIOContext *pb, const char *name, const uint8_t *value, int len)
{
    char buf[150];
    len = FFMIN(sizeof(buf) / 2 - 1, len);
    ff_data_to_hex(buf, value, len, 0);
    buf[2 * len] = '\0';
    avio_printf(pb, "<param name=\"%s\" value=\"%s\" valuetype=\"data\"/>\n", name, buf);
}

static int mov_write_isml_manifest(AVIOContext *pb, MOVMuxContext *mov)
{
    int64_t pos = avio_tell(pb);
    int i;
    static const uint8_t uuid[] = {
        0xa5, 0xd4, 0x0b, 0x30, 0xe8, 0x14, 0x11, 0xdd,
        0xba, 0x2f, 0x08, 0x00, 0x20, 0x0c, 0x9a, 0x66
    };

    avio_wb32(pb, 0);
    ffio_wfourcc(pb, "uuid");
    avio_write(pb, uuid, sizeof(uuid));
    avio_wb32(pb, 0);

    avio_printf(pb, "<?xml version=\"1.0\" encoding=\"utf-8\"?>\n");
    avio_printf(pb, "<smil xmlns=\"http://www.w3.org/2001/SMIL20/Language\">\n");
    avio_printf(pb, "<head>\n");
    if (!mov->exact)
        avio_printf(pb, "<meta name=\"creator\" content=\"%s\" />\n",
                    LIBAVFORMAT_IDENT);
    avio_printf(pb, "</head>\n");
    avio_printf(pb, "<body>\n");
    avio_printf(pb, "<switch>\n");
    for (i = 0; i < mov->nb_streams; i++) {
        MOVTrack *track = &mov->tracks[i];
        const char *type;
        /* track->track_id is initialized in write_moov, and thus isn't known
         * here yet */
        int track_id = i + 1;

        if (track->enc->codec_type == AVMEDIA_TYPE_VIDEO) {
            type = "video";
        } else if (track->enc->codec_type == AVMEDIA_TYPE_AUDIO) {
            type = "audio";
        } else {
            continue;
        }
        avio_printf(pb, "<%s systemBitrate=\"%d\">\n", type,
                                                       track->enc->bit_rate);
        param_write_int(pb, "systemBitrate", track->enc->bit_rate);
        param_write_int(pb, "trackID", track_id);
        if (track->enc->codec_type == AVMEDIA_TYPE_VIDEO) {
            if (track->enc->codec_id == AV_CODEC_ID_H264) {
                uint8_t *ptr;
                int size = track->enc->extradata_size;
                if (!ff_avc_write_annexb_extradata(track->enc->extradata, &ptr,
                                                   &size)) {
                    param_write_hex(pb, "CodecPrivateData",
                                    ptr ? ptr : track->enc->extradata,
                                    size);
                    av_free(ptr);
                }
                param_write_string(pb, "FourCC", "H264");
            } else if (track->enc->codec_id == AV_CODEC_ID_VC1) {
                param_write_string(pb, "FourCC", "WVC1");
                param_write_hex(pb, "CodecPrivateData", track->enc->extradata,
                                track->enc->extradata_size);
            }
            param_write_int(pb, "MaxWidth", track->enc->width);
            param_write_int(pb, "MaxHeight", track->enc->height);
            param_write_int(pb, "DisplayWidth", track->enc->width);
            param_write_int(pb, "DisplayHeight", track->enc->height);
        } else {
            if (track->enc->codec_id == AV_CODEC_ID_AAC) {
                param_write_string(pb, "FourCC", "AACL");
            } else if (track->enc->codec_id == AV_CODEC_ID_WMAPRO) {
                param_write_string(pb, "FourCC", "WMAP");
            }
            param_write_hex(pb, "CodecPrivateData", track->enc->extradata,
                            track->enc->extradata_size);
            param_write_int(pb, "AudioTag", ff_codec_get_tag(ff_codec_wav_tags,
                                                             track->enc->codec_id));
            param_write_int(pb, "Channels", track->enc->channels);
            param_write_int(pb, "SamplingRate", track->enc->sample_rate);
            param_write_int(pb, "BitsPerSample", 16);
            param_write_int(pb, "PacketSize", track->enc->block_align ?
                                              track->enc->block_align : 4);
        }
        avio_printf(pb, "</%s>\n", type);
    }
    avio_printf(pb, "</switch>\n");
    avio_printf(pb, "</body>\n");
    avio_printf(pb, "</smil>\n");

    return update_size(pb, pos);
}

static int mov_write_mfhd_tag(AVIOContext *pb, MOVMuxContext *mov)
{
    avio_wb32(pb, 16);
    ffio_wfourcc(pb, "mfhd");
    avio_wb32(pb, 0);
    avio_wb32(pb, mov->fragments);
    return 0;
}

static int mov_write_tfhd_tag(AVIOContext *pb, MOVMuxContext *mov,
                              MOVTrack *track, int64_t moof_offset)
{
    int64_t pos = avio_tell(pb);
    uint32_t flags = MOV_TFHD_DEFAULT_SIZE | MOV_TFHD_DEFAULT_DURATION |
                     MOV_TFHD_BASE_DATA_OFFSET;
    if (!track->entry) {
        flags |= MOV_TFHD_DURATION_IS_EMPTY;
    } else {
        flags |= MOV_TFHD_DEFAULT_FLAGS;
    }
    if (mov->flags & FF_MOV_FLAG_OMIT_TFHD_OFFSET)
        flags &= ~MOV_TFHD_BASE_DATA_OFFSET;

    /* Don't set a default sample size, the silverlight player refuses
     * to play files with that set. Don't set a default sample duration,
     * WMP freaks out if it is set. Don't set a base data offset, PIFF
     * file format says it MUST NOT be set. */
    if (track->mode == MODE_ISM)
        flags &= ~(MOV_TFHD_DEFAULT_SIZE | MOV_TFHD_DEFAULT_DURATION |
                   MOV_TFHD_BASE_DATA_OFFSET);

    avio_wb32(pb, 0); /* size placeholder */
    ffio_wfourcc(pb, "tfhd");
    avio_w8(pb, 0); /* version */
    avio_wb24(pb, flags);

    avio_wb32(pb, track->track_id); /* track-id */
    if (flags & MOV_TFHD_BASE_DATA_OFFSET)
        avio_wb64(pb, moof_offset);
    if (flags & MOV_TFHD_DEFAULT_DURATION) {
        track->default_duration = get_cluster_duration(track, 0);
        avio_wb32(pb, track->default_duration);
    }
    if (flags & MOV_TFHD_DEFAULT_SIZE) {
        track->default_size = track->entry ? track->cluster[0].size : 1;
        avio_wb32(pb, track->default_size);
    } else
        track->default_size = -1;

    if (flags & MOV_TFHD_DEFAULT_FLAGS) {
        track->default_sample_flags =
            track->enc->codec_type == AVMEDIA_TYPE_VIDEO ?
            (MOV_FRAG_SAMPLE_FLAG_DEPENDS_YES | MOV_FRAG_SAMPLE_FLAG_IS_NON_SYNC) :
            MOV_FRAG_SAMPLE_FLAG_DEPENDS_NO;
        avio_wb32(pb, track->default_sample_flags);
    }

    return update_size(pb, pos);
}

static uint32_t get_sample_flags(MOVTrack *track, MOVIentry *entry)
{
    return entry->flags & MOV_SYNC_SAMPLE ? MOV_FRAG_SAMPLE_FLAG_DEPENDS_NO :
           (MOV_FRAG_SAMPLE_FLAG_DEPENDS_YES | MOV_FRAG_SAMPLE_FLAG_IS_NON_SYNC);
}

static int mov_write_trun_tag(AVIOContext *pb, MOVMuxContext *mov,
                              MOVTrack *track, int moof_size)
{
    int64_t pos = avio_tell(pb);
    uint32_t flags = MOV_TRUN_DATA_OFFSET;
    int i;

    for (i = 0; i < track->entry; i++) {
        if (get_cluster_duration(track, i) != track->default_duration)
            flags |= MOV_TRUN_SAMPLE_DURATION;
        if (track->cluster[i].size != track->default_size)
            flags |= MOV_TRUN_SAMPLE_SIZE;
        if (i > 0 && get_sample_flags(track, &track->cluster[i]) != track->default_sample_flags)
            flags |= MOV_TRUN_SAMPLE_FLAGS;
    }
    if (!(flags & MOV_TRUN_SAMPLE_FLAGS))
        flags |= MOV_TRUN_FIRST_SAMPLE_FLAGS;
    if (track->flags & MOV_TRACK_CTTS)
        flags |= MOV_TRUN_SAMPLE_CTS;

    avio_wb32(pb, 0); /* size placeholder */
    ffio_wfourcc(pb, "trun");
    avio_w8(pb, 0); /* version */
    avio_wb24(pb, flags);

    avio_wb32(pb, track->entry); /* sample count */
    if (mov->flags & FF_MOV_FLAG_OMIT_TFHD_OFFSET &&
        !(mov->flags & FF_MOV_FLAG_SEPARATE_MOOF) &&
        track->track_id != 1)
        avio_wb32(pb, 0); /* Later tracks follow immediately after the previous one */
    else
        avio_wb32(pb, moof_size + 8 + track->data_offset +
                      track->cluster[0].pos); /* data offset */
    if (flags & MOV_TRUN_FIRST_SAMPLE_FLAGS)
        avio_wb32(pb, get_sample_flags(track, &track->cluster[0]));

    for (i = 0; i < track->entry; i++) {
        if (flags & MOV_TRUN_SAMPLE_DURATION)
            avio_wb32(pb, get_cluster_duration(track, i));
        if (flags & MOV_TRUN_SAMPLE_SIZE)
            avio_wb32(pb, track->cluster[i].size);
        if (flags & MOV_TRUN_SAMPLE_FLAGS)
            avio_wb32(pb, get_sample_flags(track, &track->cluster[i]));
        if (flags & MOV_TRUN_SAMPLE_CTS)
            avio_wb32(pb, track->cluster[i].cts);
    }

    return update_size(pb, pos);
}

static int mov_write_tfxd_tag(AVIOContext *pb, MOVTrack *track)
{
    int64_t pos = avio_tell(pb);
    static const uint8_t uuid[] = {
        0x6d, 0x1d, 0x9b, 0x05, 0x42, 0xd5, 0x44, 0xe6,
        0x80, 0xe2, 0x14, 0x1d, 0xaf, 0xf7, 0x57, 0xb2
    };

    avio_wb32(pb, 0); /* size placeholder */
    ffio_wfourcc(pb, "uuid");
    avio_write(pb, uuid, sizeof(uuid));
    avio_w8(pb, 1);
    avio_wb24(pb, 0);
    avio_wb64(pb, track->frag_start);
    avio_wb64(pb, track->start_dts + track->track_duration -
                  track->cluster[0].dts);

    return update_size(pb, pos);
}

static int mov_write_tfrf_tag(AVIOContext *pb, MOVMuxContext *mov,
                              MOVTrack *track, int entry)
{
    int n = track->nb_frag_info - 1 - entry, i;
    int size = 8 + 16 + 4 + 1 + 16*n;
    static const uint8_t uuid[] = {
        0xd4, 0x80, 0x7e, 0xf2, 0xca, 0x39, 0x46, 0x95,
        0x8e, 0x54, 0x26, 0xcb, 0x9e, 0x46, 0xa7, 0x9f
    };

    if (entry < 0)
        return 0;

    avio_seek(pb, track->frag_info[entry].tfrf_offset, SEEK_SET);
    avio_wb32(pb, size);
    ffio_wfourcc(pb, "uuid");
    avio_write(pb, uuid, sizeof(uuid));
    avio_w8(pb, 1);
    avio_wb24(pb, 0);
    avio_w8(pb, n);
    for (i = 0; i < n; i++) {
        int index = entry + 1 + i;
        avio_wb64(pb, track->frag_info[index].time);
        avio_wb64(pb, track->frag_info[index].duration);
    }
    if (n < mov->ism_lookahead) {
        int free_size = 16 * (mov->ism_lookahead - n);
        avio_wb32(pb, free_size);
        ffio_wfourcc(pb, "free");
        ffio_fill(pb, 0, free_size - 8);
    }

    return 0;
}

static int mov_write_tfrf_tags(AVIOContext *pb, MOVMuxContext *mov,
                               MOVTrack *track)
{
    int64_t pos = avio_tell(pb);
    int i;
    for (i = 0; i < mov->ism_lookahead; i++) {
        /* Update the tfrf tag for the last ism_lookahead fragments,
         * nb_frag_info - 1 is the next fragment to be written. */
        mov_write_tfrf_tag(pb, mov, track, track->nb_frag_info - 2 - i);
    }
    avio_seek(pb, pos, SEEK_SET);
    return 0;
}

static int mov_write_traf_tag(AVIOContext *pb, MOVMuxContext *mov,
                              MOVTrack *track, int64_t moof_offset,
                              int moof_size)
{
    int64_t pos = avio_tell(pb);
    avio_wb32(pb, 0); /* size placeholder */
    ffio_wfourcc(pb, "traf");

    mov_write_tfhd_tag(pb, mov, track, moof_offset);
    mov_write_trun_tag(pb, mov, track, moof_size);
    if (mov->mode == MODE_ISM) {
        mov_write_tfxd_tag(pb, track);

        if (mov->ism_lookahead) {
            int i, size = 16 + 4 + 1 + 16 * mov->ism_lookahead;

            track->tfrf_offset = avio_tell(pb);
            avio_wb32(pb, 8 + size);
            ffio_wfourcc(pb, "free");
            for (i = 0; i < size; i++)
                avio_w8(pb, 0);
        }
    }

    return update_size(pb, pos);
}

static int mov_write_moof_tag_internal(AVIOContext *pb, MOVMuxContext *mov,
                                       int tracks, int moof_size)
{
    int64_t pos = avio_tell(pb);
    int i;

    avio_wb32(pb, 0); /* size placeholder */
    ffio_wfourcc(pb, "moof");

    mov_write_mfhd_tag(pb, mov);
    for (i = 0; i < mov->nb_streams; i++) {
        MOVTrack *track = &mov->tracks[i];
        if (tracks >= 0 && i != tracks)
            continue;
        if (!track->entry)
            continue;
        mov_write_traf_tag(pb, mov, track, pos, moof_size);
    }

    return update_size(pb, pos);
}

static int mov_write_moof_tag(AVIOContext *pb, MOVMuxContext *mov, int tracks)
{
    AVIOContext *avio_buf;
    int ret, moof_size;

    if ((ret = ffio_open_null_buf(&avio_buf)) < 0)
        return ret;
    mov_write_moof_tag_internal(avio_buf, mov, tracks, 0);
    moof_size = ffio_close_null_buf(avio_buf);
    return mov_write_moof_tag_internal(pb, mov, tracks, moof_size);
}

static int mov_write_tfra_tag(AVIOContext *pb, MOVTrack *track)
{
    int64_t pos = avio_tell(pb);
    int i;

    avio_wb32(pb, 0); /* size placeholder */
    ffio_wfourcc(pb, "tfra");
    avio_w8(pb, 1); /* version */
    avio_wb24(pb, 0);

    avio_wb32(pb, track->track_id);
    avio_wb32(pb, 0); /* length of traf/trun/sample num */
    avio_wb32(pb, track->nb_frag_info);
    for (i = 0; i < track->nb_frag_info; i++) {
        avio_wb64(pb, track->frag_info[i].time);
        avio_wb64(pb, track->frag_info[i].offset);
        avio_w8(pb, 1); /* traf number */
        avio_w8(pb, 1); /* trun number */
        avio_w8(pb, 1); /* sample number */
    }

    return update_size(pb, pos);
}

static int mov_write_mfra_tag(AVIOContext *pb, MOVMuxContext *mov)
{
    int64_t pos = avio_tell(pb);
    int i;

    avio_wb32(pb, 0); /* size placeholder */
    ffio_wfourcc(pb, "mfra");
    /* An empty mfra atom is enough to indicate to the publishing point that
     * the stream has ended. */
    if (mov->flags & FF_MOV_FLAG_ISML)
        return update_size(pb, pos);

    for (i = 0; i < mov->nb_streams; i++) {
        MOVTrack *track = &mov->tracks[i];
        if (track->nb_frag_info)
            mov_write_tfra_tag(pb, track);
    }

    avio_wb32(pb, 16);
    ffio_wfourcc(pb, "mfro");
    avio_wb32(pb, 0); /* version + flags */
    avio_wb32(pb, avio_tell(pb) + 4 - pos);

    return update_size(pb, pos);
}

static int mov_write_mdat_tag(AVIOContext *pb, MOVMuxContext *mov)
{
    avio_wb32(pb, 8);    // placeholder for extended size field (64 bit)
    ffio_wfourcc(pb, mov->mode == MODE_MOV ? "wide" : "free");

    mov->mdat_pos = avio_tell(pb);
    avio_wb32(pb, 0); /* size placeholder*/
    ffio_wfourcc(pb, "mdat");
    return 0;
}

/* TODO: This needs to be more general */
static int mov_write_ftyp_tag(AVIOContext *pb, AVFormatContext *s)
{
    MOVMuxContext *mov = s->priv_data;
    int64_t pos = avio_tell(pb);
    int has_h264 = 0, has_video = 0;
    int minor = 0x200;
    int i;

    for (i = 0; i < s->nb_streams; i++) {
        AVStream *st = s->streams[i];
        if (st->codec->codec_type == AVMEDIA_TYPE_VIDEO)
            has_video = 1;
        if (st->codec->codec_id == AV_CODEC_ID_H264)
            has_h264 = 1;
    }

    avio_wb32(pb, 0); /* size */
    ffio_wfourcc(pb, "ftyp");

    if (mov->major_brand && strlen(mov->major_brand) >= 4)
        ffio_wfourcc(pb, mov->major_brand);
    else if (mov->mode == MODE_3GP) {
        ffio_wfourcc(pb, has_h264 ? "3gp6"  : "3gp4");
        minor =     has_h264 ?   0x100 :   0x200;
    } else if (mov->mode & MODE_3G2) {
        ffio_wfourcc(pb, has_h264 ? "3g2b"  : "3g2a");
        minor =     has_h264 ? 0x20000 : 0x10000;
    } else if (mov->mode == MODE_PSP)
        ffio_wfourcc(pb, "MSNV");
    else if (mov->mode == MODE_MP4)
        ffio_wfourcc(pb, "isom");
    else if (mov->mode == MODE_IPOD)
        ffio_wfourcc(pb, has_video ? "M4V ":"M4A ");
    else if (mov->mode == MODE_ISM)
        ffio_wfourcc(pb, "isml");
    else if (mov->mode == MODE_F4V)
        ffio_wfourcc(pb, "f4v ");
    else
        ffio_wfourcc(pb, "qt  ");

    avio_wb32(pb, minor);

    if (mov->mode == MODE_MOV)
        ffio_wfourcc(pb, "qt  ");
    else if (mov->mode == MODE_ISM) {
        ffio_wfourcc(pb, "piff");
        ffio_wfourcc(pb, "iso2");
    } else {
        ffio_wfourcc(pb, "isom");
        ffio_wfourcc(pb, "iso2");
        if (has_h264)
            ffio_wfourcc(pb, "avc1");
    }

    if (mov->mode == MODE_3GP)
        ffio_wfourcc(pb, has_h264 ? "3gp6":"3gp4");
    else if (mov->mode & MODE_3G2)
        ffio_wfourcc(pb, has_h264 ? "3g2b":"3g2a");
    else if (mov->mode == MODE_PSP)
        ffio_wfourcc(pb, "MSNV");
    else if (mov->mode == MODE_MP4)
        ffio_wfourcc(pb, "mp41");
    return update_size(pb, pos);
}

static void mov_write_uuidprof_tag(AVIOContext *pb, AVFormatContext *s)
{
    AVCodecContext *video_codec = s->streams[0]->codec;
    AVCodecContext *audio_codec = s->streams[1]->codec;
    int audio_rate = audio_codec->sample_rate;
    int frame_rate = ((video_codec->time_base.den) * (0x10000)) / (video_codec->time_base.num);
    int audio_kbitrate = audio_codec->bit_rate / 1000;
    int video_kbitrate = FFMIN(video_codec->bit_rate / 1000, 800 - audio_kbitrate);

    avio_wb32(pb, 0x94); /* size */
    ffio_wfourcc(pb, "uuid");
    ffio_wfourcc(pb, "PROF");

    avio_wb32(pb, 0x21d24fce); /* 96 bit UUID */
    avio_wb32(pb, 0xbb88695c);
    avio_wb32(pb, 0xfac9c740);

    avio_wb32(pb, 0x0);  /* ? */
    avio_wb32(pb, 0x3);  /* 3 sections ? */

    avio_wb32(pb, 0x14); /* size */
    ffio_wfourcc(pb, "FPRF");
    avio_wb32(pb, 0x0);  /* ? */
    avio_wb32(pb, 0x0);  /* ? */
    avio_wb32(pb, 0x0);  /* ? */

    avio_wb32(pb, 0x2c);  /* size */
    ffio_wfourcc(pb, "APRF"); /* audio */
    avio_wb32(pb, 0x0);
    avio_wb32(pb, 0x2);   /* TrackID */
    ffio_wfourcc(pb, "mp4a");
    avio_wb32(pb, 0x20f);
    avio_wb32(pb, 0x0);
    avio_wb32(pb, audio_kbitrate);
    avio_wb32(pb, audio_kbitrate);
    avio_wb32(pb, audio_rate);
    avio_wb32(pb, audio_codec->channels);

    avio_wb32(pb, 0x34);  /* size */
    ffio_wfourcc(pb, "VPRF");   /* video */
    avio_wb32(pb, 0x0);
    avio_wb32(pb, 0x1);    /* TrackID */
    if (video_codec->codec_id == AV_CODEC_ID_H264) {
        ffio_wfourcc(pb, "avc1");
        avio_wb16(pb, 0x014D);
        avio_wb16(pb, 0x0015);
    } else {
        ffio_wfourcc(pb, "mp4v");
        avio_wb16(pb, 0x0000);
        avio_wb16(pb, 0x0103);
    }
    avio_wb32(pb, 0x0);
    avio_wb32(pb, video_kbitrate);
    avio_wb32(pb, video_kbitrate);
    avio_wb32(pb, frame_rate);
    avio_wb32(pb, frame_rate);
    avio_wb16(pb, video_codec->width);
    avio_wb16(pb, video_codec->height);
    avio_wb32(pb, 0x010001); /* ? */
}

static int mov_parse_mpeg2_frame(AVPacket *pkt, uint32_t *flags)
{
    uint32_t c = -1;
    int i, closed_gop = 0;

    for (i = 0; i < pkt->size - 4; i++) {
        c = (c << 8) + pkt->data[i];
        if (c == 0x1b8) { // gop
            closed_gop = pkt->data[i + 4] >> 6 & 0x01;
        } else if (c == 0x100) { // pic
            int temp_ref = (pkt->data[i + 1] << 2) | (pkt->data[i + 2] >> 6);
            if (!temp_ref || closed_gop) // I picture is not reordered
                *flags = MOV_SYNC_SAMPLE;
            else
                *flags = MOV_PARTIAL_SYNC_SAMPLE;
            break;
        }
    }
    return 0;
}

static void mov_parse_vc1_frame(AVPacket *pkt, MOVTrack *trk, int fragment)
{
    const uint8_t *start, *next, *end = pkt->data + pkt->size;
    int seq = 0, entry = 0;
    int key = pkt->flags & AV_PKT_FLAG_KEY;
    start = find_next_marker(pkt->data, end);
    for (next = start; next < end; start = next) {
        next = find_next_marker(start + 4, end);
        switch (AV_RB32(start)) {
        case VC1_CODE_SEQHDR:
            seq = 1;
            break;
        case VC1_CODE_ENTRYPOINT:
            entry = 1;
            break;
        case VC1_CODE_SLICE:
            trk->vc1_info.slices = 1;
            break;
        }
    }
    if (!trk->entry && !fragment) {
        /* First packet in first fragment */
        trk->vc1_info.first_packet_seq   = seq;
        trk->vc1_info.first_packet_entry = entry;
    } else if ((seq && !trk->vc1_info.packet_seq) ||
               (entry && !trk->vc1_info.packet_entry)) {
        int i;
        for (i = 0; i < trk->entry; i++)
            trk->cluster[i].flags &= ~MOV_SYNC_SAMPLE;
        trk->has_keyframes = 0;
        if (seq)
            trk->vc1_info.packet_seq = 1;
        if (entry)
            trk->vc1_info.packet_entry = 1;
        if (!fragment) {
            /* First fragment */
            if ((!seq   || trk->vc1_info.first_packet_seq) &&
                (!entry || trk->vc1_info.first_packet_entry)) {
                /* First packet had the same headers as this one, readd the
                 * sync sample flag. */
                trk->cluster[0].flags |= MOV_SYNC_SAMPLE;
                trk->has_keyframes = 1;
            }
        }
    }
    if (trk->vc1_info.packet_seq && trk->vc1_info.packet_entry)
        key = seq && entry;
    else if (trk->vc1_info.packet_seq)
        key = seq;
    else if (trk->vc1_info.packet_entry)
        key = entry;
    if (key) {
        trk->cluster[trk->entry].flags |= MOV_SYNC_SAMPLE;
        trk->has_keyframes++;
    }
}

static int mov_flush_fragment(AVFormatContext *s)
{
    MOVMuxContext *mov = s->priv_data;
    int i, first_track = -1;
    int64_t mdat_size = 0;

    if (!(mov->flags & FF_MOV_FLAG_FRAGMENT))
        return 0;

    if (!(mov->flags & FF_MOV_FLAG_EMPTY_MOOV) && mov->fragments == 0) {
        int64_t pos = avio_tell(s->pb);
        uint8_t *buf;
        int buf_size, moov_size;

        for (i = 0; i < mov->nb_streams; i++)
            if (!mov->tracks[i].entry)
                break;
        /* Don't write the initial moov unless all tracks have data */
        if (i < mov->nb_streams)
            return 0;

        moov_size = get_moov_size(s);
        for (i = 0; i < mov->nb_streams; i++)
            mov->tracks[i].data_offset = pos + moov_size + 8;

        mov_write_moov_tag(s->pb, mov, s);

        buf_size = avio_close_dyn_buf(mov->mdat_buf, &buf);
        mov->mdat_buf = NULL;
        avio_wb32(s->pb, buf_size + 8);
        ffio_wfourcc(s->pb, "mdat");
        avio_write(s->pb, buf, buf_size);
        av_free(buf);

        mov->fragments++;
        mov->mdat_size = 0;
        for (i = 0; i < mov->nb_streams; i++) {
            if (mov->tracks[i].entry)
                mov->tracks[i].frag_start += mov->tracks[i].start_dts +
                                             mov->tracks[i].track_duration -
                                             mov->tracks[i].cluster[0].dts;
            mov->tracks[i].entry = 0;
        }
        avio_flush(s->pb);
        return 0;
    }

    for (i = 0; i < mov->nb_streams; i++) {
        MOVTrack *track = &mov->tracks[i];
        if (mov->flags & FF_MOV_FLAG_SEPARATE_MOOF)
            track->data_offset = 0;
        else
            track->data_offset = mdat_size;
        if (!track->mdat_buf)
            continue;
        mdat_size += avio_tell(track->mdat_buf);
        if (first_track < 0)
            first_track = i;
    }

    if (!mdat_size)
        return 0;

    for (i = 0; i < mov->nb_streams; i++) {
        MOVTrack *track = &mov->tracks[i];
        int buf_size, write_moof = 1, moof_tracks = -1;
        uint8_t *buf;
        int64_t duration = 0;

        if (track->entry)
            duration = track->start_dts + track->track_duration -
                       track->cluster[0].dts;
        if (mov->flags & FF_MOV_FLAG_SEPARATE_MOOF) {
            if (!track->mdat_buf)
                continue;
            mdat_size = avio_tell(track->mdat_buf);
            moof_tracks = i;
        } else {
            write_moof = i == first_track;
        }

        if (write_moof) {
            MOVFragmentInfo *info;
            avio_flush(s->pb);
            track->nb_frag_info++;
            if (track->nb_frag_info >= track->frag_info_capacity) {
                unsigned new_capacity = track->nb_frag_info + MOV_FRAG_INFO_ALLOC_INCREMENT;
                if (av_reallocp_array(&track->frag_info,
                                      new_capacity,
                                      sizeof(*track->frag_info)))
                    return AVERROR(ENOMEM);
                track->frag_info_capacity = new_capacity;
            }
            info = &track->frag_info[track->nb_frag_info - 1];
            info->offset   = avio_tell(s->pb);
            info->time     = mov->tracks[i].frag_start;
            info->duration = duration;
            mov_write_tfrf_tags(s->pb, mov, track);

            mov_write_moof_tag(s->pb, mov, moof_tracks);
            info->tfrf_offset = track->tfrf_offset;
            mov->fragments++;

            avio_wb32(s->pb, mdat_size + 8);
            ffio_wfourcc(s->pb, "mdat");
        }

        if (track->entry)
            track->frag_start += duration;
        track->entry = 0;
        if (!track->mdat_buf)
            continue;
        buf_size = avio_close_dyn_buf(track->mdat_buf, &buf);
        track->mdat_buf = NULL;

        avio_write(s->pb, buf, buf_size);
        av_free(buf);
    }

    mov->mdat_size = 0;

    avio_flush(s->pb);
    return 0;
}

int ff_mov_write_packet(AVFormatContext *s, AVPacket *pkt)
{
    MOVMuxContext *mov = s->priv_data;
    AVIOContext *pb = s->pb;
    MOVTrack *trk = &mov->tracks[pkt->stream_index];
    AVCodecContext *enc = trk->enc;
    unsigned int samples_in_chunk = 0;
    int size = pkt->size;
    uint8_t *reformatted_data = NULL;

    if (trk->entry) {
        int64_t duration = pkt->dts - trk->cluster[trk->entry - 1].dts;
        if (duration < 0 || duration > INT_MAX) {
            av_log(s, AV_LOG_ERROR, "Application provided duration: %"PRId64" / timestamp: %"PRId64" is out of range for mov/mp4 format\n",
                duration, pkt->dts
            );

            pkt->dts = trk->cluster[trk->entry - 1].dts + 1;
            pkt->pts = AV_NOPTS_VALUE;
        }
    }
    if (mov->flags & FF_MOV_FLAG_FRAGMENT) {
        int ret;
        if (mov->fragments > 0) {
            if (!trk->mdat_buf) {
                if ((ret = avio_open_dyn_buf(&trk->mdat_buf)) < 0)
                    return ret;
            }
            pb = trk->mdat_buf;
        } else {
            if (!mov->mdat_buf) {
                if ((ret = avio_open_dyn_buf(&mov->mdat_buf)) < 0)
                    return ret;
            }
            pb = mov->mdat_buf;
        }
    }

    if (enc->codec_id == AV_CODEC_ID_AMR_NB) {
        /* We must find out how many AMR blocks there are in one packet */
        static uint16_t packed_size[16] =
            {13, 14, 16, 18, 20, 21, 27, 32, 6, 0, 0, 0, 0, 0, 0, 1};
        int len = 0;

        while (len < size && samples_in_chunk < 100) {
            len += packed_size[(pkt->data[len] >> 3) & 0x0F];
            samples_in_chunk++;
        }
        if (samples_in_chunk > 1) {
            av_log(s, AV_LOG_ERROR, "fatal error, input is not a single packet, implement a AVParser for it\n");
            return -1;
        }
    } else if (enc->codec_id == AV_CODEC_ID_ADPCM_MS ||
               enc->codec_id == AV_CODEC_ID_ADPCM_IMA_WAV) {
        samples_in_chunk = enc->frame_size;
    } else if (trk->sample_size)
        samples_in_chunk = size / trk->sample_size;
    else
        samples_in_chunk = 1;

    /* copy extradata if it exists */
    if (trk->vos_len == 0 && enc->extradata_size > 0) {
        trk->vos_len  = enc->extradata_size;
        trk->vos_data = av_malloc(trk->vos_len);
        memcpy(trk->vos_data, enc->extradata, trk->vos_len);
    }

    if (enc->codec_id == AV_CODEC_ID_AAC && pkt->size > 2 &&
        (AV_RB16(pkt->data) & 0xfff0) == 0xfff0) {
        if (!s->streams[pkt->stream_index]->nb_frames) {
            av_log(s, AV_LOG_ERROR, "Malformed AAC bitstream detected: "
                   "use audio bitstream filter 'aac_adtstoasc' to fix it "
                   "('-bsf:a aac_adtstoasc' option with ffmpeg)\n");
            return -1;
        }
        av_log(s, AV_LOG_WARNING, "aac bitstream error\n");
    }
    if (enc->codec_id == AV_CODEC_ID_H264 && trk->vos_len > 0 && *(uint8_t *)trk->vos_data != 1) {
        /* from x264 or from bytestream h264 */
        /* nal reformating needed */
        if (trk->hint_track >= 0 && trk->hint_track < mov->nb_streams) {
            ff_avc_parse_nal_units_buf(pkt->data, &reformatted_data,
                                       &size);
            avio_write(pb, reformatted_data, size);
        } else {
            size = ff_avc_parse_nal_units(pb, pkt->data, pkt->size);
        }
    } else if (enc->codec_id == AV_CODEC_ID_HEVC && trk->vos_len > 6 &&
               (AV_RB24(trk->vos_data) == 1 || AV_RB32(trk->vos_data) == 1)) {
        /* extradata is Annex B, assume the bitstream is too and convert it */
        if (trk->hint_track >= 0 && trk->hint_track < mov->nb_streams) {
            ff_hevc_annexb2mp4_buf(pkt->data, &reformatted_data, &size, 0, NULL);
            avio_write(pb, reformatted_data, size);
        } else {
            size = ff_hevc_annexb2mp4(pb, pkt->data, pkt->size, 0, NULL);
        }
    } else {
        avio_write(pb, pkt->data, size);
    }

    if ((enc->codec_id == AV_CODEC_ID_DNXHD ||
         enc->codec_id == AV_CODEC_ID_AC3) && !trk->vos_len) {
        /* copy frame to create needed atoms */
        trk->vos_len  = size;
        trk->vos_data = av_malloc(size);
        if (!trk->vos_data)
            return AVERROR(ENOMEM);
        memcpy(trk->vos_data, pkt->data, size);
    }

    if (trk->entry >= trk->cluster_capacity) {
        unsigned new_capacity = 2 * (trk->entry + MOV_INDEX_CLUSTER_SIZE);
        if (av_reallocp_array(&trk->cluster, new_capacity,
                              sizeof(*trk->cluster)))
            return AVERROR(ENOMEM);
        trk->cluster_capacity = new_capacity;
    }

    trk->cluster[trk->entry].pos              = avio_tell(pb) - size;
    trk->cluster[trk->entry].samples_in_chunk = samples_in_chunk;
    trk->cluster[trk->entry].chunkNum         = 0;
    trk->cluster[trk->entry].size             = size;
    trk->cluster[trk->entry].entries          = samples_in_chunk;
    trk->cluster[trk->entry].dts              = pkt->dts;
    if (!trk->entry && trk->start_dts != AV_NOPTS_VALUE) {
        /* First packet of a new fragment. We already wrote the duration
         * of the last packet of the previous fragment based on track_duration,
         * which might not exactly match our dts. Therefore adjust the dts
         * of this packet to be what the previous packets duration implies. */
        trk->cluster[trk->entry].dts = trk->start_dts + trk->track_duration;
    }
    if (!trk->entry && trk->start_dts == AV_NOPTS_VALUE && !supports_edts(mov)) {
        trk->cluster[trk->entry].dts = trk->start_dts = 0;
    }
    if (trk->start_dts == AV_NOPTS_VALUE)
        trk->start_dts = pkt->dts;
    trk->track_duration = pkt->dts - trk->start_dts + pkt->duration;
    trk->last_sample_is_subtitle_end = 0;

    if (pkt->pts == AV_NOPTS_VALUE) {
        av_log(s, AV_LOG_WARNING, "pts has no value\n");
        pkt->pts = pkt->dts;
    }
    if (pkt->dts != pkt->pts)
        trk->flags |= MOV_TRACK_CTTS;
    trk->cluster[trk->entry].cts   = pkt->pts - pkt->dts;
    trk->cluster[trk->entry].flags = 0;
    if (enc->codec_id == AV_CODEC_ID_VC1) {
        mov_parse_vc1_frame(pkt, trk, mov->fragments);
    } else if (pkt->flags & AV_PKT_FLAG_KEY) {
        if (mov->mode == MODE_MOV && enc->codec_id == AV_CODEC_ID_MPEG2VIDEO &&
            trk->entry > 0) { // force sync sample for the first key frame
            mov_parse_mpeg2_frame(pkt, &trk->cluster[trk->entry].flags);
            if (trk->cluster[trk->entry].flags & MOV_PARTIAL_SYNC_SAMPLE)
                trk->flags |= MOV_TRACK_STPS;
        } else {
            trk->cluster[trk->entry].flags = MOV_SYNC_SAMPLE;
        }
        if (trk->cluster[trk->entry].flags & MOV_SYNC_SAMPLE)
            trk->has_keyframes++;
    }
    trk->entry++;
    trk->sample_count += samples_in_chunk;
    mov->mdat_size    += size;

    if (trk->hint_track >= 0 && trk->hint_track < mov->nb_streams)
        ff_mov_add_hinted_packet(s, pkt, trk->hint_track, trk->entry,
                                 reformatted_data, size);
    av_free(reformatted_data);
    return 0;
}

static int mov_write_single_packet(AVFormatContext *s, AVPacket *pkt)
{
        MOVMuxContext *mov = s->priv_data;
        MOVTrack *trk = &mov->tracks[pkt->stream_index];
        AVCodecContext *enc = trk->enc;
        int64_t frag_duration = 0;
        int size = pkt->size;

        if (!pkt->size)
            return 0;             /* Discard 0 sized packets */

        if (trk->entry && pkt->stream_index < s->nb_streams)
            frag_duration = av_rescale_q(pkt->dts - trk->cluster[0].dts,
                                         s->streams[pkt->stream_index]->time_base,
                                         AV_TIME_BASE_Q);
        if ((mov->max_fragment_duration &&
             frag_duration >= mov->max_fragment_duration) ||
             (mov->max_fragment_size && mov->mdat_size + size >= mov->max_fragment_size) ||
             (mov->flags & FF_MOV_FLAG_FRAG_KEYFRAME &&
              enc->codec_type == AVMEDIA_TYPE_VIDEO &&
              trk->entry && pkt->flags & AV_PKT_FLAG_KEY)) {
            if (frag_duration >= mov->min_fragment_duration)
                mov_flush_fragment(s);
        }

        return ff_mov_write_packet(s, pkt);
}

static int mov_write_subtitle_end_packet(AVFormatContext *s,
                                         int stream_index,
                                         int64_t dts) {
    AVPacket end;
    uint8_t data[2] = {0};
    int ret;

    av_init_packet(&end);
    end.size = sizeof(data);
    end.data = data;
    end.pts = dts;
    end.dts = dts;
    end.duration = 0;
    end.stream_index = stream_index;

    ret = mov_write_single_packet(s, &end);
    av_free_packet(&end);

    return ret;
}

static int mov_write_packet(AVFormatContext *s, AVPacket *pkt)
{
    if (!pkt) {
        mov_flush_fragment(s);
        return 1;
    } else {
        int i;
        MOVMuxContext *mov = s->priv_data;

        if (!pkt->size) return 0; /* Discard 0 sized packets */

        /*
         * Subtitles require special handling.
         *
         * 1) For full complaince, every track must have a sample at
         * dts == 0, which is rarely true for subtitles. So, as soon
         * as we see any packet with dts > 0, write an empty subtitle
         * at dts == 0 for any subtitle track with no samples in it.
         *
         * 2) For each subtitle track, check if the current packet's
         * dts is past the duration of the last subtitle sample. If
         * so, we now need to write an end sample for that subtitle.
         *
         * This must be done conditionally to allow for subtitles that
         * immediately replace each other, in which case an end sample
         * is not needed, and is, in fact, actively harmful.
         *
         * 3) See mov_write_trailer for how the final end sample is
         * handled.
         */
        for (i = 0; i < mov->nb_streams; i++) {
            MOVTrack *trk = &mov->tracks[i];
            int ret;

            if (trk->enc->codec_id == AV_CODEC_ID_MOV_TEXT &&
                trk->track_duration < pkt->dts &&
                (trk->entry == 0 || !trk->last_sample_is_subtitle_end)) {
                ret = mov_write_subtitle_end_packet(s, i, trk->track_duration);
                if (ret < 0) return ret;
                trk->last_sample_is_subtitle_end = 1;
            }
        }

        return mov_write_single_packet(s, pkt);
    }
}

// QuickTime chapters involve an additional text track with the chapter names
// as samples, and a tref pointing from the other tracks to the chapter one.
static int mov_create_chapter_track(AVFormatContext *s, int tracknum)
{
    AVIOContext *pb;

    MOVMuxContext *mov = s->priv_data;
    MOVTrack *track = &mov->tracks[tracknum];
    AVPacket pkt = { .stream_index = tracknum, .flags = AV_PKT_FLAG_KEY };
    int i, len;

    track->mode = mov->mode;
    track->tag = MKTAG('t','e','x','t');
    track->timescale = MOV_TIMESCALE;
    track->enc = avcodec_alloc_context3(NULL);
    if (!track->enc)
        return AVERROR(ENOMEM);
    track->enc->codec_type = AVMEDIA_TYPE_SUBTITLE;
#if 0
    // These properties are required to make QT recognize the chapter track
    uint8_t chapter_properties[43] = { 0, 0, 0, 0, 0, 0, 0, 1, };
    if (ff_alloc_extradata(track->enc, sizeof(chapter_properties)))
        return AVERROR(ENOMEM);
    memcpy(track->enc->extradata, chapter_properties, sizeof(chapter_properties));
#else
    if (avio_open_dyn_buf(&pb) >= 0) {
        int size;
        uint8_t *buf;

        /* Stub header (usually for Quicktime chapter track) */
        // TextSampleEntry
        avio_wb32(pb, 0x01); // displayFlags
        avio_w8(pb, 0x00);   // horizontal justification
        avio_w8(pb, 0x00);   // vertical justification
        avio_w8(pb, 0x00);   // bgColourRed
        avio_w8(pb, 0x00);   // bgColourGreen
        avio_w8(pb, 0x00);   // bgColourBlue
        avio_w8(pb, 0x00);   // bgColourAlpha
        // BoxRecord
        avio_wb16(pb, 0x00); // defTextBoxTop
        avio_wb16(pb, 0x00); // defTextBoxLeft
        avio_wb16(pb, 0x00); // defTextBoxBottom
        avio_wb16(pb, 0x00); // defTextBoxRight
        // StyleRecord
        avio_wb16(pb, 0x00); // startChar
        avio_wb16(pb, 0x00); // endChar
        avio_wb16(pb, 0x01); // fontID
        avio_w8(pb, 0x00);   // fontStyleFlags
        avio_w8(pb, 0x00);   // fontSize
        avio_w8(pb, 0x00);   // fgColourRed
        avio_w8(pb, 0x00);   // fgColourGreen
        avio_w8(pb, 0x00);   // fgColourBlue
        avio_w8(pb, 0x00);   // fgColourAlpha
        // FontTableBox
        avio_wb32(pb, 0x0D); // box size
        ffio_wfourcc(pb, "ftab"); // box atom name
        avio_wb16(pb, 0x01); // entry count
        // FontRecord
        avio_wb16(pb, 0x01); // font ID
        avio_w8(pb, 0x00);   // font name length

        if ((size = avio_close_dyn_buf(pb, &buf)) > 0) {
            track->enc->extradata = buf;
            track->enc->extradata_size = size;
        } else {
            av_freep(&buf);
        }
    }
#endif

    for (i = 0; i < s->nb_chapters; i++) {
        AVChapter *c = s->chapters[i];
        AVDictionaryEntry *t;

        int64_t end = av_rescale_q(c->end, c->time_base, (AVRational){1,MOV_TIMESCALE});
        pkt.pts = pkt.dts = av_rescale_q(c->start, c->time_base, (AVRational){1,MOV_TIMESCALE});
        pkt.duration = end - pkt.dts;

        if ((t = av_dict_get(c->metadata, "title", NULL, 0))) {
            len      = strlen(t->value);
            pkt.size = len + 2;
            pkt.data = av_malloc(pkt.size);
            if (!pkt.data)
                return AVERROR(ENOMEM);
            AV_WB16(pkt.data, len);
            memcpy(pkt.data + 2, t->value, len);
            ff_mov_write_packet(s, &pkt);
            av_freep(&pkt.data);
        }
    }

    return 0;
}

static int mov_create_timecode_track(AVFormatContext *s, int index, int src_index, const char *tcstr)
{
    int ret;
    MOVMuxContext *mov  = s->priv_data;
    MOVTrack *track     = &mov->tracks[index];
    AVStream *src_st    = s->streams[src_index];
    AVTimecode tc;
    AVPacket pkt    = {.stream_index = index, .flags = AV_PKT_FLAG_KEY, .size = 4};
    AVRational rate = find_fps(s, src_st);

    /* compute the frame number */
    ret = av_timecode_init_from_string(&tc, rate, tcstr, s);
    if (ret < 0)
        return ret;

    /* tmcd track based on video stream */
    track->mode      = mov->mode;
    track->tag       = MKTAG('t','m','c','d');
    track->src_track = src_index;
    track->timescale = mov->tracks[src_index].timescale;
    if (tc.flags & AV_TIMECODE_FLAG_DROPFRAME)
        track->timecode_flags |= MOV_TIMECODE_FLAG_DROPFRAME;

    /* encode context: tmcd data stream */
    track->enc = avcodec_alloc_context3(NULL);
    track->enc->codec_type = AVMEDIA_TYPE_DATA;
    track->enc->codec_tag  = track->tag;
    track->enc->time_base  = av_inv_q(rate);

    /* the tmcd track just contains one packet with the frame number */
    pkt.data = av_malloc(pkt.size);
    AV_WB32(pkt.data, tc.start);
    ret = ff_mov_write_packet(s, &pkt);
    av_free(pkt.data);
    return ret;
}

/*
 * st->disposition controls the "enabled" flag in the tkhd tag.
 * QuickTime will not play a track if it is not enabled.  So make sure
 * that one track of each type (audio, video, subtitle) is enabled.
 *
 * Subtitles are special.  For audio and video, setting "enabled" also
 * makes the track "default" (i.e. it is rendered when played). For
 * subtitles, an "enabled" subtitle is not rendered by default, but
 * if no subtitle is enabled, the subtitle menu in QuickTime will be
 * empty!
 */
static void enable_tracks(AVFormatContext *s)
{
    MOVMuxContext *mov = s->priv_data;
    int i;
    uint8_t enabled[AVMEDIA_TYPE_NB];
    int first[AVMEDIA_TYPE_NB];

    for (i = 0; i < AVMEDIA_TYPE_NB; i++) {
        enabled[i] = 0;
        first[i] = -1;
    }

    for (i = 0; i < s->nb_streams; i++) {
        AVStream *st = s->streams[i];

        if (st->codec->codec_type <= AVMEDIA_TYPE_UNKNOWN ||
            st->codec->codec_type >= AVMEDIA_TYPE_NB)
            continue;

        if (first[st->codec->codec_type] < 0)
            first[st->codec->codec_type] = i;
        if (st->disposition & AV_DISPOSITION_DEFAULT) {
            mov->tracks[i].flags |= MOV_TRACK_ENABLED;
            enabled[st->codec->codec_type] = 1;
        }
    }

    for (i = 0; i < AVMEDIA_TYPE_NB; i++) {
        switch (i) {
        case AVMEDIA_TYPE_VIDEO:
        case AVMEDIA_TYPE_AUDIO:
        case AVMEDIA_TYPE_SUBTITLE:
            if (!enabled[i] && first[i] >= 0)
                mov->tracks[first[i]].flags |= MOV_TRACK_ENABLED;
            break;
        }
    }
}

static void mov_free(AVFormatContext *s)
{
    MOVMuxContext *mov = s->priv_data;
    int i;

    if (mov->chapter_track) {
        if (mov->tracks[mov->chapter_track].enc)
            av_freep(&mov->tracks[mov->chapter_track].enc->extradata);
        av_freep(&mov->tracks[mov->chapter_track].enc);
    }

    for (i = 0; i < mov->nb_streams; i++) {
        if (mov->tracks[i].tag == MKTAG('r','t','p',' '))
            ff_mov_close_hinting(&mov->tracks[i]);
        else if (mov->tracks[i].tag == MKTAG('t','m','c','d') && mov->nb_meta_tmcd)
            av_freep(&mov->tracks[i].enc);
        av_freep(&mov->tracks[i].cluster);
        av_freep(&mov->tracks[i].frag_info);

        if (mov->tracks[i].vos_len)
            av_freep(&mov->tracks[i].vos_data);
    }

    av_freep(&mov->tracks);
}

static uint32_t rgb_to_yuv(uint32_t rgb)
{
    uint8_t r, g, b;
    int y, cb, cr;

    r = (rgb >> 16) & 0xFF;
    g = (rgb >>  8) & 0xFF;
    b = (rgb      ) & 0xFF;

    y  = av_clip_uint8( 16. +  0.257 * r + 0.504 * g + 0.098 * b);
    cb = av_clip_uint8(128. -  0.148 * r - 0.291 * g + 0.439 * b);
    cr = av_clip_uint8(128. +  0.439 * r - 0.368 * g - 0.071 * b);

    return (y << 16) | (cr << 8) | cb;
}

static int mov_create_dvd_sub_decoder_specific_info(MOVTrack *track,
                                                    AVStream *st)
{
    int i, width = 720, height = 480;
    int have_palette = 0, have_size = 0;
    uint32_t palette[16];
    char *cur = st->codec->extradata;

    while (cur && *cur) {
        if (strncmp("palette:", cur, 8) == 0) {
            int i, count;
            count = sscanf(cur + 8,
                "%06x, %06x, %06x, %06x, %06x, %06x, %06x, %06x, "
                "%06x, %06x, %06x, %06x, %06x, %06x, %06x, %06x",
                &palette[ 0], &palette[ 1], &palette[ 2], &palette[ 3],
                &palette[ 4], &palette[ 5], &palette[ 6], &palette[ 7],
                &palette[ 8], &palette[ 9], &palette[10], &palette[11],
                &palette[12], &palette[13], &palette[14], &palette[15]);

            for (i = 0; i < count; i++) {
                palette[i] = rgb_to_yuv(palette[i]);
            }
            have_palette = 1;
        } else if (!strncmp("size:", cur, 5)) {
            sscanf(cur + 5, "%dx%d", &width, &height);
            have_size = 1;
        }
        if (have_palette && have_size)
            break;
        cur += strcspn(cur, "\n\r");
        cur += strspn(cur, "\n\r");
    }
    if (have_palette) {
        track->vos_data = av_malloc(16*4);
        if (!track->vos_data)
            return AVERROR(ENOMEM);
        for (i = 0; i < 16; i++) {
            AV_WB32(track->vos_data + i * 4, palette[i]);
        }
        track->vos_len = 16 * 4;
    }
    st->codec->width = width;
    st->codec->height = track->height = height;

    return 0;
}

static int mov_write_header(AVFormatContext *s)
{
    AVIOContext *pb = s->pb;
    MOVMuxContext *mov = s->priv_data;
    AVDictionaryEntry *t, *global_tcr = av_dict_get(s->metadata, "timecode", NULL, 0);
    int i, ret, hint_track = 0, tmcd_track = 0;

    /* Default mode == MP4 */
    mov->mode = MODE_MP4;

    if (s->oformat != NULL) {
        if (!strcmp("3gp", s->oformat->name)) mov->mode = MODE_3GP;
        else if (!strcmp("3g2", s->oformat->name)) mov->mode = MODE_3GP|MODE_3G2;
        else if (!strcmp("mov", s->oformat->name)) mov->mode = MODE_MOV;
        else if (!strcmp("psp", s->oformat->name)) mov->mode = MODE_PSP;
        else if (!strcmp("ipod",s->oformat->name)) mov->mode = MODE_IPOD;
        else if (!strcmp("ismv",s->oformat->name)) mov->mode = MODE_ISM;
        else if (!strcmp("f4v", s->oformat->name)) mov->mode = MODE_F4V;
    }

    for (i = 0; i < s->nb_streams; i++)
        if (s->streams[i]->codec->flags & CODEC_FLAG_BITEXACT)
            mov->exact = 1;

    /* Set the FRAGMENT flag if any of the fragmentation methods are
     * enabled. */
    if (mov->max_fragment_duration || mov->max_fragment_size ||
        mov->flags & (FF_MOV_FLAG_EMPTY_MOOV |
                      FF_MOV_FLAG_FRAG_KEYFRAME |
                      FF_MOV_FLAG_FRAG_CUSTOM))
        mov->flags |= FF_MOV_FLAG_FRAGMENT;

    /* Set other implicit flags immediately */
    if (mov->mode == MODE_ISM)
        mov->flags |= FF_MOV_FLAG_EMPTY_MOOV | FF_MOV_FLAG_SEPARATE_MOOF |
                      FF_MOV_FLAG_FRAGMENT;

    /* faststart: moov at the beginning of the file, if supported */
    if (mov->flags & FF_MOV_FLAG_FASTSTART) {
        if ((mov->flags & FF_MOV_FLAG_FRAGMENT) ||
            (s->flags & AVFMT_FLAG_CUSTOM_IO)) {
            av_log(s, AV_LOG_WARNING, "The faststart flag is incompatible "
                   "with fragmentation and custom IO, disabling faststart\n");
            mov->flags &= ~FF_MOV_FLAG_FASTSTART;
        } else
            mov->reserved_moov_size = -1;
    }

    if (!supports_edts(mov) && s->avoid_negative_ts < 0) {
        s->avoid_negative_ts = 2;
    }

    /* Non-seekable output is ok if using fragmentation. If ism_lookahead
     * is enabled, we don't support non-seekable output at all. */
    if (!s->pb->seekable &&
        (!(mov->flags & FF_MOV_FLAG_FRAGMENT) || mov->ism_lookahead)) {
        av_log(s, AV_LOG_ERROR, "muxer does not support non seekable output\n");
        return AVERROR(EINVAL);
    }

    mov_write_ftyp_tag(pb,s);
    if (mov->mode == MODE_PSP) {
        int video_streams_nb = 0, audio_streams_nb = 0, other_streams_nb = 0;
        for (i = 0; i < s->nb_streams; i++) {
            AVStream *st = s->streams[i];
            if (st->codec->codec_type == AVMEDIA_TYPE_VIDEO)
                video_streams_nb++;
            else if (st->codec->codec_type == AVMEDIA_TYPE_AUDIO)
                audio_streams_nb++;
            else
                other_streams_nb++;
            }

        if (video_streams_nb != 1 || audio_streams_nb != 1 || other_streams_nb) {
            av_log(s, AV_LOG_ERROR, "PSP mode need one video and one audio stream\n");
            return AVERROR(EINVAL);
        }
        mov_write_uuidprof_tag(pb, s);
    }

    mov->nb_streams = s->nb_streams;
    if (mov->mode & (MODE_MP4|MODE_MOV|MODE_IPOD) && s->nb_chapters)
        mov->chapter_track = mov->nb_streams++;

    if (mov->flags & FF_MOV_FLAG_RTP_HINT) {
        /* Add hint tracks for each audio and video stream */
        hint_track = mov->nb_streams;
        for (i = 0; i < s->nb_streams; i++) {
            AVStream *st = s->streams[i];
            if (st->codec->codec_type == AVMEDIA_TYPE_VIDEO ||
                st->codec->codec_type == AVMEDIA_TYPE_AUDIO) {
                mov->nb_streams++;
            }
        }
    }

    if (mov->mode == MODE_MOV) {
        tmcd_track = mov->nb_streams;

        /* +1 tmcd track for each video stream with a timecode */
        for (i = 0; i < s->nb_streams; i++) {
            AVStream *st = s->streams[i];
            if (st->codec->codec_type == AVMEDIA_TYPE_VIDEO &&
                (global_tcr || av_dict_get(st->metadata, "timecode", NULL, 0)))
                mov->nb_meta_tmcd++;
        }

        /* check if there is already a tmcd track to remux */
        if (mov->nb_meta_tmcd) {
            for (i = 0; i < s->nb_streams; i++) {
                AVStream *st = s->streams[i];
                if (st->codec->codec_tag == MKTAG('t','m','c','d')) {
                    av_log(s, AV_LOG_WARNING, "You requested a copy of the original timecode track "
                           "so timecode metadata are now ignored\n");
                    mov->nb_meta_tmcd = 0;
                }
            }
        }

        mov->nb_streams += mov->nb_meta_tmcd;
    }

    // Reserve an extra stream for chapters for the case where chapters
    // are written in the trailer
    mov->tracks = av_mallocz((mov->nb_streams + 1) * sizeof(*mov->tracks));
    if (!mov->tracks)
        return AVERROR(ENOMEM);

    for (i = 0; i < s->nb_streams; i++) {
        AVStream *st= s->streams[i];
        MOVTrack *track= &mov->tracks[i];
        AVDictionaryEntry *lang = av_dict_get(st->metadata, "language", NULL,0);

        track->enc = st->codec;
        track->st = st;
        track->language = ff_mov_iso639_to_lang(lang?lang->value:"und", mov->mode!=MODE_MOV);
        if (track->language < 0)
            track->language = 0;
        track->mode = mov->mode;
        track->tag  = mov_find_codec_tag(s, track);
        if (!track->tag) {
            av_log(s, AV_LOG_ERROR, "Could not find tag for codec %s in stream #%d, "
                   "codec not currently supported in container\n",
                   avcodec_get_name(st->codec->codec_id), i);
            ret = AVERROR(EINVAL);
            goto error;
        }
        /* If hinting of this track is enabled by a later hint track,
         * this is updated. */
        track->hint_track = -1;
        track->start_dts  = AV_NOPTS_VALUE;
        if (st->codec->codec_type == AVMEDIA_TYPE_VIDEO) {
            if (track->tag == MKTAG('m','x','3','p') || track->tag == MKTAG('m','x','3','n') ||
                track->tag == MKTAG('m','x','4','p') || track->tag == MKTAG('m','x','4','n') ||
                track->tag == MKTAG('m','x','5','p') || track->tag == MKTAG('m','x','5','n')) {
                if (st->codec->width != 720 || (st->codec->height != 608 && st->codec->height != 512)) {
                    av_log(s, AV_LOG_ERROR, "D-10/IMX must use 720x608 or 720x512 video resolution\n");
                    ret = AVERROR(EINVAL);
                    goto error;
                }
                track->height = track->tag >> 24 == 'n' ? 486 : 576;
            }
            if (mov->video_track_timescale) {
                track->timescale = mov->video_track_timescale;
            } else {
                track->timescale = st->codec->time_base.den;
                while(track->timescale < 10000)
                    track->timescale *= 2;
            }
            if (track->mode == MODE_MOV && track->timescale > 100000)
                av_log(s, AV_LOG_WARNING,
                       "WARNING codec timebase is very high. If duration is too long,\n"
                       "file may not be playable by quicktime. Specify a shorter timebase\n"
                       "or choose different container.\n");
        } else if (st->codec->codec_type == AVMEDIA_TYPE_AUDIO) {
            track->timescale = st->codec->sample_rate;
            if (!st->codec->frame_size && !av_get_bits_per_sample(st->codec->codec_id)) {
                av_log(s, AV_LOG_WARNING, "track %d: codec frame size is not set\n", i);
                track->audio_vbr = 1;
            }else if (st->codec->codec_id == AV_CODEC_ID_ADPCM_MS ||
                     st->codec->codec_id == AV_CODEC_ID_ADPCM_IMA_WAV ||
                     st->codec->codec_id == AV_CODEC_ID_ILBC){
                if (!st->codec->block_align) {
                    av_log(s, AV_LOG_ERROR, "track %d: codec block align is not set for adpcm\n", i);
                    ret = AVERROR(EINVAL);
                    goto error;
                }
                track->sample_size = st->codec->block_align;
            }else if (st->codec->frame_size > 1){ /* assume compressed audio */
                track->audio_vbr = 1;
            }else{
                track->sample_size = (av_get_bits_per_sample(st->codec->codec_id) >> 3) * st->codec->channels;
            }
            if (st->codec->codec_id == AV_CODEC_ID_ILBC ||
                st->codec->codec_id == AV_CODEC_ID_ADPCM_IMA_QT) {
                track->audio_vbr = 1;
            }
            if (track->mode != MODE_MOV &&
                track->enc->codec_id == AV_CODEC_ID_MP3 && track->timescale < 16000) {
                av_log(s, AV_LOG_ERROR, "track %d: muxing mp3 at %dhz is not supported\n",
                       i, track->enc->sample_rate);
                ret = AVERROR(EINVAL);
                goto error;
            }
        } else if (st->codec->codec_type == AVMEDIA_TYPE_SUBTITLE) {
            track->timescale = st->codec->time_base.den;
        } else if (st->codec->codec_type == AVMEDIA_TYPE_DATA) {
            track->timescale = st->codec->time_base.den;
        } else {
            track->timescale = MOV_TIMESCALE;
        }
        if (!track->height)
            track->height = st->codec->height;
        /* The ism specific timescale isn't mandatory, but is assumed by
         * some tools, such as mp4split. */
        if (mov->mode == MODE_ISM)
            track->timescale = 10000000;

        avpriv_set_pts_info(st, 64, 1, track->timescale);

        /* copy extradata if it exists */
        if (st->codec->extradata_size) {
            if (st->codec->codec_id == AV_CODEC_ID_DVD_SUBTITLE)
                mov_create_dvd_sub_decoder_specific_info(track, st);
            else {
                track->vos_len  = st->codec->extradata_size;
                track->vos_data = av_malloc(track->vos_len);
                memcpy(track->vos_data, st->codec->extradata, track->vos_len);
            }
        }
    }

    enable_tracks(s);


    if (mov->reserved_moov_size){
        mov->reserved_moov_pos= avio_tell(pb);
        if (mov->reserved_moov_size > 0)
            avio_skip(pb, mov->reserved_moov_size);
    }

    if (mov->flags & FF_MOV_FLAG_FRAGMENT) {
        /* If no fragmentation options have been set, set a default. */
        if (!(mov->flags & (FF_MOV_FLAG_FRAG_KEYFRAME |
                            FF_MOV_FLAG_FRAG_CUSTOM)) &&
            !mov->max_fragment_duration && !mov->max_fragment_size)
            mov->flags |= FF_MOV_FLAG_FRAG_KEYFRAME;
    } else {
        if (mov->flags & FF_MOV_FLAG_FASTSTART)
            mov->reserved_moov_pos = avio_tell(pb);
        mov_write_mdat_tag(pb, mov);
    }

    if (t = av_dict_get(s->metadata, "creation_time", NULL, 0))
        mov->time = ff_iso8601_to_unix_time(t->value);
    if (mov->time)
        mov->time += 0x7C25B080; // 1970 based -> 1904 based

    if (mov->chapter_track)
        if ((ret = mov_create_chapter_track(s, mov->chapter_track)) < 0)
            goto error;

    if (mov->flags & FF_MOV_FLAG_RTP_HINT) {
        /* Initialize the hint tracks for each audio and video stream */
        for (i = 0; i < s->nb_streams; i++) {
            AVStream *st = s->streams[i];
            if (st->codec->codec_type == AVMEDIA_TYPE_VIDEO ||
                st->codec->codec_type == AVMEDIA_TYPE_AUDIO) {
                if ((ret = ff_mov_init_hinting(s, hint_track, i)) < 0)
                    goto error;
                hint_track++;
            }
        }
    }

    if (mov->nb_meta_tmcd) {
        /* Initialize the tmcd tracks */
        for (i = 0; i < s->nb_streams; i++) {
            AVStream *st = s->streams[i];
            t = global_tcr;

            if (st->codec->codec_type == AVMEDIA_TYPE_VIDEO) {
                if (!t)
                    t = av_dict_get(st->metadata, "timecode", NULL, 0);
                if (!t)
                    continue;
                if ((ret = mov_create_timecode_track(s, tmcd_track, i, t->value)) < 0)
                    goto error;
                tmcd_track++;
            }
        }
    }

    avio_flush(pb);

    if (mov->flags & FF_MOV_FLAG_ISML)
        mov_write_isml_manifest(pb, mov);

    if (mov->flags & FF_MOV_FLAG_EMPTY_MOOV) {
        mov_write_moov_tag(pb, mov, s);
        mov->fragments++;
    }

    return 0;
 error:
    mov_free(s);
    return ret;
}

static int get_moov_size(AVFormatContext *s)
{
    int ret;
    AVIOContext *moov_buf;
    MOVMuxContext *mov = s->priv_data;

    if ((ret = ffio_open_null_buf(&moov_buf)) < 0)
        return ret;
    mov_write_moov_tag(moov_buf, mov, s);
    return ffio_close_null_buf(moov_buf);
}

/*
 * This function gets the moov size if moved to the top of the file: the chunk
 * offset table can switch between stco (32-bit entries) to co64 (64-bit
 * entries) when the moov is moved to the beginning, so the size of the moov
 * would change. It also updates the chunk offset tables.
 */
static int compute_moov_size(AVFormatContext *s)
{
    int i, moov_size, moov_size2;
    MOVMuxContext *mov = s->priv_data;

    moov_size = get_moov_size(s);
    if (moov_size < 0)
        return moov_size;

    for (i = 0; i < mov->nb_streams; i++)
        mov->tracks[i].data_offset += moov_size;

    moov_size2 = get_moov_size(s);
    if (moov_size2 < 0)
        return moov_size2;

    /* if the size changed, we just switched from stco to co64 and need to
     * update the offsets */
    if (moov_size2 != moov_size)
        for (i = 0; i < mov->nb_streams; i++)
            mov->tracks[i].data_offset += moov_size2 - moov_size;

    return moov_size2;
}

static int shift_data(AVFormatContext *s)
{
    int ret = 0, moov_size;
    MOVMuxContext *mov = s->priv_data;
    int64_t pos, pos_end = avio_tell(s->pb);
    uint8_t *buf, *read_buf[2];
    int read_buf_id = 0;
    int read_size[2];
    AVIOContext *read_pb;

    moov_size = compute_moov_size(s);
    if (moov_size < 0)
        return moov_size;

    buf = av_malloc(moov_size * 2);
    if (!buf)
        return AVERROR(ENOMEM);
    read_buf[0] = buf;
    read_buf[1] = buf + moov_size;

    /* Shift the data: the AVIO context of the output can only be used for
     * writing, so we re-open the same output, but for reading. It also avoids
     * a read/seek/write/seek back and forth. */
    avio_flush(s->pb);
    ret = avio_open(&read_pb, s->filename, AVIO_FLAG_READ);
    if (ret < 0) {
        av_log(s, AV_LOG_ERROR, "Unable to re-open %s output file for "
               "the second pass (faststart)\n", s->filename);
        goto end;
    }

    /* mark the end of the shift to up to the last data we wrote, and get ready
     * for writing */
    pos_end = avio_tell(s->pb);
    avio_seek(s->pb, mov->reserved_moov_pos + moov_size, SEEK_SET);

    /* start reading at where the new moov will be placed */
    avio_seek(read_pb, mov->reserved_moov_pos, SEEK_SET);
    pos = avio_tell(read_pb);

#define READ_BLOCK do {                                                             \
    read_size[read_buf_id] = avio_read(read_pb, read_buf[read_buf_id], moov_size);  \
    read_buf_id ^= 1;                                                               \
} while (0)

    /* shift data by chunk of at most moov_size */
    READ_BLOCK;
    do {
        int n;
        READ_BLOCK;
        n = read_size[read_buf_id];
        if (n <= 0)
            break;
        avio_write(s->pb, read_buf[read_buf_id], n);
        pos += n;
    } while (pos < pos_end);
    avio_close(read_pb);

end:
    av_free(buf);
    return ret;
}

static int mov_write_trailer(AVFormatContext *s)
{
    MOVMuxContext *mov = s->priv_data;
    AVIOContext *pb = s->pb;
    int res = 0;
    int i;
    int64_t moov_pos;

    /*
     * Before actually writing the trailer, make sure that there are no
     * dangling subtitles, that need a terminating sample.
     */
    for (i = 0; i < mov->nb_streams; i++) {
        MOVTrack *trk = &mov->tracks[i];
        if (trk->enc->codec_id == AV_CODEC_ID_MOV_TEXT &&
            !trk->last_sample_is_subtitle_end) {
            mov_write_subtitle_end_packet(s, i, trk->track_duration);
            trk->last_sample_is_subtitle_end = 1;
        }
    }

    // If there were no chapters when the header was written, but there
    // are chapters now, write them in the trailer.  This only works
    // when we are not doing fragments.
    if (!mov->chapter_track && !(mov->flags & FF_MOV_FLAG_FRAGMENT)) {
        if (mov->mode & (MODE_MP4|MODE_MOV|MODE_IPOD) && s->nb_chapters) {
            mov->chapter_track = mov->nb_streams++;
            if ((res = mov_create_chapter_track(s, mov->chapter_track)) < 0)
                goto error;
        }
    }

    if (!(mov->flags & FF_MOV_FLAG_FRAGMENT)) {
        moov_pos = avio_tell(pb);

        /* Write size of mdat tag */
        if (mov->mdat_size + 8 <= UINT32_MAX) {
            avio_seek(pb, mov->mdat_pos, SEEK_SET);
            avio_wb32(pb, mov->mdat_size + 8);
        } else {
            /* overwrite 'wide' placeholder atom */
            avio_seek(pb, mov->mdat_pos - 8, SEEK_SET);
            /* special value: real atom size will be 64 bit value after
             * tag field */
            avio_wb32(pb, 1);
            ffio_wfourcc(pb, "mdat");
            avio_wb64(pb, mov->mdat_size + 16);
        }
        avio_seek(pb, mov->reserved_moov_size > 0 ? mov->reserved_moov_pos : moov_pos, SEEK_SET);

        if (mov->flags & FF_MOV_FLAG_FASTSTART) {
            av_log(s, AV_LOG_INFO, "Starting second pass: moving the moov atom to the beginning of the file\n");
            res = shift_data(s);
            if (res == 0) {
                avio_seek(s->pb, mov->reserved_moov_pos, SEEK_SET);
                mov_write_moov_tag(pb, mov, s);
            }
        } else if (mov->reserved_moov_size > 0) {
            int64_t size;
            mov_write_moov_tag(pb, mov, s);
            size = mov->reserved_moov_size - (avio_tell(pb) - mov->reserved_moov_pos);
            if (size < 8){
                av_log(s, AV_LOG_ERROR, "reserved_moov_size is too small, needed %"PRId64" additional\n", 8-size);
                return -1;
            }
            avio_wb32(pb, size);
            ffio_wfourcc(pb, "free");
            for (i = 0; i < size; i++)
                avio_w8(pb, 0);
            avio_seek(pb, moov_pos, SEEK_SET);
        } else {
            mov_write_moov_tag(pb, mov, s);
        }
    } else {
        mov_flush_fragment(s);
        mov_write_mfra_tag(pb, mov);
    }

    for (i = 0; i < mov->nb_streams; i++) {
        if (mov->flags & FF_MOV_FLAG_FRAGMENT &&
            mov->tracks[i].vc1_info.struct_offset && s->pb->seekable) {
            int64_t off = avio_tell(pb);
            uint8_t buf[7];
            if (mov_write_dvc1_structs(&mov->tracks[i], buf) >= 0) {
                avio_seek(pb, mov->tracks[i].vc1_info.struct_offset, SEEK_SET);
                avio_write(pb, buf, 7);
                avio_seek(pb, off, SEEK_SET);
            }
        }
    }

error:
    mov_free(s);

    return res;
}

#if CONFIG_MOV_MUXER
MOV_CLASS(mov)
AVOutputFormat ff_mov_muxer = {
    .name              = "mov",
    .long_name         = NULL_IF_CONFIG_SMALL("QuickTime / MOV"),
    .extensions        = "mov",
    .priv_data_size    = sizeof(MOVMuxContext),
    .audio_codec       = AV_CODEC_ID_AAC,
    .video_codec       = CONFIG_LIBX264_ENCODER ?
                         AV_CODEC_ID_H264 : AV_CODEC_ID_MPEG4,
    .write_header      = mov_write_header,
    .write_packet      = mov_write_packet,
    .write_trailer     = mov_write_trailer,
    .flags             = AVFMT_GLOBALHEADER | AVFMT_ALLOW_FLUSH | AVFMT_TS_NEGATIVE,
    .codec_tag         = (const AVCodecTag* const []){
        ff_codec_movvideo_tags, ff_codec_movaudio_tags, 0
    },
    .priv_class        = &mov_muxer_class,
};
#endif
#if CONFIG_TGP_MUXER
MOV_CLASS(tgp)
AVOutputFormat ff_tgp_muxer = {
    .name              = "3gp",
    .long_name         = NULL_IF_CONFIG_SMALL("3GP (3GPP file format)"),
    .extensions        = "3gp",
    .priv_data_size    = sizeof(MOVMuxContext),
    .audio_codec       = AV_CODEC_ID_AMR_NB,
    .video_codec       = AV_CODEC_ID_H263,
    .write_header      = mov_write_header,
    .write_packet      = mov_write_packet,
    .write_trailer     = mov_write_trailer,
    .flags             = AVFMT_GLOBALHEADER | AVFMT_ALLOW_FLUSH | AVFMT_TS_NEGATIVE,
    .codec_tag         = (const AVCodecTag* const []){ codec_3gp_tags, 0 },
    .priv_class        = &tgp_muxer_class,
};
#endif
#if CONFIG_MP4_MUXER
MOV_CLASS(mp4)
AVOutputFormat ff_mp4_muxer = {
    .name              = "mp4",
    .long_name         = NULL_IF_CONFIG_SMALL("MP4 (MPEG-4 Part 14)"),
    .mime_type         = "application/mp4",
    .extensions        = "mp4",
    .priv_data_size    = sizeof(MOVMuxContext),
    .audio_codec       = AV_CODEC_ID_AAC,
    .video_codec       = CONFIG_LIBX264_ENCODER ?
                         AV_CODEC_ID_H264 : AV_CODEC_ID_MPEG4,
    .write_header      = mov_write_header,
    .write_packet      = mov_write_packet,
    .write_trailer     = mov_write_trailer,
    .flags             = AVFMT_GLOBALHEADER | AVFMT_ALLOW_FLUSH | AVFMT_TS_NEGATIVE,
    .codec_tag         = (const AVCodecTag* const []){ ff_mp4_obj_type, 0 },
    .priv_class        = &mp4_muxer_class,
};
#endif
#if CONFIG_PSP_MUXER
MOV_CLASS(psp)
AVOutputFormat ff_psp_muxer = {
    .name              = "psp",
    .long_name         = NULL_IF_CONFIG_SMALL("PSP MP4 (MPEG-4 Part 14)"),
    .extensions        = "mp4,psp",
    .priv_data_size    = sizeof(MOVMuxContext),
    .audio_codec       = AV_CODEC_ID_AAC,
    .video_codec       = CONFIG_LIBX264_ENCODER ?
                         AV_CODEC_ID_H264 : AV_CODEC_ID_MPEG4,
    .write_header      = mov_write_header,
    .write_packet      = mov_write_packet,
    .write_trailer     = mov_write_trailer,
    .flags             = AVFMT_GLOBALHEADER | AVFMT_ALLOW_FLUSH | AVFMT_TS_NEGATIVE,
    .codec_tag         = (const AVCodecTag* const []){ ff_mp4_obj_type, 0 },
    .priv_class        = &psp_muxer_class,
};
#endif
#if CONFIG_TG2_MUXER
MOV_CLASS(tg2)
AVOutputFormat ff_tg2_muxer = {
    .name              = "3g2",
    .long_name         = NULL_IF_CONFIG_SMALL("3GP2 (3GPP2 file format)"),
    .extensions        = "3g2",
    .priv_data_size    = sizeof(MOVMuxContext),
    .audio_codec       = AV_CODEC_ID_AMR_NB,
    .video_codec       = AV_CODEC_ID_H263,
    .write_header      = mov_write_header,
    .write_packet      = mov_write_packet,
    .write_trailer     = mov_write_trailer,
    .flags             = AVFMT_GLOBALHEADER | AVFMT_ALLOW_FLUSH | AVFMT_TS_NEGATIVE,
    .codec_tag         = (const AVCodecTag* const []){ codec_3gp_tags, 0 },
    .priv_class        = &tg2_muxer_class,
};
#endif
#if CONFIG_IPOD_MUXER
MOV_CLASS(ipod)
AVOutputFormat ff_ipod_muxer = {
    .name              = "ipod",
    .long_name         = NULL_IF_CONFIG_SMALL("iPod H.264 MP4 (MPEG-4 Part 14)"),
    .mime_type         = "application/mp4",
    .extensions        = "m4v,m4a",
    .priv_data_size    = sizeof(MOVMuxContext),
    .audio_codec       = AV_CODEC_ID_AAC,
    .video_codec       = AV_CODEC_ID_H264,
    .write_header      = mov_write_header,
    .write_packet      = mov_write_packet,
    .write_trailer     = mov_write_trailer,
    .flags             = AVFMT_GLOBALHEADER | AVFMT_ALLOW_FLUSH | AVFMT_TS_NEGATIVE,
    .codec_tag         = (const AVCodecTag* const []){ codec_ipod_tags, 0 },
    .priv_class        = &ipod_muxer_class,
};
#endif
#if CONFIG_ISMV_MUXER
MOV_CLASS(ismv)
AVOutputFormat ff_ismv_muxer = {
    .name              = "ismv",
    .long_name         = NULL_IF_CONFIG_SMALL("ISMV/ISMA (Smooth Streaming)"),
    .mime_type         = "application/mp4",
    .extensions        = "ismv,isma",
    .priv_data_size    = sizeof(MOVMuxContext),
    .audio_codec       = AV_CODEC_ID_AAC,
    .video_codec       = AV_CODEC_ID_H264,
    .write_header      = mov_write_header,
    .write_packet      = mov_write_packet,
    .write_trailer     = mov_write_trailer,
    .flags             = AVFMT_GLOBALHEADER | AVFMT_ALLOW_FLUSH | AVFMT_TS_NEGATIVE,
    .codec_tag         = (const AVCodecTag* const []){ ff_mp4_obj_type, 0 },
    .priv_class        = &ismv_muxer_class,
};
#endif
#if CONFIG_F4V_MUXER
MOV_CLASS(f4v)
AVOutputFormat ff_f4v_muxer = {
    .name              = "f4v",
    .long_name         = NULL_IF_CONFIG_SMALL("F4V Adobe Flash Video"),
    .mime_type         = "application/f4v",
    .extensions        = "f4v",
    .priv_data_size    = sizeof(MOVMuxContext),
    .audio_codec       = AV_CODEC_ID_AAC,
    .video_codec       = AV_CODEC_ID_H264,
    .write_header      = mov_write_header,
    .write_packet      = mov_write_packet,
    .write_trailer     = mov_write_trailer,
    .flags             = AVFMT_GLOBALHEADER | AVFMT_ALLOW_FLUSH,
    .codec_tag         = (const AVCodecTag* const []){ codec_f4v_tags, 0 },
    .priv_class        = &f4v_muxer_class,
};
#endif<|MERGE_RESOLUTION|>--- conflicted
+++ resolved
@@ -1585,23 +1585,17 @@
             hdlr_type = "soun";
             descr     = "SoundHandler";
         } else if (track->enc->codec_type == AVMEDIA_TYPE_SUBTITLE) {
-<<<<<<< HEAD
             if (track->tag == MKTAG('c','6','0','8')) {
                 hdlr_type = "clcp";
                 descr = "ClosedCaptionHandler";
             } else {
-            if (track->tag == MKTAG('t','x','3','g')) hdlr_type = "sbtl";
-            else if (track->tag == MKTAG('m','p','4','s')) hdlr_type = "subp";
-            else                                      hdlr_type = "text";
-=======
-            if (track->tag == MKTAG('t','x','3','g')) {
-                hdlr_type = "sbtl";
-            } else if (track->tag == MKTAG('m','p','4','s')) {
-                hdlr_type = "subp";
-            } else {
-                hdlr_type = "text";
-            }
->>>>>>> f94371b1
+                if (track->tag == MKTAG('t','x','3','g')) {
+                    hdlr_type = "sbtl";
+                } else if (track->tag == MKTAG('m','p','4','s')) {
+                    hdlr_type = "subp";
+                } else {
+                    hdlr_type = "text";
+                }
             descr = "SubtitleHandler";
             }
         } else if (track->enc->codec_tag == MKTAG('r','t','p',' ')) {
