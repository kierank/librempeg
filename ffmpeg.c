--- conflicted
+++ resolved
@@ -291,11 +291,7 @@
     int resample_width;
     int resample_pix_fmt;
 
-<<<<<<< HEAD
     float frame_aspect_ratio;
-
-=======
->>>>>>> b6675279
     /* forced key frames */
     int64_t *forced_kf_pts;
     int forced_kf_count;
@@ -1153,13 +1149,8 @@
                          AVFrame *in_picture,
                          int *frame_size)
 {
-<<<<<<< HEAD
     int nb_frames, i, ret, av_unused resample_changed;
     AVFrame *final_picture, *formatted_picture;
-=======
-    int nb_frames, i, ret;
-    AVFrame *final_picture, *formatted_picture, *resampling_dst;
->>>>>>> b6675279
     AVCodecContext *enc, *dec;
     double sync_ipts;
 
@@ -1204,10 +1195,6 @@
 
     formatted_picture = in_picture;
     final_picture = formatted_picture;
-<<<<<<< HEAD
-=======
-    resampling_dst = &ost->pict_tmp;
->>>>>>> b6675279
 
 #if !CONFIG_AVFILTER
     resample_changed = ost->resample_width   != dec->width  ||
@@ -1225,18 +1212,9 @@
         ost->resample_pix_fmt = dec->pix_fmt;
     }
 
-<<<<<<< HEAD
     ost->video_resample = dec->width   != enc->width  ||
                           dec->height  != enc->height ||
                           dec->pix_fmt != enc->pix_fmt;
-=======
-#if !CONFIG_AVFILTER
-    if (ost->video_resample) {
-        final_picture = &ost->pict_tmp;
-        if(  ost->resample_height != ist->st->codec->height
-          || ost->resample_width  != ist->st->codec->width
-          || (ost->resample_pix_fmt!= ist->st->codec->pix_fmt) ) {
->>>>>>> b6675279
 
     if (ost->video_resample) {
         final_picture = &ost->resample_frame;
@@ -2321,31 +2299,7 @@
                                       codec->height  != icodec->height ||
                                       codec->pix_fmt != icodec->pix_fmt;
                 if (ost->video_resample) {
-<<<<<<< HEAD
                     codec->bits_per_raw_sample= frame_bits_per_raw_sample;
-=======
-#if !CONFIG_AVFILTER
-                    avcodec_get_frame_defaults(&ost->pict_tmp);
-                    if(avpicture_alloc((AVPicture*)&ost->pict_tmp, codec->pix_fmt,
-                                         codec->width, codec->height)) {
-                        fprintf(stderr, "Cannot allocate temp picture, check pix fmt\n");
-                        ffmpeg_exit(1);
-                    }
-                    ost->img_resample_ctx = sws_getContext(
-                        icodec->width,
-                        icodec->height,
-                            icodec->pix_fmt,
-                            codec->width,
-                            codec->height,
-                            codec->pix_fmt,
-                            ost->sws_flags, NULL, NULL, NULL);
-                    if (ost->img_resample_ctx == NULL) {
-                        fprintf(stderr, "Cannot get resampling context\n");
-                        ffmpeg_exit(1);
-                    }
-#endif
-                    codec->bits_per_raw_sample= 0;
->>>>>>> b6675279
                 }
                 ost->resample_height = icodec->height;
                 ost->resample_width  = icodec->width;
@@ -2954,15 +2908,6 @@
         ffmpeg_exit(1);
     }
     frame_aspect_ratio = ar;
-<<<<<<< HEAD
-=======
-
-#if CONFIG_AVFILTER
-    x = vfilters ? strlen(vfilters) : 0;
-    vfilters = av_realloc(vfilters, x+100);
-    snprintf(vfilters+x, x+100, "%csetdar=%f\n", x?',':' ', ar);
-#endif
->>>>>>> b6675279
 }
 
 static int opt_metadata(const char *opt, const char *arg)
