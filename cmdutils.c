--- conflicted
+++ resolved
@@ -474,20 +474,13 @@
     char opt_stripped[128];
     const char *p;
     const AVClass *cc = avcodec_get_class(), *fc = avformat_get_class();
-<<<<<<< HEAD
-    const av_unused AVClass *rc_class;
-    const AVClass *sc, *swr_class;
-
-    if (!strcmp(opt, "debug") || !strcmp(opt, "fdebug"))
-        av_log_set_level(AV_LOG_DEBUG);
-=======
 #if CONFIG_AVRESAMPLE
     const AVClass *rc = avresample_get_class();
 #endif
-#if CONFIG_SWSCALE
-    const AVClass *sc = sws_get_class();
-#endif
->>>>>>> e8da8075
+    const AVClass *sc, *swr_class;
+
+    if (!strcmp(opt, "debug") || !strcmp(opt, "fdebug"))
+        av_log_set_level(AV_LOG_DEBUG);
 
     if (!(p = strchr(opt, ':')))
         p = opt + strlen(opt);
@@ -503,18 +496,10 @@
     if ((o = av_opt_find(&fc, opt, NULL, 0,
                               AV_OPT_SEARCH_CHILDREN | AV_OPT_SEARCH_FAKE_OBJ))) {
         av_dict_set(&format_opts, opt, arg, FLAGS);
-<<<<<<< HEAD
         if(consumed)
             av_log(NULL, AV_LOG_VERBOSE, "Routing %s to codec and muxer layer\n", opt);
         consumed = 1;
     }
-=======
-#if CONFIG_AVRESAMPLE
-    else if ((o = av_opt_find(&rc, opt, NULL, 0,
-                              AV_OPT_SEARCH_CHILDREN | AV_OPT_SEARCH_FAKE_OBJ)))
-        av_dict_set(&resample_opts, opt, arg, FLAGS);
-#endif
->>>>>>> e8da8075
 #if CONFIG_SWSCALE
     sc = sws_get_class();
     if (!consumed && av_opt_find(&sc, opt, NULL, 0,
@@ -544,8 +529,7 @@
     }
 #endif
 #if CONFIG_AVRESAMPLE
-    rc_class = avresample_get_class();
-    if ((o=av_opt_find(&rc_class, opt, NULL, 0,
+    if ((o=av_opt_find(&rc, opt, NULL, 0,
                        AV_OPT_SEARCH_CHILDREN | AV_OPT_SEARCH_FAKE_OBJ))) {
         av_dict_set(&resample_opts, opt, arg, FLAGS);
         consumed = 1;
