/*
 * Copyright (c) 2010 Stefano Sabatini
 * This file is part of FFmpeg.
 *
 * FFmpeg is free software; you can redistribute it and/or
 * modify it under the terms of the GNU Lesser General Public
 * License as published by the Free Software Foundation; either
 * version 2.1 of the License, or (at your option) any later version.
 *
 * FFmpeg is distributed in the hope that it will be useful,
 * but WITHOUT ANY WARRANTY; without even the implied warranty of
 * MERCHANTABILITY or FITNESS FOR A PARTICULAR PURPOSE.  See the GNU
 * Lesser General Public License for more details.
 *
 * You should have received a copy of the GNU Lesser General Public
 * License along with FFmpeg; if not, write to the Free Software
 * Foundation, Inc., 51 Franklin Street, Fifth Floor, Boston, MA 02110-1301 USA
 */

/**
 * @file
 * frei0r wrapper
 */

/* #define DEBUG */

#include <dlfcn.h>
#include <frei0r.h>
#include <stdio.h>
#include <string.h>
#include <stdlib.h>
#include "config.h"
#include "libavutil/avstring.h"
#include "libavutil/imgutils.h"
#include "libavutil/internal.h"
#include "libavutil/mathematics.h"
#include "libavutil/mem.h"
#include "libavutil/opt.h"
#include "libavutil/parseutils.h"
#include "avfilter.h"
#include "formats.h"
#include "internal.h"
#include "video.h"

typedef f0r_instance_t (*f0r_construct_f)(unsigned int width, unsigned int height);
typedef void (*f0r_destruct_f)(f0r_instance_t instance);
typedef void (*f0r_deinit_f)(void);
typedef int (*f0r_init_f)(void);
typedef void (*f0r_get_plugin_info_f)(f0r_plugin_info_t *info);
typedef void (*f0r_get_param_info_f)(f0r_param_info_t *info, int param_index);
typedef void (*f0r_update_f)(f0r_instance_t instance, double time, const uint32_t *inframe, uint32_t *outframe);
typedef void (*f0r_update2_f)(f0r_instance_t instance, double time, const uint32_t *inframe1, const uint32_t *inframe2, const uint32_t *inframe3, uint32_t *outframe);
typedef void (*f0r_set_param_value_f)(f0r_instance_t instance, f0r_param_t param, int param_index);
typedef void (*f0r_get_param_value_f)(f0r_instance_t instance, f0r_param_t param, int param_index);

typedef struct Frei0rContext {
    const AVClass *class;
    f0r_update_f update;
    void *dl_handle;            /* dynamic library handle   */
    f0r_instance_t instance;
    f0r_plugin_info_t plugin_info;

    f0r_get_param_info_f  get_param_info;
    f0r_get_param_value_f get_param_value;
    f0r_set_param_value_f set_param_value;
    f0r_construct_f       construct;
    f0r_destruct_f        destruct;
    f0r_deinit_f          deinit;

    char *dl_name;
    char *params;
    char *size;
    char *framerate;

    /* only used by the source */
    int w, h;
    AVRational time_base;
    uint64_t pts;
} Frei0rContext;

static void *load_sym(AVFilterContext *ctx, const char *sym_name)
{
    Frei0rContext *frei0r = ctx->priv;
    void *sym = dlsym(frei0r->dl_handle, sym_name);
    if (!sym)
        av_log(ctx, AV_LOG_ERROR, "Could not find symbol '%s' in loaded module\n", sym_name);
    return sym;
}

static int set_param(AVFilterContext *ctx, f0r_param_info_t info, int index, char *param)
{
    Frei0rContext *frei0r = ctx->priv;
    union {
        double d;
        f0r_param_color_t col;
        f0r_param_position_t pos;
    } val;
    char *tail;
    uint8_t rgba[4];

    switch (info.type) {
    case F0R_PARAM_BOOL:
        if      (!strcmp(param, "y")) val.d = 1.0;
        else if (!strcmp(param, "n")) val.d = 0.0;
        else goto fail;
        break;

    case F0R_PARAM_DOUBLE:
        val.d = strtod(param, &tail);
        if (*tail || val.d == HUGE_VAL)
            goto fail;
        break;

    case F0R_PARAM_COLOR:
        if (sscanf(param, "%f/%f/%f", &val.col.r, &val.col.g, &val.col.b) != 3) {
            if (av_parse_color(rgba, param, -1, ctx) < 0)
                goto fail;
            val.col.r = rgba[0] / 255.0;
            val.col.g = rgba[1] / 255.0;
            val.col.b = rgba[2] / 255.0;
        }
        break;

    case F0R_PARAM_POSITION:
        if (sscanf(param, "%lf/%lf", &val.pos.x, &val.pos.y) != 2)
            goto fail;
        break;
    }

    frei0r->set_param_value(frei0r->instance, &val, index);
    return 0;

fail:
    av_log(ctx, AV_LOG_ERROR, "Invalid value '%s' for parameter '%s'\n",
           param, info.name);
    return AVERROR(EINVAL);
}

static int set_params(AVFilterContext *ctx, const char *params)
{
    Frei0rContext *frei0r = ctx->priv;
    int i;

    for (i = 0; i < frei0r->plugin_info.num_params; i++) {
        f0r_param_info_t info;
        char *param;
        int ret;

        frei0r->get_param_info(&info, i);

        if (*params) {
            if (!(param = av_get_token(&params, "|")))
                return AVERROR(ENOMEM);
            params++;               /* skip ':' */
            ret = set_param(ctx, info, i, param);
            av_free(param);
            if (ret < 0)
                return ret;
        }

        av_log(ctx, AV_LOG_VERBOSE,
               "idx:%d name:'%s' type:%s explanation:'%s' ",
               i, info.name,
               info.type == F0R_PARAM_BOOL     ? "bool"     :
               info.type == F0R_PARAM_DOUBLE   ? "double"   :
               info.type == F0R_PARAM_COLOR    ? "color"    :
               info.type == F0R_PARAM_POSITION ? "position" :
               info.type == F0R_PARAM_STRING   ? "string"   : "unknown",
               info.explanation);

#ifdef DEBUG
        av_log(ctx, AV_LOG_DEBUG, "value:");
        switch (info.type) {
            void *v;
            double d;
            char s[128];
            f0r_param_color_t col;
            f0r_param_position_t pos;

        case F0R_PARAM_BOOL:
            v = &d;
            frei0r->get_param_value(frei0r->instance, v, i);
            av_log(ctx, AV_LOG_DEBUG, "%s", d >= 0.5 && d <= 1.0 ? "y" : "n");
            break;
        case F0R_PARAM_DOUBLE:
            v = &d;
            frei0r->get_param_value(frei0r->instance, v, i);
            av_log(ctx, AV_LOG_DEBUG, "%f", d);
            break;
        case F0R_PARAM_COLOR:
            v = &col;
            frei0r->get_param_value(frei0r->instance, v, i);
            av_log(ctx, AV_LOG_DEBUG, "%f/%f/%f", col.r, col.g, col.b);
            break;
        case F0R_PARAM_POSITION:
            v = &pos;
            frei0r->get_param_value(frei0r->instance, v, i);
            av_log(ctx, AV_LOG_DEBUG, "%f/%f", pos.x, pos.y);
            break;
        default: /* F0R_PARAM_STRING */
            v = s;
            frei0r->get_param_value(frei0r->instance, v, i);
            av_log(ctx, AV_LOG_DEBUG, "'%s'\n", s);
            break;
        }
#endif
        av_log(ctx, AV_LOG_VERBOSE, "\n");
    }

    return 0;
}

static int load_path(AVFilterContext *ctx, void **handle_ptr, const char *prefix, const char *name)
{
    char *path = av_asprintf("%s%s%s", prefix, name, SLIBSUF);
    if (!path)
        return AVERROR(ENOMEM);
    av_log(ctx, AV_LOG_DEBUG, "Looking for frei0r effect in '%s'\n", path);
    *handle_ptr = dlopen(path, RTLD_NOW|RTLD_LOCAL);
    av_free(path);
    return 0;
}

static av_cold int frei0r_init(AVFilterContext *ctx,
                               const char *dl_name, int type)
{
    Frei0rContext *frei0r = ctx->priv;
    f0r_init_f            f0r_init;
    f0r_get_plugin_info_f f0r_get_plugin_info;
    f0r_plugin_info_t *pi;
    char *path;
    int ret = 0;

<<<<<<< HEAD
    /* see: http://frei0r.dyne.org/codedoc/html/group__pluglocations.html */
=======
    if (!dl_name) {
        av_log(ctx, AV_LOG_ERROR, "No filter name provided.\n");
        return AVERROR(EINVAL);
    }

    /* see: http://piksel.org/frei0r/1.2/spec/1.2/spec/group__pluglocations.html */
>>>>>>> 5aa1a668
    if ((path = av_strdup(getenv("FREI0R_PATH")))) {
#ifdef _WIN32
        const char *separator = ";";
#else
        const char *separator = ":";
#endif
        char *p, *ptr = NULL;
        for (p = path; p = av_strtok(p, separator, &ptr); p = NULL) {
            /* add additional trailing slash in case it is missing */
            char *p1 = av_asprintf("%s/", p);
            if (!p1) {
                ret = AVERROR(ENOMEM);
                goto check_path_end;
            }
            ret = load_path(ctx, &frei0r->dl_handle, p1, dl_name);
            av_free(p1);
            if (ret < 0)
                goto check_path_end;
            if (frei0r->dl_handle)
                break;
        }

    check_path_end:
        av_free(path);
        if (ret < 0)
            return ret;
    }
    if (!frei0r->dl_handle && (path = getenv("HOME"))) {
        char *prefix = av_asprintf("%s/.frei0r-1/lib/", path);
        if (!prefix)
            return AVERROR(ENOMEM);
        ret = load_path(ctx, &frei0r->dl_handle, prefix, dl_name);
        av_free(prefix);
        if (ret < 0)
            return ret;
    }
    if (!frei0r->dl_handle) {
        ret = load_path(ctx, &frei0r->dl_handle, "/usr/local/lib/frei0r-1/", dl_name);
        if (ret < 0)
            return ret;
    }
    if (!frei0r->dl_handle) {
        ret = load_path(ctx, &frei0r->dl_handle, "/usr/lib/frei0r-1/", dl_name);
        if (ret < 0)
            return ret;
    }
    if (!frei0r->dl_handle) {
        av_log(ctx, AV_LOG_ERROR, "Could not find module '%s'\n", dl_name);
        return AVERROR(EINVAL);
    }

    if (!(f0r_init                = load_sym(ctx, "f0r_init"           )) ||
        !(f0r_get_plugin_info     = load_sym(ctx, "f0r_get_plugin_info")) ||
        !(frei0r->get_param_info  = load_sym(ctx, "f0r_get_param_info" )) ||
        !(frei0r->get_param_value = load_sym(ctx, "f0r_get_param_value")) ||
        !(frei0r->set_param_value = load_sym(ctx, "f0r_set_param_value")) ||
        !(frei0r->update          = load_sym(ctx, "f0r_update"         )) ||
        !(frei0r->construct       = load_sym(ctx, "f0r_construct"      )) ||
        !(frei0r->destruct        = load_sym(ctx, "f0r_destruct"       )) ||
        !(frei0r->deinit          = load_sym(ctx, "f0r_deinit"         )))
        return AVERROR(EINVAL);

    if (f0r_init() < 0) {
        av_log(ctx, AV_LOG_ERROR, "Could not init the frei0r module\n");
        return AVERROR(EINVAL);
    }

    f0r_get_plugin_info(&frei0r->plugin_info);
    pi = &frei0r->plugin_info;
    if (pi->plugin_type != type) {
        av_log(ctx, AV_LOG_ERROR,
               "Invalid type '%s' for the plugin\n",
               pi->plugin_type == F0R_PLUGIN_TYPE_FILTER ? "filter" :
               pi->plugin_type == F0R_PLUGIN_TYPE_SOURCE ? "source" :
               pi->plugin_type == F0R_PLUGIN_TYPE_MIXER2 ? "mixer2" :
               pi->plugin_type == F0R_PLUGIN_TYPE_MIXER3 ? "mixer3" : "unknown");
        return AVERROR(EINVAL);
    }

    av_log(ctx, AV_LOG_VERBOSE,
           "name:%s author:'%s' explanation:'%s' color_model:%s "
           "frei0r_version:%d version:%d.%d num_params:%d\n",
           pi->name, pi->author, pi->explanation,
           pi->color_model == F0R_COLOR_MODEL_BGRA8888 ? "bgra8888" :
           pi->color_model == F0R_COLOR_MODEL_RGBA8888 ? "rgba8888" :
           pi->color_model == F0R_COLOR_MODEL_PACKED32 ? "packed32" : "unknown",
           pi->frei0r_version, pi->major_version, pi->minor_version, pi->num_params);

    return 0;
}

static av_cold int filter_init(AVFilterContext *ctx, const char *args)
{
    Frei0rContext *frei0r = ctx->priv;

    return frei0r_init(ctx, frei0r->dl_name, F0R_PLUGIN_TYPE_FILTER);
}

static av_cold void uninit(AVFilterContext *ctx)
{
    Frei0rContext *frei0r = ctx->priv;

    if (frei0r->destruct && frei0r->instance)
        frei0r->destruct(frei0r->instance);
    if (frei0r->deinit)
        frei0r->deinit();
    if (frei0r->dl_handle)
        dlclose(frei0r->dl_handle);
}

static int config_input_props(AVFilterLink *inlink)
{
    AVFilterContext *ctx = inlink->dst;
    Frei0rContext *frei0r = ctx->priv;

    if (!(frei0r->instance = frei0r->construct(inlink->w, inlink->h))) {
        av_log(ctx, AV_LOG_ERROR, "Impossible to load frei0r instance\n");
        return AVERROR(EINVAL);
    }

    return set_params(ctx, frei0r->params);
}

static int query_formats(AVFilterContext *ctx)
{
    Frei0rContext *frei0r = ctx->priv;
    AVFilterFormats *formats = NULL;

    if        (frei0r->plugin_info.color_model == F0R_COLOR_MODEL_BGRA8888) {
        ff_add_format(&formats, AV_PIX_FMT_BGRA);
    } else if (frei0r->plugin_info.color_model == F0R_COLOR_MODEL_RGBA8888) {
        ff_add_format(&formats, AV_PIX_FMT_RGBA);
    } else {                                   /* F0R_COLOR_MODEL_PACKED32 */
        static const enum AVPixelFormat pix_fmts[] = {
            AV_PIX_FMT_BGRA, AV_PIX_FMT_ARGB, AV_PIX_FMT_ABGR, AV_PIX_FMT_ARGB, AV_PIX_FMT_NONE
        };
        formats = ff_make_format_list(pix_fmts);
    }

    if (!formats)
        return AVERROR(ENOMEM);

    ff_set_common_formats(ctx, formats);
    return 0;
}

static int filter_frame(AVFilterLink *inlink, AVFrame *in)
{
    Frei0rContext *frei0r = inlink->dst->priv;
    AVFilterLink *outlink = inlink->dst->outputs[0];
    AVFrame *out;

    out = ff_get_video_buffer(outlink, outlink->w, outlink->h);
    if (!out) {
        av_frame_free(&in);
        return AVERROR(ENOMEM);
    }
    av_frame_copy_props(out, in);

    frei0r->update(frei0r->instance, in->pts * av_q2d(inlink->time_base) * 1000,
                   (const uint32_t *)in->data[0],
                   (uint32_t *)out->data[0]);

    av_frame_free(&in);

    return ff_filter_frame(outlink, out);
}

#define OFFSET(x) offsetof(Frei0rContext, x)
#define FLAGS AV_OPT_FLAG_VIDEO_PARAM
static const AVOption filter_options[] = {
    { "filter_name",   NULL, OFFSET(dl_name), AV_OPT_TYPE_STRING, .flags = FLAGS },
    { "filter_params", NULL, OFFSET(params),  AV_OPT_TYPE_STRING, .flags = FLAGS },
    { NULL },
};

static const AVClass filter_class = {
    .class_name = "frei0r",
    .item_name  = av_default_item_name,
    .option     = filter_options,
    .version    = LIBAVUTIL_VERSION_INT,
};

static const AVFilterPad avfilter_vf_frei0r_inputs[] = {
    {
        .name         = "default",
        .type         = AVMEDIA_TYPE_VIDEO,
        .config_props = config_input_props,
        .filter_frame = filter_frame,
    },
    { NULL }
};

static const AVFilterPad avfilter_vf_frei0r_outputs[] = {
    {
        .name = "default",
        .type = AVMEDIA_TYPE_VIDEO,
    },
    { NULL }
};

AVFilter avfilter_vf_frei0r = {
    .name      = "frei0r",
    .description = NULL_IF_CONFIG_SMALL("Apply a frei0r effect."),

    .query_formats = query_formats,
    .init = filter_init,
    .uninit = uninit,

    .priv_size = sizeof(Frei0rContext),
    .priv_class = &filter_class,

    .inputs    = avfilter_vf_frei0r_inputs,

    .outputs   = avfilter_vf_frei0r_outputs,
};

static av_cold int source_init(AVFilterContext *ctx, const char *args)
{
    Frei0rContext *frei0r = ctx->priv;
    AVRational frame_rate_q;

    if (av_parse_video_size(&frei0r->w, &frei0r->h, frei0r->size) < 0) {
        av_log(ctx, AV_LOG_ERROR, "Invalid frame size: '%s'\n", frei0r->size);
        return AVERROR(EINVAL);
    }

<<<<<<< HEAD
    if (av_parse_video_rate(&frame_rate_q, frame_rate) < 0) {
        av_log(ctx, AV_LOG_ERROR, "Invalid frame rate: '%s'\n", frame_rate);
=======
    if (av_parse_video_rate(&frame_rate_q, frei0r->framerate) < 0 ||
        frame_rate_q.den <= 0 || frame_rate_q.num <= 0) {
        av_log(ctx, AV_LOG_ERROR, "Invalid frame rate: '%s'\n", frei0r->framerate);
>>>>>>> 5aa1a668
        return AVERROR(EINVAL);
    }
    frei0r->time_base.num = frame_rate_q.den;
    frei0r->time_base.den = frame_rate_q.num;

    return frei0r_init(ctx, frei0r->dl_name, F0R_PLUGIN_TYPE_SOURCE);
}

static int source_config_props(AVFilterLink *outlink)
{
    AVFilterContext *ctx = outlink->src;
    Frei0rContext *frei0r = ctx->priv;

    if (av_image_check_size(frei0r->w, frei0r->h, 0, ctx) < 0)
        return AVERROR(EINVAL);
    outlink->w = frei0r->w;
    outlink->h = frei0r->h;
    outlink->time_base = frei0r->time_base;
    outlink->sample_aspect_ratio = (AVRational){1,1};

    if (!(frei0r->instance = frei0r->construct(outlink->w, outlink->h))) {
        av_log(ctx, AV_LOG_ERROR, "Impossible to load frei0r instance\n");
        return AVERROR(EINVAL);
    }

    return set_params(ctx, frei0r->params);
}

static int source_request_frame(AVFilterLink *outlink)
{
    Frei0rContext *frei0r = outlink->src->priv;
    AVFrame *frame = ff_get_video_buffer(outlink, outlink->w, outlink->h);

    if (!frame)
        return AVERROR(ENOMEM);

    frame->sample_aspect_ratio = (AVRational) {1, 1};
    frame->pts = frei0r->pts++;

    frei0r->update(frei0r->instance, av_rescale_q(frame->pts, frei0r->time_base, (AVRational){1,1000}),
                   NULL, (uint32_t *)frame->data[0]);

    return ff_filter_frame(outlink, frame);
}

static const AVOption src_options[] = {
    { "size",          "Dimensions of the generated video.", OFFSET(size),      AV_OPT_TYPE_STRING, { .str = "" },   .flags = FLAGS },
    { "framerate",     NULL,                                 OFFSET(framerate), AV_OPT_TYPE_STRING, { .str = "25" }, .flags = FLAGS },
    { "filter_name",   NULL,                                 OFFSET(dl_name),   AV_OPT_TYPE_STRING,                  .flags = FLAGS },
    { "filter_params", NULL,                                 OFFSET(params),    AV_OPT_TYPE_STRING,                  .flags = FLAGS },
    { NULL },
};

static const AVClass src_class = {
    .class_name = "frei0r_src",
    .item_name  = av_default_item_name,
    .option     = src_options,
    .version    = LIBAVUTIL_VERSION_INT,
};

static const AVFilterPad avfilter_vsrc_frei0r_src_outputs[] = {
    {
        .name          = "default",
        .type          = AVMEDIA_TYPE_VIDEO,
        .request_frame = source_request_frame,
        .config_props  = source_config_props
    },
    { NULL }
};

AVFilter avfilter_vsrc_frei0r_src = {
    .name        = "frei0r_src",
    .description = NULL_IF_CONFIG_SMALL("Generate a frei0r source."),

    .priv_size = sizeof(Frei0rContext),
    .priv_class = &src_class,
    .init      = source_init,
    .uninit    = uninit,

    .query_formats = query_formats,

    .inputs    = NULL,

    .outputs   = avfilter_vsrc_frei0r_src_outputs,
};<|MERGE_RESOLUTION|>--- conflicted
+++ resolved
@@ -231,16 +231,12 @@
     char *path;
     int ret = 0;
 
-<<<<<<< HEAD
-    /* see: http://frei0r.dyne.org/codedoc/html/group__pluglocations.html */
-=======
     if (!dl_name) {
         av_log(ctx, AV_LOG_ERROR, "No filter name provided.\n");
         return AVERROR(EINVAL);
     }
 
-    /* see: http://piksel.org/frei0r/1.2/spec/1.2/spec/group__pluglocations.html */
->>>>>>> 5aa1a668
+    /* see: http://frei0r.dyne.org/codedoc/html/group__pluglocations.html */
     if ((path = av_strdup(getenv("FREI0R_PATH")))) {
 #ifdef _WIN32
         const char *separator = ";";
@@ -468,14 +464,8 @@
         return AVERROR(EINVAL);
     }
 
-<<<<<<< HEAD
-    if (av_parse_video_rate(&frame_rate_q, frame_rate) < 0) {
-        av_log(ctx, AV_LOG_ERROR, "Invalid frame rate: '%s'\n", frame_rate);
-=======
-    if (av_parse_video_rate(&frame_rate_q, frei0r->framerate) < 0 ||
-        frame_rate_q.den <= 0 || frame_rate_q.num <= 0) {
+    if (av_parse_video_rate(&frame_rate_q, frei0r->framerate) < 0) {
         av_log(ctx, AV_LOG_ERROR, "Invalid frame rate: '%s'\n", frei0r->framerate);
->>>>>>> 5aa1a668
         return AVERROR(EINVAL);
     }
     frei0r->time_base.num = frame_rate_q.den;
